# Last updated: 2022-06-22
#
# Modules we can't legally ship: geo_maxmind, ssl_mbedtls, ssl_openssl
# Modules which don't apply to Windows: regex_posix, sslrehashsignal
# Modules without packages: ldap, ssl_gnutls

[requires]
argon2/20190702
## libmaxminddb/1.6.0
libmysqlclient/8.0.29
libpq/14.2
## mbedtls/3.1.0
<<<<<<< HEAD
## openssl/1.1.1n # unable to upgrade yet because of dependency issues
pcre2/10.40
rapidjson/cci.20211112
=======
## openssl/1.1.1o # unable to upgrade yet because of dependency issues
pcre/8.45
>>>>>>> 8b8a7c51
re2/20220201
sqlite3/3.38.5

[options]
argon2:shared=True
libmaxminddb:shared=True
libmysqlclient:shared=True
libpq:shared=True
openssl:shared=True
pcre2:shared=True
re2:shared=True
sqlite3:shared=True

[imports]
., *.dll -> extradll @ keep_path=False
., *.lib -> extralib @ keep_path=False

[generators]
cmake<|MERGE_RESOLUTION|>--- conflicted
+++ resolved
@@ -10,14 +10,9 @@
 libmysqlclient/8.0.29
 libpq/14.2
 ## mbedtls/3.1.0
-<<<<<<< HEAD
-## openssl/1.1.1n # unable to upgrade yet because of dependency issues
+## openssl/1.1.1o # unable to upgrade yet because of dependency issues
 pcre2/10.40
 rapidjson/cci.20211112
-=======
-## openssl/1.1.1o # unable to upgrade yet because of dependency issues
-pcre/8.45
->>>>>>> 8b8a7c51
 re2/20220201
 sqlite3/3.38.5
 
