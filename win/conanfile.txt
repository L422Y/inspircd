--- conflicted
+++ resolved
@@ -9,15 +9,9 @@
 ## libmaxminddb/1.6.0
 libmysqlclient/8.0.25
 libpq/14.2
-<<<<<<< HEAD
-# mbedtls/3.1.0
-# openssl/3.0.2
-pcre2/10.39
-=======
 ## mbedtls/3.1.0
 ## openssl/1.1.1n # unable to upgrade yet because of dependency issues
-pcre/8.45
->>>>>>> cf3be77f
+pcre2/10.40
 re2/20220201
 sqlite3/3.38.1
 zlib/1.2.12 # force override to fix a conflict between libmysqlclient and pcre
