--- conflicted
+++ resolved
@@ -11,12 +11,7 @@
 libpq/14.7
 libpsl/0.21.1
 ## mbedtls/3.2.1
-<<<<<<< HEAD
-## openssl/1.1.1u # unable to upgrade to v3 yet because of dependency issues
-=======
 ## openssl/3.1.1
-pcre/8.45
->>>>>>> c9a30a5a
 pcre2/10.42
 rapidjson/cci.20220822
 re2/20230602
