--- conflicted
+++ resolved
@@ -34,11 +34,7 @@
 class CoreExport CommandParser
 {
  public:
-<<<<<<< HEAD
- 	typedef std::unordered_map<std::string, Command*, irc::insensitive, irc::StrHashComp> CommandMap;
-=======
-	typedef TR1NS::unordered_map<std::string, Command*, irc::insensitive, irc::StrHashComp> CommandMap;
->>>>>>> 1288e9e5
+	typedef std::unordered_map<std::string, Command*, irc::insensitive, irc::StrHashComp> CommandMap;
 
  private:
 	/** Process a command from a user.
