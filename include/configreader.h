/*
 * InspIRCd -- Internet Relay Chat Daemon
 *
 *   Copyright (C) 2019 Matt Schatz <genius3000@g3k.solutions>
 *   Copyright (C) 2018 Chris Novakovic
 *   Copyright (C) 2013-2014, 2016 Attila Molnar <attilamolnar@hush.com>
 *   Copyright (C) 2013 Daniel Vassdal <shutter@canternet.org>
 *   Copyright (C) 2012-2014, 2016-2021 Sadie Powell <sadie@witchery.services>
 *   Copyright (C) 2012, 2019 Robby <robby@chatbelgie.be>
 *   Copyright (C) 2009-2010 Daniel De Graaf <danieldg@inspircd.org>
 *   Copyright (C) 2008 Thomas Stagner <aquanight@inspircd.org>
 *   Copyright (C) 2007-2008 Robin Burchell <robin+git@viroteck.net>
 *   Copyright (C) 2007 Dennis Friis <peavey@inspircd.org>
 *   Copyright (C) 2006-2008 Craig Edwards <brain@inspircd.org>
 *   Copyright (C) 2006 Oliver Lupton <om@inspircd.org>
 *
 * This file is part of InspIRCd.  InspIRCd is free software: you can
 * redistribute it and/or modify it under the terms of the GNU General Public
 * License as published by the Free Software Foundation, version 2.
 *
 * This program is distributed in the hope that it will be useful, but WITHOUT
 * ANY WARRANTY; without even the implied warranty of MERCHANTABILITY or FITNESS
 * FOR A PARTICULAR PURPOSE.  See the GNU General Public License for more
 * details.
 *
 * You should have received a copy of the GNU General Public License
 * along with this program.  If not, see <http://www.gnu.org/licenses/>.
 */


#pragma once

#include "inspircd.h"
#include "token_list.h"

/** Represents the position within a file. */
class CoreExport FilePosition final
{
public:
	/** The name of the file that the position points to. */
	std::string name;

	/** The line of the file that this position points to. */
	unsigned long line;

	/** The column of the file that this position points to. */
	unsigned long column;

	/** Initialises a new file position with the specified name, line, and column.
	 * @param Name The name of the file that the position points to.
	 * @param Line The line of the file that this position points to.
	 * @param Column The column of the file that this position points to.
	 */
	FilePosition(const std::string& Name, unsigned long Line, unsigned long Column);

	/** Returns a string that represents this file position. */
	std::string str() const;
};

/** Structure representing a single \<tag> in config */
class CoreExport ConfigTag final
{
public:
	/** A mapping of configuration keys to their assigned values. */
	typedef insp::flat_map<std::string, std::string, irc::insensitive_swo> Items;

private:
	Items items;

public:
	/** The name of the configuration tag (e.g. "foo" for \<foo bar="baz">). */
	const std::string name;

	/** The position within the source file that this tag was read from. */
	const FilePosition source;

	/** Creates a new ConfigTag instance with the specified tag name, file, and line.
	 * @param Name The name of this config tag (e.g. "foo" for \<foo bar="baz">).
	 * @param Source The source of this config tag.
	 */
	ConfigTag(const std::string& Name, const FilePosition& Source);

	/** Get the value of an option, using def if it does not exist */
	std::string getString(const std::string& key, const std::string& def, const std::function<bool(const std::string&)>& validator) const;
	/** Get the value of an option, using def if it does not exist */
	std::string getString(const std::string& key, const std::string& def = "", size_t minlen = 0, size_t maxlen = UINT32_MAX) const;
	/** Get the value of an option, using def if it does not exist */
	long getInt(const std::string& key, long def, long min = LONG_MIN, long max = LONG_MAX) const;
	/** Get the value of an option, using def if it does not exist */
	unsigned long getUInt(const std::string& key, unsigned long def, unsigned long min = 0, unsigned long max = ULONG_MAX) const;
	/** Get the value of an option, using def if it does not exist */
	double getFloat(const std::string& key, double def, double min = DBL_MIN, double max = DBL_MAX) const;
	/** Get the value of an option, using def if it does not exist */
<<<<<<< HEAD
	bool getBool(const std::string& key, bool def = false) const;
=======
	bool getBool(const std::string& key, bool def = false);
	/** Get the value of an option, using def if it does not exist */
	unsigned char getCharacter(const std::string& key, unsigned char def = '\0');
>>>>>>> 97363d8c

	/** Get the value in seconds of a duration that is in the user-friendly "1h2m3s" format,
	 * using a default value if it does not exist or is out of bounds.
	 * @param key The config key name
	 * @param def Default value (optional)
	 * @param min Minimum acceptable value (optional)
	 * @param max Maximum acceptable value (optional)
	 * @return The duration in seconds
	 */
	unsigned long getDuration(const std::string& key, unsigned long def, unsigned long min = 0, unsigned long max = ULONG_MAX) const;

	template<typename TReturn>
	TReturn getEnum(const std::string& key, TReturn def, std::initializer_list<std::pair<const char*, TReturn>> enumvals)
	{
		const std::string val = getString(key);
		if (val.empty())
			return def;

		for (const std::pair<const char*, TReturn>& enumval : enumvals)
			if (stdalgo::string::equalsci(val, enumval.first))
				return enumval.second;

		std::vector<const char*> enumkeys;
		std::transform(enumvals.begin(), enumvals.end(), std::back_inserter(enumkeys), [](const std::pair<const char*, TReturn>& ev) { return ev.first; });
		throw CoreException(val + " is an invalid value for <" + name + ":" + key + ">; acceptable values are " +
			stdalgo::string::join(enumkeys, ' ') + ", at " + source.str());
	}

	/** Get the value of an option
	 * @param key The option to get
	 * @param value The location to store the value (unmodified if does not exist)
	 * @param allow_newline Allow newlines in the option (normally replaced with spaces)
	 * @return true if the option exists
	 */
	bool readString(const std::string& key, std::string& value, bool allow_newline = false) const;

	/** Retrieves the underlying map of config entries. */
	inline const Items& GetItems() const { return items; }
	inline Items& GetItems() { return items; }
};

/** Defines the server's length limits on various length-limited
 * items such as topics, nicknames, channel names etc.
 */
class ServerLimits final
{
public:
	/** Maximum line length */
	size_t MaxLine;
	/** Maximum nickname length */
	size_t MaxNick;
	/** Maximum channel length */
	size_t MaxChannel;
	/** Maximum number of modes per line */
	size_t MaxModes;
	/** Maximum length of a username (ident) */
	size_t MaxUser;
	/** Maximum length of a quit message */
	size_t MaxQuit;
	/** Maximum topic length */
	size_t MaxTopic;
	/** Maximum kick message length */
	size_t MaxKick;
	/** Maximum real name length */
	size_t MaxReal;
	/** Maximum away message length */
	size_t MaxAway;
	/** Maximum hostname length */
	size_t MaxHost;

	/** Read all limits from a config tag. Limits which aren't specified in the tag are set to a default value.
	 * @param tag Configuration tag to read the limits from
	 */
	ServerLimits(std::shared_ptr<ConfigTag> tag);

	/** Maximum length of a n!u\@h mask */
	size_t GetMaxMask() const { return MaxNick + 1 + MaxUser + 1 + MaxHost; }
};

struct CommandLineConf final
{
	/** If this value is true, the owner of the
	 * server specified -nofork on the command
	 * line, causing the daemon to stay in the
	 * foreground.
	 */
	bool nofork;

	/** If this value if true then all log
	 * messages will be output, regardless of
	 * the level given in the config file.
	 * This is set with the -debug commandline
	 * option.
	 */
	bool forcedebug;

	/** If this is true then log output will be
	 * written to the logfile. This is the default.
	 * If you put -nolog on the commandline then
	 * the logfile will not be written.
	 * This is meant to be used in conjunction with
	 * -debug for debugging without filling up the
	 * hard disk.
	 */
	bool writelog;

	/** If this is true, a PID file will be written
	 * to the file given in the "file" variable of
	 * the \<pid> tag in the config file. This is
	 * the default.
	 * Passing --nopid as a command line argument
	 * sets this to false; in this case, a PID file
	 * will not be written, even the default PID
	 * file that is usually written when the \<pid>
	 * tag is not defined in the config file.
	 */
	bool writepid;

	/* Whether the --runasroot option was specified at boot. */
	bool runasroot;

	/** Saved argc from startup. */
	int argc;

	/** Saved argv from startup. */
	char** argv;
};

class CoreExport OperInfo final
{
public:
	TokenList AllowedOperCommands;
	TokenList AllowedPrivs;

	/** Allowed user modes from oper classes. */
	ModeParser::ModeStatus AllowedUserModes;

	/** Allowed channel modes from oper classes. */
	ModeParser::ModeStatus AllowedChanModes;

	/** Allowed snomasks from oper classes. */
	std::bitset<64> AllowedSnomasks;

	/** \<oper> block used for this oper-up. May be NULL. */
	std::shared_ptr<ConfigTag> oper_block;
	/** \<type> block used for this oper-up. Valid for local users, may be NULL on remote */
	std::shared_ptr<ConfigTag> type_block;
	/** \<class> blocks referenced from the \<type> block. These define individual permissions */
	std::vector<std::shared_ptr<ConfigTag> > class_blocks;
	/** Name of the oper type; i.e. the one shown in WHOIS */
	std::string name;

	/** Creates a new OperInfo with the specified oper type name.
	 * @param Name The name of the oper type.
	 */
	OperInfo(const std::string& Name);

	/** Get a configuration item, searching in the oper, type, and class blocks (in that order) */
	std::string getConfig(const std::string& key);
	void init();
};

/** This class holds the bulk of the runtime configuration for the ircd.
 * It allows for reading new config values, accessing configuration files,
 * and storage of the configuration data needed to run the ircd, such as
 * the servername, connect classes, /ADMIN data, MOTDs and filenames etc.
 */
class CoreExport ServerConfig final
{
private:
	void ApplyModules(User* user);
	void CrossCheckConnectBlocks(ServerConfig* current);
	void CrossCheckOperClassType();
	void Fill();

public:
	/** How to treat a user in a channel who is banned. */
	enum BannedUserTreatment
	{
		/** Don't treat a banned user any different to normal. */
		BUT_NORMAL,

		/** Restrict the actions of a banned user. */
		BUT_RESTRICT_SILENT,

		/** Restrict the actions of a banned user and notify them of their treatment. */
		BUT_RESTRICT_NOTIFY
	};

	class CoreExport ServerPaths
	{
	private:
		/** Expands a path fragment to a full path.
		 * @param base The base path to expand from
		 * @param fragment The path fragment to expand on top of base.
		 */
		static std::string ExpandPath(const std::string& base, const std::string& fragment);

	public:
		/** Config path */
		std::string Config;

		/** Data path */
		std::string Data;

		/** Log path */
		std::string Log;

		/** Module path */
		std::string Module;

		/** Runtime path */
		std::string Runtime;

		ServerPaths(std::shared_ptr<ConfigTag> tag);

		inline std::string PrependConfig(const std::string& fn) const { return ExpandPath(Config, fn); }
		inline std::string PrependData(const std::string& fn) const { return ExpandPath(Data, fn); }
		inline std::string PrependLog(const std::string& fn) const { return ExpandPath(Log, fn); }
		inline std::string PrependModule(const std::string& fn) const { return ExpandPath(Module, fn); }
		inline std::string PrependRuntime(const std::string& fn) const { return ExpandPath(Runtime, fn); }
	};

	/** Holds a complete list of all connect blocks
	 */
	typedef std::vector<ConnectClass::Ptr> ClassVector;

	/** Index of valid oper blocks and types
	 */
	typedef insp::flat_map<std::string, std::shared_ptr<OperInfo>> OperIndex;

	/** Holds the server config. */
	typedef std::multimap<std::string, std::shared_ptr<ConfigTag>, irc::insensitive_swo> TagMap;

	/** Holds iterators to a subsection of the server config map. */
	typedef insp::iterator_range<TagMap::const_iterator> TagList;

	/** Get a configuration tag by name. If one or more tags are present then the first is returned.
	 * @param tag The name of the tag to get.
	 * @param def The value to return if the tag doesn't exist.
	 * @returns Either a tag from the config or EmptyTag.
	 */
	std::shared_ptr<ConfigTag> ConfValue(const std::string& tag, std::shared_ptr<ConfigTag> def = nullptr);

	/** Get a list of configuration tags by name.
	 * @param tag The name of the tags to get.
	 * @param def The value to return if the tag doesn't exist.
	 * @returns Either a list of tags from the config or an empty TagList.
	 */
	TagList ConfTags(const std::string& tag, std::optional<TagList> def = std::nullopt);

	/** An empty configuration tag. */
	std::shared_ptr<ConfigTag> EmptyTag;

	/** Error stream, contains error output from any failed configuration parsing.
	 */
	std::stringstream errstr;

	/** True if this configuration is valid enough to run with */
	bool valid;

	/** Bind to IPv6 by default */
	bool WildcardIPv6;

	/** This holds all the information in the config file,
	 * it's indexed by tag name to a vector of key/values.
	 */
	TagMap config_data;

	/** This holds all extra files that have been read in the configuration
	 * (for example, MOTD and RULES files are stored here)
	 */
	ConfigFileCache Files;

	/** Length limits, see definition of ServerLimits class
	 */
	ServerLimits Limits;

	/** Locations of various types of file (config, module, etc). */
	ServerPaths Paths;

	/** Configuration parsed from the command line.
	 */
	CommandLineConf cmdline;

	/** Clones CIDR range for ipv4 (0-32)
	 * Defaults to 32 (checks clones on all IPs separately)
	 */
	unsigned char c_ipv4_range;

	/** Clones CIDR range for ipv6 (0-128)
	 * Defaults to 128 (checks on all IPs separately)
	 */
	unsigned char c_ipv6_range;

	/** Holds the server name of the local server
	 * as defined by the administrator.
	 */
	std::string ServerName;

	/** Notice to give to users when they are banned by an XLine
	 */
	std::string XLineMessage;

	/* Holds the network name the local server
	 * belongs to. This is an arbitrary field defined
	 * by the administrator.
	 */
	std::string Network;

	/** Holds the description of the local server
	 * as defined by the administrator.
	 */
	std::string ServerDesc;

	/** How to treat a user in a channel who is banned. */
	BannedUserTreatment RestrictBannedUsers;

	/** The size of the read() buffer in the user
	 * handling code, used to read data into a user's
	 * recvQ.
	 */
	unsigned long NetBufferSize;

	/** The value to be used for listen() backlogs as default.
	 * As listen() expects a backlog to be `int` sized, so this must be.
	 */
	int MaxConn;

	/** If we should check for clones during CheckClass() in AddUser()
	 * Setting this to false allows to not trigger on maxclones for users
	 * that may belong to another class after DNS-lookup is complete.
	 * It does, however, make the server spend more time on users we may potentially not want.
	 */
	bool CCOnConnect;

	/** The soft limit value assigned to the irc server.
	 * The IRC server will not allow more than this
	 * number of local users.
	 */
	unsigned long SoftLimit;

	/** Maximum number of targets for a multi target command
	 * such as PRIVMSG or KICK
	 */
	unsigned long MaxTargets;

	/** The number of seconds that the server clock can skip by before server operators are warned. */
	time_t TimeSkipWarn;

	/** True if we're going to hide ban reasons for non-opers (e.g. G-lines,
	 * K-lines, Z-lines)
	 */
	bool HideBans;

	/** True if raw I/O is being logged */
	bool RawLog = false;

	/** Set to a non-empty string to obfuscate server names. */
	std::string HideServer;

	/** The connect classes in use by the IRC server.
	 */
	ClassVector Classes;

	/** Default channel modes
	 */
	std::string DefaultModes;

	/** Custom version string, which if defined can replace the system info in VERSION.
	 */
	std::string CustomVersion;

	/** If set to true, provide syntax hints for unknown commands
	 */
	bool SyntaxHints;

	/** The name of the casemapping method used by this server.
	 */
	std::string CaseMapping;

	/** If set to true, the full nick!user\@host will be shown in the TOPIC command
	 * for who set the topic last. If false, only the nick is shown.
	 */
	bool FullHostInTopic;

	/** Oper blocks keyed by their name
	 */
	OperIndex oper_blocks;

	/** Oper types keyed by their name
	 */
	OperIndex OperTypes;

	/** Unique server ID.
	 * NOTE: 000...999 are usable for InspIRCd servers. This
	 * makes code simpler. 0AA, 1BB etc with letters are reserved
	 * for services use.
	 */
	std::string sid;

	/** Construct a new ServerConfig
	 */
	ServerConfig();

	/** Get server ID as string with required leading zeroes
	 */
	const std::string& GetSID() const { return sid; }

	/** Retrieves the server name which should be shown to users. */
	const std::string& GetServerName() const { return HideServer.empty() ? ServerName : HideServer; }

	/** Retrieves the server description which should be shown to users. */
	const std::string& GetServerDesc() const { return HideServer.empty() ? ServerDesc : Network; }

	/** Read the entire configuration into memory
	 * and initialize this class. All other methods
	 * should be used only by the core.
	 */
	void Read();

	/** Apply configuration changes from the old configuration.
	 */
	void Apply(ServerConfig* old, const std::string &useruid);

	/** Escapes a value for storage in a configuration key.
	 * @param str The string to escape.
	 */
	static std::string Escape(const std::string& str);

	/** If this value is true, snotices will not stack when repeats are sent
	 */
	bool NoSnoticeStack = false;
};

/** The background thread for config reading, so that reading from executable includes
 * does not block.
 */
class CoreExport ConfigReaderThread final
	: public Thread
{
private:
	/** The new server configuration. */
	ServerConfig* Config = new ServerConfig();

	/** Whether the config has been read yet. */
	std::atomic_bool done = { false };

protected:
	/** @copydoc Thread::OnStart */
	void OnStart() override;

	/** @copydoc Thread::OnStop */
	void OnStop() override;

public:
	const std::string UUID;

	ConfigReaderThread(const std::string& uuid)
		: UUID(uuid)
	{
	}

	~ConfigReaderThread() override
	{
		delete Config;
	}

	/** Whether the configuration has been read yet. */
	bool IsDone() { return done.load(); }
};

/** Represents the status of a config load. */
class CoreExport ConfigStatus final
{
public:
	/** Whether this is the initial config load. */
	bool const initial;

	/** The user who initiated the config load or NULL if not initiated by a user. */
	User* const srcuser;

	/** Initializes a new instance of the ConfigStatus class.
	 * @param user The user who initiated the config load or NULL if not initiated by a user.
	 * @param isinitial Whether this is the initial config load.
	 */
	ConfigStatus(User* user = NULL, bool isinitial = false)
		: initial(isinitial)
		, srcuser(user)
	{
	}
};<|MERGE_RESOLUTION|>--- conflicted
+++ resolved
@@ -91,13 +91,9 @@
 	/** Get the value of an option, using def if it does not exist */
 	double getFloat(const std::string& key, double def, double min = DBL_MIN, double max = DBL_MAX) const;
 	/** Get the value of an option, using def if it does not exist */
-<<<<<<< HEAD
 	bool getBool(const std::string& key, bool def = false) const;
-=======
-	bool getBool(const std::string& key, bool def = false);
-	/** Get the value of an option, using def if it does not exist */
-	unsigned char getCharacter(const std::string& key, unsigned char def = '\0');
->>>>>>> 97363d8c
+	/** Get the value of an option, using def if it does not exist */
+	unsigned char getCharacter(const std::string& key, unsigned char def = '\0') const;
 
 	/** Get the value in seconds of a duration that is in the user-friendly "1h2m3s" format,
 	 * using a default value if it does not exist or is out of bounds.
