/*
 * InspIRCd -- Internet Relay Chat Daemon
 *
 *   Copyright (C) 2009 Daniel De Graaf <danieldg@inspircd.org>
 *   Copyright (C) 2007-2008 Robin Burchell <robin+git@viroteck.net>
 *   Copyright (C) 2008 Pippijn van Steenhoven <pip88nl@gmail.com>
 *   Copyright (C) 2003-2008 Craig Edwards <craigedwards@brainbox.cc>
 *   Copyright (C) 2006-2007 Oliver Lupton <oliverlupton@gmail.com>
 *   Copyright (C) 2007 Dennis Friis <peavey@inspircd.org>
 *   Copyright (C) 2003 randomdan <???@???>
 *
 * This file is part of InspIRCd.  InspIRCd is free software: you can
 * redistribute it and/or modify it under the terms of the GNU General Public
 * License as published by the Free Software Foundation, version 2.
 *
 * This program is distributed in the hope that it will be useful, but WITHOUT
 * ANY WARRANTY; without even the implied warranty of MERCHANTABILITY or FITNESS
 * FOR A PARTICULAR PURPOSE.  See the GNU General Public License for more
 * details.
 *
 * You should have received a copy of the GNU General Public License
 * along with this program.  If not, see <http://www.gnu.org/licenses/>.
 */


#pragma once

<<<<<<< HEAD
=======
#define _FILE_OFFSET_BITS 64
#ifndef _LARGEFILE_SOURCE
#define _LARGEFILE_SOURCE
#endif

#ifndef _WIN32
#define DllExport
#define CoreExport
#else
#include "inspircd_win32wrapper.h"
/** Windows defines these already */
#undef ERROR
#endif

#ifdef __GNUC__
#define CUSTOM_PRINTF(STRING, FIRST) __attribute__((format(printf, STRING, FIRST)))
#else
#define CUSTOM_PRINTF(STRING, FIRST)
#endif

// Required system headers.
#include <csignal>
#include <ctime>
#include <cstdarg>
#include <algorithm>
#include <cmath>
#include <cstring>
>>>>>>> 7dd83138
#include <climits>
#include <cmath>
#include <csignal>
#include <cstdarg>
#include <cstdio>
#include <cstring>
#include <ctime>

#include <algorithm>
#include <bitset>
#include <deque>
#include <list>
#include <map>
#include <set>
#include <sstream>
#include <string>
#include <vector>

#include "compat.h"
#include "typedefs.h"

CoreExport extern InspIRCd* ServerInstance;

#include "config.h"
#include "dynref.h"
#include "consolecolors.h"
#include "caller.h"
#include "cull_list.h"
#include "extensible.h"
#include "fileutils.h"
#include "numerics.h"
#include "uid.h"
#include "server.h"
#include "users.h"
#include "channels.h"
#include "timer.h"
#include "hashcomp.h"
#include "logger.h"
#include "usermanager.h"
#include "socket.h"
#include "ctables.h"
#include "command_parse.h"
#include "mode.h"
#include "socketengine.h"
#include "snomasks.h"
#include "filelogger.h"
#include "modules.h"
#include "threadengine.h"
#include "configreader.h"
#include "inspstring.h"
#include "protocol.h"

/** Returned by some functions to indicate failure.
 */
#define ERROR -1

/** Template function to convert any input type to std::string
 */
template<typename T> inline std::string ConvNumeric(const T &in)
{
	if (in == 0)
		return "0";
	T quotient = in;
	std::string out;
	while (quotient)
	{
		out += "0123456789"[ std::abs( (long)quotient % 10 ) ];
		quotient /= 10;
	}
	if (in < 0)
		out += '-';
	std::reverse(out.begin(), out.end());
	return out;
}

/** Template function to convert any input type to std::string
 */
inline std::string ConvToStr(const int in)
{
	return ConvNumeric(in);
}

/** Template function to convert any input type to std::string
 */
inline std::string ConvToStr(const long in)
{
	return ConvNumeric(in);
}

/** Template function to convert any input type to std::string
 */
inline std::string ConvToStr(const char* in)
{
	return in;
}

/** Template function to convert any input type to std::string
 */
inline std::string ConvToStr(const bool in)
{
	return (in ? "1" : "0");
}

/** Template function to convert any input type to std::string
 */
inline std::string ConvToStr(char in)
{
	return std::string(1, in);
}

/** Template function to convert any input type to std::string
 */
template <class T> inline std::string ConvToStr(const T &in)
{
	std::stringstream tmp;
	if (!(tmp << in)) return std::string();
	return tmp.str();
}

/** Template function to convert any input type to any other type
 * (usually an integer or numeric type)
 */
template<typename T> inline long ConvToInt(const T &in)
{
	std::stringstream tmp;
	if (!(tmp << in)) return 0;
	return atol(tmp.str().c_str());
}

/** This class contains various STATS counters
 * It is used by the InspIRCd class, which internally
 * has an instance of it.
 */
class serverstats
{
  public:
	/** Number of accepted connections
	 */
	unsigned long statsAccept;
	/** Number of failed accepts
	 */
	unsigned long statsRefused;
	/** Number of unknown commands seen
	 */
	unsigned long statsUnknown;
	/** Number of nickname collisions handled
	 */
	unsigned long statsCollisions;
	/** Number of DNS queries sent out
	 */
	unsigned long statsDns;
	/** Number of good DNS replies received
	 * NOTE: This may not tally to the number sent out,
	 * due to timeouts and other latency issues.
	 */
	unsigned long statsDnsGood;
	/** Number of bad (negative) DNS replies received
	 * NOTE: This may not tally to the number sent out,
	 * due to timeouts and other latency issues.
	 */
	unsigned long statsDnsBad;
	/** Number of inbound connections seen
	 */
	unsigned long statsConnects;
	/** Total bytes of data transmitted
	 */
	unsigned long statsSent;
	/** Total bytes of data received
	 */
	unsigned long statsRecv;
#ifdef _WIN32
	/** Cpu usage at last sample
	*/
	FILETIME LastCPU;
	/** Time QP sample was read
	*/
	LARGE_INTEGER LastSampled;
	/** QP frequency
	*/
	LARGE_INTEGER QPFrequency;
#else
	/** Cpu usage at last sample
	 */
	timeval LastCPU;
	/** Time last sample was read
	 */
	timespec LastSampled;
#endif
	/** The constructor initializes all the counts to zero
	 */
	serverstats()
		: statsAccept(0), statsRefused(0), statsUnknown(0), statsCollisions(0), statsDns(0),
		statsDnsGood(0), statsDnsBad(0), statsConnects(0), statsSent(0), statsRecv(0)
	{
	}
};

/** This class manages the generation and transmission of ISUPPORT. */
class CoreExport ISupportManager
{
private:
	/** The generated lines which are sent to clients. */
	std::vector<std::string> Lines;

public:
	/** (Re)build the ISUPPORT vector. */
	void Build();

	/** Returns the std::vector of ISUPPORT lines. */
	const std::vector<std::string>& GetLines()
	{
		return this->Lines;
	}

	/** Send the 005 numerics (ISUPPORT) to a user. */
	void SendTo(LocalUser* user);
};

DEFINE_HANDLER1(IsNickHandler, bool, const std::string&);
DEFINE_HANDLER2(GenRandomHandler, void, char*, size_t);
DEFINE_HANDLER1(IsIdentHandler, bool, const std::string&);
DEFINE_HANDLER1(IsChannelHandler, bool, const std::string&);
DEFINE_HANDLER3(OnCheckExemptionHandler, ModResult, User*, Channel*, const std::string&);

/** The main class of the irc server.
 * This class contains instances of all the other classes in this software.
 * Amongst other things, it contains a ModeParser, a DNS object, a CommandParser
 * object, and a list of active Module objects, and facilities for Module
 * objects to interact with the core system it implements.
 */
class CoreExport InspIRCd
{
 private:
	/** Set up the signal handlers
	 */
	void SetSignals();

	/** Daemonize the ircd and close standard input/output streams
	 * @return True if the program daemonized succesfully
	 */
	bool DaemonSeed();

	/** The current time, updated in the mainloop
	 */
	struct timespec TIME;

	/** A 64k buffer used to read socket data into
	 * NOTE: update ValidateNetBufferSize if you change this
	 */
	char ReadBuffer[65535];

	/** Check we aren't running as root, and exit if we are
	 * with exit code EXIT_STATUS_ROOT.
	 */
	void CheckRoot();

 public:

	UIDGenerator UIDGen;

	/** Global cull list, will be processed on next iteration
	 */
	CullList GlobalCulls;
	/** Actions that must happen outside of the current call stack */
	ActionList AtomicActions;

	/**** Functors ****/

	IsNickHandler HandleIsNick;
	IsIdentHandler HandleIsIdent;
	OnCheckExemptionHandler HandleOnCheckExemption;
	IsChannelHandler HandleIsChannel;
	GenRandomHandler HandleGenRandom;

	/** Globally accessible fake user record. This is used to force mode changes etc across s2s, etc.. bit ugly, but.. better than how this was done in 1.1
	 * Reason for it:
	 * kludge alert!
	 * SendMode expects a User* to send the numeric replies
	 * back to, so we create it a fake user that isnt in the user
	 * hash and set its descriptor to FD_MAGIC_NUMBER so the data
	 * falls into the abyss :p
	 */
	FakeUser* FakeClient;

	/** Find a user in the UUID hash
	 * @param uid The UUID to find
	 * @return A pointer to the user, or NULL if the user does not exist
	 */
	User* FindUUID(const std::string &uid);

	/** Time this ircd was booted
	 */
	time_t startup_time;

	/** Config file pathname specified on the commandline or via ./configure
	 */
	std::string ConfigFileName;

	ExtensionManager Extensions;

	/** Mode handler, handles mode setting and removal
	 */
	ModeParser* Modes;

	/** Command parser, handles client to server commands
	 */
	CommandParser* Parser;

	/** Socket engine, handles socket activity events
	 */
	SocketEngine* SE;

	/** Thread engine, Handles threading where required
	 */
	ThreadEngine* Threads;

	/** The thread/class used to read config files in REHASH and on startup
	 */
	ConfigReaderThread* ConfigThread;

	/** LogManager handles logging.
	 */
	LogManager *Logs;

	/** ModuleManager contains everything related to loading/unloading
	 * modules.
	 */
	ModuleManager* Modules;

	/** BanCacheManager is used to speed up checking of restrictions on connection
	 * to the IRCd.
	 */
	BanCacheManager *BanCache;

	/** Stats class, holds miscellaneous stats counters
	 */
	serverstats* stats;

	/**  Server Config class, holds configuration file data
	 */
	ServerConfig* Config;

	/** Snomask manager - handles routing of snomask messages
	 * to opers.
	 */
	SnomaskManager* SNO;

	/** Timer manager class, triggers Timer timer events
	 */
	TimerManager* Timers;

	/** X-Line manager. Handles G/K/Q/E line setting, removal and matching
	 */
	XLineManager* XLines;

	/** User manager. Various methods and data associated with users.
	 */
	UserManager *Users;

	/** Channel list, a hash_map containing all channels XXX move to channel manager class
	 */
	chan_hash* chanlist;

	/** List of the open ports
	 */
	std::vector<ListenSocket*> ports;

	/** Set to the current signal recieved
	 */
	static sig_atomic_t s_signal;

	/** Protocol interface, overridden by server protocol modules
	 */
	ProtocolInterface* PI;

	/** Holds extensible for user operquit
	 */
	StringExtItem OperQuit;

	/** Manages the generation and transmission of ISUPPORT. */
	ISupportManager ISupport;

	/** Get the current time
	 * Because this only calls time() once every time around the mainloop,
	 * it is much faster than calling time() directly.
	 * @return The current time as an epoch value (time_t)
	 */
	inline time_t Time() { return TIME.tv_sec; }
	/** The fractional time at the start of this mainloop iteration (nanoseconds) */
	inline long Time_ns() { return TIME.tv_nsec; }
	/** Update the current time. Don't call this unless you have reason to do so. */
	void UpdateTime();

	/** Generate a random string with the given length
	 * @param length The length in bytes
	 * @param printable if false, the string will use characters 0-255; otherwise,
	 * it will be limited to 0x30-0x7E ('0'-'~', nonspace printable characters)
	 */
	std::string GenRandomStr(int length, bool printable = true);
	/** Generate a random integer.
	 * This is generally more secure than rand()
	 */
	unsigned long GenRandomInt(unsigned long max);

	/** Fill a buffer with random bits */
	caller2<void, char*, size_t> GenRandom;

	/** Bind all ports specified in the configuration file.
	 * @return The number of ports bound without error
	 */
	int BindPorts(FailedPortList &failed_ports);

	/** Binds a socket on an already open file descriptor
	 * @param sockfd A valid file descriptor of an open socket
	 * @param port The port number to bind to
	 * @param addr The address to bind to (IP only)
	 * @param dolisten Should this port be listened on?
	 * @return True if the port was bound successfully
	 */
	bool BindSocket(int sockfd, int port, const char* addr, bool dolisten = true);

	/** Find a user in the nick hash.
	 * If the user cant be found in the nick hash check the uuid hash
	 * @param nick The nickname to find
	 * @return A pointer to the user, or NULL if the user does not exist
	 */
	User* FindNick(const std::string &nick);

	/** Find a user in the nick hash ONLY
	 */
	User* FindNickOnly(const std::string &nick);

	/** Find a channel in the channels hash
	 * @param chan The channel to find
	 * @return A pointer to the channel, or NULL if the channel does not exist
	 */
	Channel* FindChan(const std::string &chan);

	/** Return true if a channel name is valid
	 * @param chname A channel name to verify
	 * @return True if the name is valid
	 */
	caller1<bool, const std::string&> IsChannel;

	/** Return true if str looks like a server ID
	 * @param sid string to check against
	 */
	static bool IsSID(const std::string& sid);

	/** Handles incoming signals after being set
	 * @param signal the signal recieved
	 */
	void SignalHandler(int signal);

	/** Sets the signal recieved
	 * @param signal the signal recieved
	 */
	static void SetSignal(int signal);

	/** Causes the server to exit after unloading modules and
	 * closing all open file descriptors.
	 *
	 * @param status The exit code to give to the operating system
	 * (See the ExitStatus enum for valid values)
	 */
	void Exit(int status);

	/** Causes the server to exit immediately with exit code 0.
	 * The status code is required for signal handlers, and ignored.
	 */
	static void QuickExit(int status);

	/** Formats the input string with the specified arguments.
	* @param formatString The string to format
	* @param ... A variable number of format arguments.
	* @return The formatted string
	*/
	static const char* Format(const char* formatString, ...) CUSTOM_PRINTF(1, 2);
	static const char* Format(va_list &vaList, const char* formatString) CUSTOM_PRINTF(2, 0);

	/** Return a count of channels on the network
	 * @return The number of channels
	 */
	long ChannelCount() const { return chanlist->size(); }

	/** Send an error notice to all local users, opered and unopered
	 * @param s The error string to send
	 */
	void SendError(const std::string &s);

	/** Return true if a nickname is valid
	 * @param n A nickname to verify
	 * @return True if the nick is valid
	 */
	caller1<bool, const std::string&> IsNick;

	/** Return true if an ident is valid
	 * @param An ident to verify
	 * @return True if the ident is valid
	 */
	caller1<bool, const std::string&> IsIdent;

	/** Match two strings using pattern matching, optionally, with a map
	 * to check case against (may be NULL). If map is null, match will be case insensitive.
	 * @param str The literal string to match against
	 * @param mask The glob pattern to match against.
	 * @param map The character map to use when matching.
	 */
	static bool Match(const std::string& str, const std::string& mask, unsigned const char* map = NULL);
	static bool Match(const char* str, const char* mask, unsigned const char* map = NULL);

	/** Match two strings using pattern matching, optionally, with a map
	 * to check case against (may be NULL). If map is null, match will be case insensitive.
	 * Supports CIDR patterns as well as globs.
	 * @param str The literal string to match against
	 * @param mask The glob or CIDR pattern to match against.
	 * @param map The character map to use when matching.
	 */
	static bool MatchCIDR(const std::string& str, const std::string& mask, unsigned const char* map = NULL);
	static bool MatchCIDR(const char* str, const char* mask, unsigned const char* map = NULL);

	/** Matches a hostname and IP against a space delimited list of hostmasks.
	 * @param masks The space delimited masks to match against.
	 * @param hostname The hostname to try and match.
	 * @param ipaddr The IP address to try and match.
	 */
	static bool MatchMask(const std::string& masks, const std::string& hostname, const std::string& ipaddr);

	/** Return true if the given parameter is a valid nick!user\@host mask
	 * @param mask A nick!user\@host masak to match against
	 * @return True i the mask is valid
	 */
	static bool IsValidMask(const std::string& mask);

	/** Strips all color codes from the given string
	 * @param sentence The string to strip from
	 */
	static void StripColor(std::string &sentence);

	/** Parses color codes from string values to actual color codes
	 * @param input The data to process
	 */
	static void ProcessColors(file_cache& input);

	/** Rehash the local server
	 * @param uuid The uuid of the user who started the rehash, can be empty
	 */
	void Rehash(const std::string& uuid = "");

	/** Check if the given nickmask matches too many users, send errors to the given user
	 * @param nick A nickmask to match against
	 * @param user A user to send error text to
	 * @return True if the nick matches too many users
	 */
	bool NickMatchesEveryone(const std::string &nick, User* user);

	/** Check if the given IP mask matches too many users, send errors to the given user
	 * @param ip An ipmask to match against
	 * @param user A user to send error text to
	 * @return True if the ip matches too many users
	 */
	bool IPMatchesEveryone(const std::string &ip, User* user);

	/** Check if the given hostmask matches too many users, send errors to the given user
	 * @param mask A hostmask to match against
	 * @param user A user to send error text to
	 * @return True if the host matches too many users
	 */
	bool HostMatchesEveryone(const std::string &mask, User* user);

	/** Calculate a duration in seconds from a string in the form 1y2w3d4h6m5s
	 * @param str A string containing a time in the form 1y2w3d4h6m5s
	 * (one year, two weeks, three days, four hours, six minutes and five seconds)
	 * @return The total number of seconds
	 */
	static unsigned long Duration(const std::string& str);

	/** Attempt to compare a password to a string from the config file.
	 * This will be passed to handling modules which will compare the data
	 * against possible hashed equivalents in the input string.
	 * @param ex The object (user, server, whatever) causing the comparison.
	 * @param data The data from the config file
	 * @param input The data input by the oper
	 * @param hashtype The hash from the config file
	 * @return 0 if the strings match, 1 or -1 if they do not
	 */
	int PassCompare(Extensible* ex, const std::string &data, const std::string &input, const std::string &hashtype);

	/** Returns the full version string of this ircd
	 * @return The version string
	 */
	std::string GetVersionString(bool getFullVersion = false);

	/** Attempt to write the process id to a given file
	 * @param filename The PID file to attempt to write to
	 * @return This function may bail if the file cannot be written
	 */
	void WritePID(const std::string &filename);

	/** This constructor initialises all the subsystems and reads the config file.
	 * @param argc The argument count passed to main()
	 * @param argv The argument list passed to main()
	 * @throw <anything> If anything is thrown from here and makes it to
	 * you, you should probably just give up and go home. Yes, really.
	 * It's that bad. Higher level classes should catch any non-fatal exceptions.
	 */
	InspIRCd(int argc, char** argv);

	/** Send a line of WHOIS data to a user.
	 * @param user user to send the line to
	 * @param dest user being WHOISed
	 * @param numeric Numeric to send
	 * @param text Text of the numeric
	 */
	void SendWhoisLine(User* user, User* dest, int numeric, const std::string &text);

	/** Send a line of WHOIS data to a user.
	 * @param user user to send the line to
	 * @param dest user being WHOISed
	 * @param numeric Numeric to send
	 * @param format Format string for the numeric
	 * @param ... Parameters for the format string
	 */
	void SendWhoisLine(User* user, User* dest, int numeric, const char* format, ...) CUSTOM_PRINTF(5, 6);

	/** Called to check whether a channel restriction mode applies to a user
	 * @param User that is attempting some action
	 * @param Channel that the action is being performed on
	 * @param Action name
	 */
	caller3<ModResult, User*, Channel*, const std::string&> OnCheckExemption;

	/** Prepare the ircd for restart or shutdown.
	 * This function unloads all modules which can be unloaded,
	 * closes all open sockets, and closes the logfile.
	 */
	void Cleanup();

	/** Return a time_t as a human-readable string.
	 */
	static std::string TimeString(time_t curtime);

	/** Begin execution of the server.
	 * NOTE: this function NEVER returns. Internally,
	 * it will repeatedly loop.
	 */
	void Run();

	char* GetReadBuffer()
	{
		return this->ReadBuffer;
	}
};

ENTRYPOINT;

template<class Cmd>
class CommandModule : public Module
{
	Cmd cmd;
 public:
	CommandModule() : cmd(this)
	{
	}

	Version GetVersion()
	{
		return Version(cmd.name, VF_VENDOR|VF_CORE);
	}
};<|MERGE_RESOLUTION|>--- conflicted
+++ resolved
@@ -25,36 +25,6 @@
 
 #pragma once
 
-<<<<<<< HEAD
-=======
-#define _FILE_OFFSET_BITS 64
-#ifndef _LARGEFILE_SOURCE
-#define _LARGEFILE_SOURCE
-#endif
-
-#ifndef _WIN32
-#define DllExport
-#define CoreExport
-#else
-#include "inspircd_win32wrapper.h"
-/** Windows defines these already */
-#undef ERROR
-#endif
-
-#ifdef __GNUC__
-#define CUSTOM_PRINTF(STRING, FIRST) __attribute__((format(printf, STRING, FIRST)))
-#else
-#define CUSTOM_PRINTF(STRING, FIRST)
-#endif
-
-// Required system headers.
-#include <csignal>
-#include <ctime>
-#include <cstdarg>
-#include <algorithm>
-#include <cmath>
-#include <cstring>
->>>>>>> 7dd83138
 #include <climits>
 #include <cmath>
 #include <csignal>
