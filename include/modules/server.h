--- conflicted
+++ resolved
@@ -18,11 +18,6 @@
 
 
 #pragma once
-
-#ifdef __GNUC__
-# pragma GCC diagnostic push
-# pragma GCC diagnostic ignored "-Wdeprecated-declarations"
-#endif
 
 #include "event.h"
 
@@ -75,12 +70,7 @@
 	 * @param server Server that split
 	 * @param error Whether the server split because of an error.
 	 */
-	virtual void OnServerSplit(const Server* server, bool error) { OnServerSplit(server); }
-
-	/** Fired when a server splits
-	 * @param server Server that split
-	 */
-	DEPRECATED_METHOD(virtual void OnServerSplit(const Server* server)) { }
+	virtual void OnServerSplit(const Server* server, bool error) { }
 };
 
 class ServerProtocol::MessageEventListener
@@ -134,27 +124,4 @@
 	 * @param server The target of the burst.
 	 */
 	virtual void OnSyncNetwork(ProtocolServer& server) { }
-<<<<<<< HEAD
-};
-=======
-};
-
-/** Compatibility struct for <3.3.0 modules. */
-class ServerEventListener
-	: public ServerProtocol::BroadcastEventListener
-	, public ServerProtocol::LinkEventListener
-	, public ServerProtocol::SyncEventListener
-{
- public:
-	ServerEventListener(Module* mod)
-		: ServerProtocol::BroadcastEventListener(mod)
-		, ServerProtocol::LinkEventListener(mod)
-		, ServerProtocol::SyncEventListener(mod)
-	{
-	}
-};
-
-#ifdef __GNUC__
-# pragma GCC diagnostic pop
-#endif
->>>>>>> db45e2e6
+};