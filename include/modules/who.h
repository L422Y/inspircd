/*
 * InspIRCd -- Internet Relay Chat Daemon
 *
 *   Copyright (C) 2019 linuxdaemon <linuxdaemon.irc@gmail.com>
 *   Copyright (C) 2018, 2021-2022 Sadie Powell <sadie@witchery.services>
 *
 * This file is part of InspIRCd.  InspIRCd is free software: you can
 * redistribute it and/or modify it under the terms of the GNU General Public
 * License as published by the Free Software Foundation, version 2.
 *
 * This program is distributed in the hope that it will be useful, but WITHOUT
 * ANY WARRANTY; without even the implied warranty of MERCHANTABILITY or FITNESS
 * FOR A PARTICULAR PURPOSE.  See the GNU General Public License for more
 * details.
 *
 * You should have received a copy of the GNU General Public License
 * along with this program.  If not, see <http://www.gnu.org/licenses/>.
 */


#pragma once

namespace Who
{
	class EventListener;
	class MatchEventListener;
	class VisibleEventListener;
	class Request;
}

class Who::EventListener
	: public Events::ModuleEventListener
{
public:
	EventListener(Module* mod)
		: ModuleEventListener(mod, "event/who")
	{
	}

	/** Called when a result from WHO is about to be queued.
	 * @param request Details about the WHO request which caused this response.
	 * @param source The user who initiated this WHO request.
	 * @param user The user that this line of the WHO request is about.
	 * @param memb The channel membership of the user or the first visible membership if not targeted at a channel.
	 * @param numeric The numeric which will be sent in response to the request.
	 * @return MOD_RES_ALLOW to explicitly allow the response, MOD_RES_DENY to explicitly deny the
	 *         response, or MOD_RES_PASSTHRU to let another module handle the event.
	 */
	virtual ModResult OnWhoLine(const Request& request, LocalUser* source, User* user, Membership* memb, Numeric::Numeric& numeric) = 0;
};

class Who::MatchEventListener
	: public Events::ModuleEventListener
{
public:
	MatchEventListener(Module* mod)
		: ModuleEventListener(mod, "event/who-match")
	{
	}

	/** Called when a WHO request needs to check if a user matches it.
	 * @param request Details about the WHO request which caused this match attempt.
	 * @param source The user who initiated this WHO request.
	 * @param user The user to attempt to match the WHO request against.
	 * @return MOD_RES_ALLOW to explicitly allow the match, MOD_RES_DENY to explicitly deny the
	 *         match, or MOD_RES_PASSTHRU to let another module handle the event.
	 */
	virtual ModResult OnWhoMatch(const Request& request, LocalUser* source, User* user) = 0;
};

class Who::VisibleEventListener
	: public Events::ModuleEventListener
{
 public:
	VisibleEventListener(Module* mod)
		: ModuleEventListener(mod, "event/who-visible")
	{
	}

	/** Called when a WHO request needs to check if a channel is visible.
	 * @param request Details about the WHO request which caused this match attempt.
	 * @param source The user who initiated this WHO request.
	 * @param memb The channel membership of the user to check the visibility of.
	 * @return MOD_RES_ALLOW to explicitly allow the match, MOD_RES_DENY to explicitly deny the
	 *         match, or MOD_RES_PASSTHRU to let another module handle the event.
	 */
	virtual ModResult OnWhoVisible(const Request& request, LocalUser* source, Membership* memb) = 0;
};

class Who::Request
{
public:
	/** The flags for matching users to include. */
	CharState flags;

	/** Whether we are matching using a wildcard or a flag. */
	bool fuzzy_match = false;

	/** The text to match against. */
	std::string matchtext;

	/** If the target was a channel then the matched channel */
	Channel* matchchan;

	/** The WHO/WHOX responses we will send to the source. */
	std::vector<Numeric::Numeric> results;

	/** Whether the source requested a WHOX response. */
	bool whox = false;

	/** The fields to include in the WHOX response. */
	CharState whox_fields;

	/** A user specified label for the WHOX response. */
	std::string whox_querytype;

	/** Get the index in the response parameters for the different data fields
	 *
	 * The fields 'r' (realname) and 'd' (hops) will always be missing in a non-WHOX
	 * query, because WHOX splits them to 2 fields, where old WHO has them as one.
	 *
	 * @param flag The field name to look for
	 * @param out The index will be stored in this value
	 * @return True if the field is available, false otherwise
	 */
	virtual bool GetFieldIndex(char flag, size_t& out) const = 0;

<<<<<<< HEAD
protected:
	Request() = default;
=======
 protected:
	Request()
		: fuzzy_match(false)
		, matchchan(NULL)
		, whox(false)
	{
	}
>>>>>>> d97a8f15
};<|MERGE_RESOLUTION|>--- conflicted
+++ resolved
@@ -71,7 +71,7 @@
 class Who::VisibleEventListener
 	: public Events::ModuleEventListener
 {
- public:
+public:
 	VisibleEventListener(Module* mod)
 		: ModuleEventListener(mod, "event/who-visible")
 	{
@@ -100,7 +100,7 @@
 	std::string matchtext;
 
 	/** If the target was a channel then the matched channel */
-	Channel* matchchan;
+	Channel* matchchan = nullptr;
 
 	/** The WHO/WHOX responses we will send to the source. */
 	std::vector<Numeric::Numeric> results;
@@ -125,16 +125,6 @@
 	 */
 	virtual bool GetFieldIndex(char flag, size_t& out) const = 0;
 
-<<<<<<< HEAD
 protected:
 	Request() = default;
-=======
- protected:
-	Request()
-		: fuzzy_match(false)
-		, matchchan(NULL)
-		, whox(false)
-	{
-	}
->>>>>>> d97a8f15
 };