/*
 * InspIRCd -- Internet Relay Chat Daemon
 *
 *   Copyright (C) 2020 Matt Schatz <genius3000@g3k.solutions>
 *   Copyright (C) 2019 B00mX0r <b00mx0r@aureus.pw>
 *   Copyright (C) 2018 Dylan Frank <b00mx0r@aureus.pw>
 *   Copyright (C) 2013, 2017-2019, 2021 Sadie Powell <sadie@witchery.services>
 *   Copyright (C) 2013, 2015-2016 Attila Molnar <attilamolnar@hush.com>
 *   Copyright (C) 2012 Robby <robby@chatbelgie.be>
 *   Copyright (C) 2012 ChrisTX <xpipe@hotmail.de>
 *   Copyright (C) 2009-2010 Daniel De Graaf <danieldg@inspircd.org>
 *   Copyright (C) 2007 Dennis Friis <peavey@inspircd.org>
 *   Copyright (C) 2006 Craig Edwards <brain@inspircd.org>
 *
 * This file is part of InspIRCd.  InspIRCd is free software: you can
 * redistribute it and/or modify it under the terms of the GNU General Public
 * License as published by the Free Software Foundation, version 2.
 *
 * This program is distributed in the hope that it will be useful, but WITHOUT
 * ANY WARRANTY; without even the implied warranty of MERCHANTABILITY or FITNESS
 * FOR A PARTICULAR PURPOSE.  See the GNU General Public License for more
 * details.
 *
 * You should have received a copy of the GNU General Public License
 * along with this program.  If not, see <http://www.gnu.org/licenses/>.
 */


#pragma once

#include "iohook.h"

/** ssl_cert is a class which abstracts TLS certificate
 * and key information.
 *
 * Because gnutls and openssl represent key information in
 * wildly different ways, this class allows it to be accessed
 * in a unified manner. These classes are attached to ssl-
 * connected local users using SSLCertExt
 */
class ssl_cert final
	: public refcountbase
{
public:
	std::string dn;
	std::string issuer;
	std::string error;
	std::string fingerprint;
	bool trusted = false;
	bool invalid = true;
	bool unknownsigner = true;
	bool revoked = false;

	/** Get certificate distinguished name
	 * @return Certificate DN
	 */
	const std::string& GetDN() const
	{
		return dn;
	}

	/** Get Certificate issuer
	 * @return Certificate issuer
	 */
	const std::string& GetIssuer() const
	{
		return issuer;
	}

	/** Get error string if an error has occurred
	 * @return The error associated with this users certificate,
	 * or an empty string if there is no error.
	 */
	const std::string& GetError() const
	{
		return error;
	}

	/** Get key fingerprint.
	 * @return The key fingerprint as a hex string.
	 */
	const std::string& GetFingerprint() const
	{
		return fingerprint;
	}

	/** Get trust status
	 * @return True if this is a trusted certificate
	 * (the certificate chain validates)
	 */
	bool IsTrusted() const
	{
		return trusted;
	}

	/** Get validity status
	 * @return True if the certificate itself is
	 * correctly formed.
	 */
	bool IsInvalid() const
	{
		return invalid;
	}

	/** Get signer status
	 * @return True if the certificate appears to be
	 * self-signed.
	 */
	bool IsUnknownSigner() const
	{
		return unknownsigner;
	}

	/** Get revocation status.
	 * @return True if the certificate is revoked.
	 * Note that this only works properly for GnuTLS
	 * right now.
	 */
	bool IsRevoked() const
	{
		return revoked;
	}

	/** Get certificate usability
	* @return True if the certificate is not expired nor revoked
	*/
	bool IsUsable() const
	{
		return !invalid && !revoked && error.empty();
	}

	/** Get CA trust status
	* @return True if the certificate is issued by a CA
	* and valid.
	*/
	bool IsCAVerified() const
	{
		return IsUsable() && trusted && !unknownsigner;
	}

<<<<<<< HEAD
=======
	std::string GetMetaLine() const
	{
		std::stringstream value;
		bool hasError = !error.empty();
		value << (IsInvalid() ? "v" : "V") << (IsTrusted() ? "T" : "t") << (IsRevoked() ? "R" : "r")
			<< (IsUnknownSigner() ? "s" : "S") << (hasError ? "E" : "e") << " ";
		if (hasError)
			value << GetError();
		else
			value << GetFingerprint() << " " << GetDN() << " " << GetIssuer();
		return value.str();
	}
>>>>>>> 8342d531
};

/** I/O hook provider for TLS modules. */
class SSLIOHookProvider
	: public IOHookProvider
{
public:
	SSLIOHookProvider(Module* mod, const std::string& Name)
		: IOHookProvider(mod, "ssl/" + Name, IOH_SSL)
	{
	}
};

class SSLIOHook
	: public IOHook
{
protected:
	/** An enumeration of possible TLS socket states. */
	enum Status
	{
		/** The TLS socket has just been opened or has been closed. */
		STATUS_NONE,

		/** The TLS socket is currently handshaking. */
		STATUS_HANDSHAKING,

		/** The TLS handshake has completed and data can be sent. */
		STATUS_OPEN
	};

	/** Peer TLS certificate, set by the TLS module
	 */
	reference<ssl_cert> certificate;

	/** The status of the TLS connection. */
	Status status = STATUS_NONE;

	/** Reduce elements in a send queue by appending later elements to the first element until there are no more
	 * elements to append or a desired length is reached
	 * @param sendq SendQ to work on
	 * @param targetsize Target size of the front element
	 */
	static void FlattenSendQueue(StreamSocket::SendQueue& sendq, size_t targetsize)
	{
		if ((sendq.size() <= 1) || (sendq.front().length() >= targetsize))
			return;

		// Avoid multiple repeated TLS encryption invocations
		// This adds a single copy of the queue, but avoids
		// much more overhead in terms of system calls invoked
		// by an IOHook.
		std::string tmp;
		tmp.reserve(std::min(targetsize, sendq.bytes())+1);
		do
		{
			tmp.append(sendq.front());
			sendq.pop_front();
		}
		while (!sendq.empty() && tmp.length() < targetsize);
		sendq.push_front(tmp);
	}

public:
	static SSLIOHook* IsSSL(StreamSocket* sock)
	{
		IOHook* const lasthook = sock->GetLastHook();
		if (lasthook && (lasthook->prov->type == IOHookProvider::IOH_SSL))
			return static_cast<SSLIOHook*>(lasthook);

		return NULL;
	}

	SSLIOHook(std::shared_ptr<IOHookProvider> hookprov)
		: IOHook(hookprov)
	{
	}

	/**
	 * Get the certificate sent by this peer
	 * @return The TLS certificate sent by the peer, NULL if no cert was sent
	 */
	virtual ssl_cert* GetCertificate() const
	{
		return certificate;
	}

	/**
	 * Get the fingerprint of the peer's certificate
	 * @return The fingerprint of the TLS client certificate sent by the peer,
	 * empty if no cert was sent
	 */
	virtual std::string GetFingerprint() const
	{
		ssl_cert* cert = GetCertificate();
		if (cert && cert->IsUsable())
			return cert->GetFingerprint();
		return "";
	}

	/**
	 * Get the ciphersuite negotiated with the peer
	 * @param out String where the ciphersuite string will be appended to
	 */
	virtual void GetCiphersuite(std::string& out) const = 0;

	/** Retrieves the name of the TLS connection which is sent via SNI.
	 * @param out String that the server name will be appended to.
	 * returns True if the server name was retrieved; otherwise, false.
	 */
	virtual bool GetServerName(std::string& out) const = 0;

	/** @copydoc IOHook::IsHookReady */
	bool IsHookReady() const override { return status == STATUS_OPEN; }
};

/** Helper functions for obtaining TLS client certificates and key fingerprints
 * from StreamSockets
 */
class SSLClientCert final
{
public:
	/**
	 * Get the client certificate from a socket
	 * @param sock The socket to get the certificate from, the socket does not have to use TLS
	 * @return The TLS client certificate information, NULL if the peer is not using TLS
	 */
	static ssl_cert* GetCertificate(StreamSocket* sock)
	{
		SSLIOHook* ssliohook = SSLIOHook::IsSSL(sock);
		if (!ssliohook)
			return NULL;

		return ssliohook->GetCertificate();
	}

	/**
	 * Get the fingerprint of a client certificate from a socket
	 * @param sock The socket to get the certificate fingerprint from, the
	 * socket does not have to use TLS
	 * @return The key fingerprint from the TLS certificate sent by the peer,
	 * empty if no cert was sent or the peer is not using TLS
	 */
	static std::string GetFingerprint(StreamSocket* sock)
	{
		ssl_cert* cert = SSLClientCert::GetCertificate(sock);
		if (cert)
			return cert->GetFingerprint();
		return "";
	}
};

class UserCertificateAPIBase
	: public DataProvider
{
public:
	UserCertificateAPIBase(Module* parent)
		: DataProvider(parent, "m_sslinfo_api")
	{
	}

	/** Get the TLS certificate of a user
	 * @param user The user whose certificate to get, user may be remote
	 * @return The TLS certificate of the user or NULL if the user is not using TLS
	 */
	virtual ssl_cert* GetCertificate(User* user) = 0;

	/** Set the TLS certificate of a user.
	 * @param user The user whose certificate to set.
	 * @param cert The TLS certificate to set for the user.
	 */
	virtual void SetCertificate(User* user, ssl_cert* cert) = 0;

	/** Get the key fingerprint from a user's certificate
	 * @param user The user whose key fingerprint to get, user may be remote
	 * @return The key fingerprint from the user's TLS certificate or an empty string
	 * if the user is not using TLS or did not provide a client certificate
	 */
	std::string GetFingerprint(User* user)
	{
		ssl_cert* cert = GetCertificate(user);
		if (cert)
			return cert->GetFingerprint();
		return "";
	}
};

/** API implemented by m_sslinfo that allows modules to retrieve the TLS certificate
 * information of local and remote users. It can also be used to find out whether a
 * user is using TLS or not.
 */
class UserCertificateAPI final
	: public dynamic_reference<UserCertificateAPIBase>
{
public:
	UserCertificateAPI(Module* parent)
		: dynamic_reference<UserCertificateAPIBase>(parent, "m_sslinfo_api")
	{
	}
};<|MERGE_RESOLUTION|>--- conflicted
+++ resolved
@@ -137,22 +137,6 @@
 	{
 		return IsUsable() && trusted && !unknownsigner;
 	}
-
-<<<<<<< HEAD
-=======
-	std::string GetMetaLine() const
-	{
-		std::stringstream value;
-		bool hasError = !error.empty();
-		value << (IsInvalid() ? "v" : "V") << (IsTrusted() ? "T" : "t") << (IsRevoked() ? "R" : "r")
-			<< (IsUnknownSigner() ? "s" : "S") << (hasError ? "E" : "e") << " ";
-		if (hasError)
-			value << GetError();
-		else
-			value << GetFingerprint() << " " << GetDN() << " " << GetIssuer();
-		return value.str();
-	}
->>>>>>> 8342d531
 };
 
 /** I/O hook provider for TLS modules. */
