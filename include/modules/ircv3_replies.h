--- conflicted
+++ resolved
@@ -97,83 +97,14 @@
 		SendInternal(user, msg);
 	}
 
-<<<<<<< HEAD
 	template<typename... Args>
 	void Send(LocalUser* user, Command* command, const std::string& code, Args&&... args,
-=======
-	template<typename T1>
-	void Send(LocalUser* user, Command* command, const std::string& code, const T1& p1, const std::string& description)
-	{
-		ClientProtocol::Message msg(cmd.c_str(), ServerInstance->Config->GetServerName());
-		msg.PushParamRef(command->name);
-		msg.PushParam(code);
-		msg.PushParam(ConvToStr(p1));
-		msg.PushParam(description);
-		SendInternal(user, msg);
-	}
-
-	template<typename T1, typename T2>
-	void Send(LocalUser* user, Command* command, const std::string& code, const T1& p1, const T2& p2,
->>>>>>> aa0221d8
 		const std::string& description)
 	{
 		ClientProtocol::Message msg(cmd.c_str(), ServerInstance->Config->GetServerName());
 		msg.PushParamRef(command->name);
 		msg.PushParam(code);
-<<<<<<< HEAD
 		msg.PushParam(std::forward<Args>(args)...);
-=======
-		msg.PushParam(ConvToStr(p1));
-		msg.PushParam(ConvToStr(p2));
-		msg.PushParam(description);
-		SendInternal(user, msg);
-	}
-
-	template<typename T1, typename T2, typename T3>
-	void Send(LocalUser* user, Command* command, const std::string& code, const T1& p1, const T2& p2,
-		const T3& p3, const std::string& description)
-	{
-		ClientProtocol::Message msg(cmd.c_str(), ServerInstance->Config->GetServerName());
-		msg.PushParamRef(command->name);
-		msg.PushParam(code);
-		msg.PushParam(ConvToStr(p1));
-		msg.PushParam(ConvToStr(p2));
-		msg.PushParam(ConvToStr(p3));
-		msg.PushParam(description);
-		SendInternal(user, msg);
-	}
-
-	template<typename T1, typename T2, typename T3, typename T4>
-	void Send(LocalUser* user, Command* command, const std::string& code, const T1& p1, const T2& p2,
-		const T3& p3, const T4& p4, const std::string& description)
-	{
-		ClientProtocol::Message msg(cmd.c_str(), ServerInstance->Config->GetServerName());
-		msg.PushParamRef(command->name);
-		msg.PushParam(code);
-		msg.PushParam(ConvToStr(p1));
-		msg.PushParam(ConvToStr(p2));
-		msg.PushParam(ConvToStr(p3));
-		msg.PushParam(ConvToStr(p4));
-		msg.PushParam(description);
-		SendInternal(user, msg);
-	}
-
-	template<typename T1, typename T2, typename T3, typename T4, typename T5>
-	void Send(LocalUser* user, Command* command, const std::string& code, const T1& p1, const T2& p2,
-		const T3& p3, const T4& p4, const T5& p5, const std::string& description)
-	{
-		ClientProtocol::Message msg(cmd.c_str(), ServerInstance->Config->GetServerName());
-		if (command)
-			msg.PushParamRef(command->name);
-		else
-			msg.PushParam("*");
-		msg.PushParam(code);
-		msg.PushParam(ConvToStr(p1));
-		msg.PushParam(ConvToStr(p2));
-		msg.PushParam(ConvToStr(p3));
-		msg.PushParam(ConvToStr(p4));
-		msg.PushParam(ConvToStr(p5));
->>>>>>> aa0221d8
 		msg.PushParam(description);
 		SendInternal(user, msg);
 	}
