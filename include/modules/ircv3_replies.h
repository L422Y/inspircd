--- conflicted
+++ resolved
@@ -67,15 +67,9 @@
 	void SendNoticeInternal(LocalUser* user, const Command* command, const std::string& description)
 	{
 		if (command)
-<<<<<<< HEAD
-			user->WriteNotice(fmt::format("*** {}: {}", command->name, description));
-		else
-			user->WriteNotice(fmt::format("*** {}", description));
-=======
 			user->WriteNotice("*** {}: {}", command->name, description);
 		else
 			user->WriteNotice("*** {}", description);
->>>>>>> 15e7db5a
 	}
 
 protected:
