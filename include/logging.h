--- conflicted
+++ resolved
@@ -271,11 +271,7 @@
 	template <typename... Args>
 	void Critical(const std::string& type, const char* format, Args&&... args)
 	{
-<<<<<<< HEAD
-		Write(Level::CRITICAL, type, fmt::format(fmt::runtime(format), std::forward<Args>(args)...));
-=======
 		Write(Level::CRITICAL, type, fmt::vformat(format, fmt::make_format_args(args...)));
->>>>>>> eb9b758c
 	}
 
 	/** Writes a warning message to the server log.
@@ -295,11 +291,7 @@
 	template <typename... Args>
 	void Warning(const std::string& type, const char* format, Args&&... args)
 	{
-<<<<<<< HEAD
-		Write(Level::WARNING, type, fmt::format(fmt::runtime(format), std::forward<Args>(args)...));
-=======
 		Write(Level::WARNING, type, fmt::vformat(format, fmt::make_format_args(args...)));
->>>>>>> eb9b758c
 	}
 
 	/** Writes a normal message to the server log.
@@ -319,11 +311,7 @@
 	template <typename... Args>
 	void Normal(const std::string& type, const char* format, Args&&... args)
 	{
-<<<<<<< HEAD
-		Write(Level::NORMAL, type, fmt::format(fmt::runtime(format), std::forward<Args>(args)...));
-=======
 		Write(Level::NORMAL, type, fmt::vformat(format, fmt::make_format_args(args...)));
->>>>>>> eb9b758c
 	}
 
 	/** Writes a debug message to the server log.
@@ -342,11 +330,7 @@
 	template <typename... Args>
 	void Debug(const std::string& type, const char* format, Args&&... args)
 	{
-<<<<<<< HEAD
-		Write(Level::DEBUG, type, fmt::format(fmt::runtime(format), std::forward<Args>(args)...));
-=======
 		Write(Level::DEBUG, type, fmt::vformat(format, fmt::make_format_args(args...)));
->>>>>>> eb9b758c
 	}
 
 	/** Writes a raw I/O message to the server log.
@@ -366,10 +350,6 @@
 	template <typename... Args>
 	void RawIO(const std::string& type, const char* format, Args&&... args)
 	{
-<<<<<<< HEAD
-		Write(Level::RAWIO, type, fmt::format(fmt::runtime(format), std::forward<Args>(args)...));
-=======
 		Write(Level::RAWIO, type, fmt::vformat(format, fmt::make_format_args(args...)));
->>>>>>> eb9b758c
 	}
 };