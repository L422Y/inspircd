/*
 * InspIRCd -- Internet Relay Chat Daemon
 *
 *   Copyright (C) 2009 Daniel De Graaf <danieldg@inspircd.org>
 *
 * This file is part of InspIRCd.  InspIRCd is free software: you can
 * redistribute it and/or modify it under the terms of the GNU General Public
 * License as published by the Free Software Foundation, version 2.
 *
 * This program is distributed in the hope that it will be useful, but WITHOUT
 * ANY WARRANTY; without even the implied warranty of MERCHANTABILITY or FITNESS
 * FOR A PARTICULAR PURPOSE.  See the GNU General Public License for more
 * details.
 *
 * You should have received a copy of the GNU General Public License
 * along with this program.  If not, see <http://www.gnu.org/licenses/>.
 */


#pragma once

/** Base class for logic that extends an Extensible object. */
class CoreExport ExtensionItem : public ServiceProvider, public usecountbase
{
 public:
	/** Types of Extensible that an ExtensionItem can apply to. */
	enum ExtensibleType
	{
		/** The ExtensionItem applies to a User object. */
		EXT_USER,

		/** The ExtensionItem applies to a Channel object. */
		EXT_CHANNEL,

		/** The ExtensionItem applies to a Membership object. */
		EXT_MEMBERSHIP
	};

	/** The type of Extensible that this ExtensionItem applies to. */
	const ExtensibleType type;

	/** Initializes an instance of the ExtensionItem class.
	 * @param key The name of the extension item (e.g. ssl_cert).
	 * @param exttype The type of Extensible that this ExtensionItem applies to.
	 * @param owner The module which created this ExtensionItem 
	 */
	ExtensionItem(const std::string& key, ExtensibleType exttype, Module* owner);

	/** Destroys an instance of the ExtensionItem class. */
	virtual ~ExtensionItem();

	/** Sets an ExtensionItem using a value in the internal format.
	 * @param container A container the ExtensionItem should be set on.
	 * @param value A value in the internal format.
	 */
	virtual void FromInternal(Extensible* container, const std::string& value);

	/** Sets an ExtensionItem using a value in the network format.
	 * @param container A container the ExtensionItem should be set on.
	 * @param value A value in the network format.
	 */
	virtual void FromNetwork(Extensible* container, const std::string& value);

	/** Gets an ExtensionItem's value in a human-readable format.
	 * @param container The container the ExtensionItem is set on.
	 * @param item The value to convert to a human-readable format.
	 * @return The value specified in \p item in a human readable format.
	 */
	virtual std::string ToHuman(const Extensible* container, void* item) const;

	/** Gets an ExtensionItem's value in the internal format.
	 * @param container The container the ExtensionItem is set on.
	 * @param item The value to convert to the internal format.
	 * @return The value specified in \p item in the internal format.
	 */
	virtual std::string ToInternal(const Extensible* container, void* item) const ;

	/** Gets an ExtensionItem's value in the network format.
	 * @param container The container the ExtensionItem is set on.
	 * @param item The value to convert to the network format.
	 * @return The value specified in \p item in the network format.
	 */
	virtual std::string ToNetwork(const Extensible* container, void* item) const;

	/** Deallocates the specified ExtensionItem value.
	 * @param container The container that the ExtensionItem is set on.
	 * @param item The item to deallocate.
	 */
	virtual void free(Extensible* container, void* item) = 0;

	/** Registers this object with the ExtensionManager. */
	void RegisterService() override;

 protected:
	/** Retrieves the value for this ExtensionItem from the internal map.
	 * @param container The container that the ExtensionItem is set on.
	 * @return Either the value of this ExtensionItem or NULL if it is not set.
	 */
	void* get_raw(const Extensible* container) const;

	/** Stores a value for this ExtensionItem in the internal map and returns the old value if one was set.
	 * @param container A container the ExtensionItem should be set on.
	 * @param value The value to set on the specified container.
	 * @return Either the old value or NULL if one is not set.
	 */
	void* set_raw(Extensible* container, void* value);

	/** Removes the value for this ExtensionItem from the internal map and returns it.
	 * @param container A container the ExtensionItem should be removed from.
	 * @return Either the old value or NULL if one is not set.
	*/
	void* unset_raw(Extensible* container);
};

/** class Extensible is the parent class of many classes such as User and Channel.
 * class Extensible implements a system which allows modules to 'extend' the class by attaching data within
 * a map associated with the object. In this way modules can store their own custom information within user
 * objects, channel objects and server objects, without breaking other modules (this is more sensible than using
 * a flags variable, and each module defining bits within the flag as 'theirs' as it is less prone to conflict and
 * supports arbitary data storage).
 */
class CoreExport Extensible : public classbase
{
 public:
	typedef insp::flat_map<reference<ExtensionItem>, void*> ExtensibleStore;

	// Friend access for the protected getter/setter
	friend class ExtensionItem;
 private:
	/** Private data store.
	 * Holds all extensible metadata for the class.
	 */
	ExtensibleStore extensions;

	/** True if this Extensible has been culled.
	 * A warning is generated if false on destruction.
	 */
	unsigned int culled:1;
 public:
	/**
	 * Get the extension items for iteraton (i.e. for metadata sync during netburst)
	 */
	inline const ExtensibleStore& GetExtList() const { return extensions; }

	Extensible();
	CullResult cull() override;
	virtual ~Extensible();
	void doUnhookExtensions(const std::vector<reference<ExtensionItem> >& toRemove);

	/**
	 * Free all extension items attached to this Extensible
	 */
	void FreeAllExtItems();
};

class CoreExport ExtensionManager
{
 public:
	typedef std::map<std::string, reference<ExtensionItem> > ExtMap;

	bool Register(ExtensionItem* item);
	void BeginUnregister(Module* module, std::vector<reference<ExtensionItem> >& list);
	ExtensionItem* GetItem(const std::string& name);

	/** Get all registered extensions keyed by their names
	 * @return Const map of ExtensionItem pointers keyed by their names
	 */
	const ExtMap& GetExts() const { return types; }

 private:
	ExtMap types;
};

<<<<<<< HEAD
=======
/** DEPRECATED: use ExtensionItem instead. */
typedef ExtensionItem LocalExtItem;

>>>>>>> 0827c5c7
template <typename T, typename Del = stdalgo::defaultdeleter<T> >
class SimpleExtItem : public ExtensionItem
{
 public:
	SimpleExtItem(const std::string& Key, ExtensibleType exttype, Module* parent)
		: ExtensionItem(Key, exttype, parent)
	{
	}

	virtual ~SimpleExtItem()
	{
	}

	inline T* get(const Extensible* container) const
	{
		return static_cast<T*>(get_raw(container));
	}

	inline void set(Extensible* container, const T& value)
	{
		T* ptr = new T(value);
		T* old = static_cast<T*>(set_raw(container, ptr));
		free(container, old);
	}

	inline void set(Extensible* container, T* value)
	{
		T* old = static_cast<T*>(set_raw(container, value));
		free(container, old);
	}

	inline void unset(Extensible* container)
	{
		T* old = static_cast<T*>(unset_raw(container));
		free(container, old);
	}

	void free(Extensible* container, void* item) override
	{
		Del del;
		del(static_cast<T*>(item));
	}
};

class CoreExport LocalStringExt : public SimpleExtItem<std::string>
{
 public:
	LocalStringExt(const std::string& key, ExtensibleType exttype, Module* owner);
	virtual ~LocalStringExt();
	std::string ToInternal(const Extensible* container, void* item) const override;
	void FromInternal(Extensible* container, const std::string& value) override;
};

class CoreExport LocalIntExt : public ExtensionItem
{
 public:
	LocalIntExt(const std::string& key, ExtensibleType exttype, Module* owner);
	virtual ~LocalIntExt();
	std::string ToInternal(const Extensible* container, void* item) const override;
	void FromInternal(Extensible* container, const std::string& value) override;
	intptr_t get(const Extensible* container) const;
	intptr_t set(Extensible* container, intptr_t value);
	void unset(Extensible* container) { set(container, 0); }
	void free(Extensible* container, void* item) override;
};

class CoreExport StringExtItem : public ExtensionItem
{
 public:
	StringExtItem(const std::string& key, ExtensibleType exttype, Module* owner);
	virtual ~StringExtItem();
	std::string* get(const Extensible* container) const;
	std::string ToNetwork(const Extensible* container, void* item) const override;
	void FromNetwork(Extensible* container, const std::string& value) override;
	void set(Extensible* container, const std::string& value);
	void unset(Extensible* container);
	void free(Extensible* container, void* item) override;
};<|MERGE_RESOLUTION|>--- conflicted
+++ resolved
@@ -171,12 +171,6 @@
 	ExtMap types;
 };
 
-<<<<<<< HEAD
-=======
-/** DEPRECATED: use ExtensionItem instead. */
-typedef ExtensionItem LocalExtItem;
-
->>>>>>> 0827c5c7
 template <typename T, typename Del = stdalgo::defaultdeleter<T> >
 class SimpleExtItem : public ExtensionItem
 {
