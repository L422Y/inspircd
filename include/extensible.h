--- conflicted
+++ resolved
@@ -76,14 +76,12 @@
 	 * @return The value specified in \p item in a human readable format.
 	 */
 	virtual std::string ToHuman(const Extensible* container, void* item) const;
+
 	/** Gets an ExtensionItem's value in the internal format.
 	 * @param container The container the ExtensionItem is set on.
 	 * @param item The value to convert to the internal format.
 	 * @return The value specified in \p item in the internal format.
 	 */
-<<<<<<< HEAD
-	void RegisterService() override;
-=======
 	virtual std::string ToInternal(const Extensible* container, void* item) const ;
 
 	/** Gets an ExtensionItem's value in the network format.
@@ -100,8 +98,7 @@
 	virtual void free(Extensible* container, void* item) = 0;
 
 	/** Registers this object with the ExtensionManager. */
-	void RegisterService() CXX11_OVERRIDE;
->>>>>>> 541c461c
+	void RegisterService() override;
 
 	/** DEPRECATED: use To{Human,Internal,Network} instead. */
 	DEPRECATED_METHOD(virtual std::string serialize(SerializeFormat format, const Extensible* container, void* item) const);
@@ -195,13 +192,7 @@
  public:
 	LocalExtItem(const std::string& key, ExtensibleType exttype, Module* owner);
 	virtual ~LocalExtItem();
-<<<<<<< HEAD
-	std::string serialize(SerializeFormat format, const Extensible* container, void* item) const override;
-	void unserialize(SerializeFormat format, Extensible* container, const std::string& value) override;
 	void free(Extensible* container, void* item) override = 0;
-=======
-	void free(Extensible* container, void* item) CXX11_OVERRIDE = 0;
->>>>>>> 541c461c
 };
 
 template <typename T, typename Del = stdalgo::defaultdeleter<T> >
@@ -256,13 +247,8 @@
  public:
 	LocalStringExt(const std::string& key, ExtensibleType exttype, Module* owner);
 	virtual ~LocalStringExt();
-<<<<<<< HEAD
-	std::string serialize(SerializeFormat format, const Extensible* container, void* item) const override;
-	void unserialize(SerializeFormat format, Extensible* container, const std::string& value) override;
-=======
-	std::string ToInternal(const Extensible* container, void* item) const CXX11_OVERRIDE;
-	void FromInternal(Extensible* container, const std::string& value) CXX11_OVERRIDE;
->>>>>>> 541c461c
+	std::string ToInternal(const Extensible* container, void* item) const override;
+	void FromInternal(Extensible* container, const std::string& value) override;
 };
 
 class CoreExport LocalIntExt : public LocalExtItem
@@ -270,13 +256,8 @@
  public:
 	LocalIntExt(const std::string& key, ExtensibleType exttype, Module* owner);
 	virtual ~LocalIntExt();
-<<<<<<< HEAD
-	std::string serialize(SerializeFormat format, const Extensible* container, void* item) const override;
-	void unserialize(SerializeFormat format, Extensible* container, const std::string& value) override;
-=======
-	std::string ToInternal(const Extensible* container, void* item) const CXX11_OVERRIDE;
-	void FromInternal(Extensible* container, const std::string& value) CXX11_OVERRIDE;
->>>>>>> 541c461c
+	std::string ToInternal(const Extensible* container, void* item) const override;
+	void FromInternal(Extensible* container, const std::string& value) override;
 	intptr_t get(const Extensible* container) const;
 	intptr_t set(Extensible* container, intptr_t value);
 	void unset(Extensible* container) { set(container, 0); }
@@ -289,13 +270,8 @@
 	StringExtItem(const std::string& key, ExtensibleType exttype, Module* owner);
 	virtual ~StringExtItem();
 	std::string* get(const Extensible* container) const;
-<<<<<<< HEAD
-	std::string serialize(SerializeFormat format, const Extensible* container, void* item) const override;
-	void unserialize(SerializeFormat format, Extensible* container, const std::string& value) override;
-=======
-	std::string ToNetwork(const Extensible* container, void* item) const CXX11_OVERRIDE;
-	void FromNetwork(Extensible* container, const std::string& value) CXX11_OVERRIDE;
->>>>>>> 541c461c
+	std::string ToNetwork(const Extensible* container, void* item) const override;
+	void FromNetwork(Extensible* container, const std::string& value) override;
 	void set(Extensible* container, const std::string& value);
 	void unset(Extensible* container);
 	void free(Extensible* container, void* item) override;
