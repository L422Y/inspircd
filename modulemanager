#!/usr/bin/env perl

#
# InspIRCd -- Internet Relay Chat Daemon
#
#   Copyright (C) 2008-2009 Robin Burchell <robin+git@viroteck.net>
#
# This file is part of InspIRCd.  InspIRCd is free software: you can
# redistribute it and/or modify it under the terms of the GNU General Public
# License as published by the Free Software Foundation, version 2.
#
# This program is distributed in the hope that it will be useful, but WITHOUT
# ANY WARRANTY; without even the implied warranty of MERCHANTABILITY or FITNESS
# FOR A PARTICULAR PURPOSE.  See the GNU General Public License for more
# details.
#
# You should have received a copy of the GNU General Public License
# along with this program.  If not, see <http://www.gnu.org/licenses/>.
#


use strict;
use warnings FATAL => qw(all);

<<<<<<< HEAD
use make::utilities;

if (!module_installed("LWP::Simple"))
{
	die "Your system is missing the LWP::Simple Perl module!";
}

if (!module_installed("Crypt::SSLeay") && !module_installed("IO::Socket::SSL"))
{
	die "Your system is missing the Crypt::SSLeay or IO::Socket::SSL Perl modules!";
=======
use make::configure;

BEGIN {
	unless (module_installed("LWP::Simple")) {
		die "Your system is missing the LWP::Simple Perl module!";
	}
	unless (module_installed("Crypt::SSLeay") || module_installed("IO::Socket::SSL")) {
		die "Your system is missing the Crypt::SSLeay or IO::Socket::SSL Perl modules!";
	}
>>>>>>> 7dd83138
}

use File::Basename;
use LWP::Simple;

my %installed;
# $installed{name} = $version

my %modules;
# $modules{$name}{$version} = {
#	url => URL of this version
#	depends => [ 'm_foo 1.2.0-1.3.0', ... ]
#	conflicts => [ ]
#	from => URL of source document
#	mask => Reason for not installing (INSECURE/DEPRECATED)
#	description => some string
# }

my %url_seen;

sub parse_url;

# retrieve and parse entries from sources.list
sub parse_url {
	chomp(my $src = shift);
	return if $url_seen{$src};
	$url_seen{$src}++;

	my $ua = LWP::UserAgent->new(ssl_opts => { verify_hostname => 0 });
	my $response = $ua->get($src);

	unless ($response->is_success) {
		my $err = $response->message;
		die "Could not retrieve $src: $err";
	}

	my $mod;
	for (split /\n+/, $response->decoded_content) {
		s/^\s+//; # ignore whitespace at start
		next if /^#/;
		if (/^module (\S+) (\S+) (\S+)/) {
			my($name, $ver, $url) = ($1,$2,$3);
			if ($modules{$name}{$ver}) {
				my $origsrc = $modules{$name}{$ver}{from};
				warn "Overriding module $name $ver defined from $origsrc with one from $src";
			}
			$mod = {
				from => $src,
				url => $url,
				depends => [],
				conflicts => [],
			};
			$modules{$name}{$ver} = $mod;
		} elsif (/^depends (.*)/) {
			push @{$mod->{depends}}, $1;
		} elsif (/^conflicts (.*)/) {
			push @{$mod->{conflicts}}, $1;
		} elsif (/^description (.*)/) {
			$mod->{description} = $1;
		} elsif (/^mask (.*)/) {
			$mod->{mask} = $1;
		} elsif (m#^source (http://\S+)#) {
			parse_url $1;
		} else {
			print "Unknown line in $src: $_\n";
		}
	}
}

# hash of installed module versions from our mini-database, key (m_foobar) to version (00abacca..).
my %mod_versions;

# useless helper stub
sub getmodversion {
	my ($file) = @_;
	return $mod_versions{$file};
}

# read in installed versions
if (-e '.modulemanager')
{
	open SRC, '.modulemanager' or die ".modulemanager exists but i can't read it: $!";
	while (<SRC>)
	{
		s/\n//;
		(my $mod, my $ver) = split(/ /, $_);
		$mod_versions{$mod} = $ver;
	}
	close SRC;
}

# read in external URL sources
open SRC, 'sources.list' or die "Could not open sources.list: $!";
while (<SRC>) {
	next if /^\s*#/;
	parse_url($_);
}
close SRC;

# determine core version
`./src/version.sh` =~ /InspIRCd-([0-9.]+)/ or die "Cannot determine inspircd version";
$installed{core} = $1;
for my $mod (keys %modules) {
	MODVER: for my $mver (keys %{$modules{$mod}}) {
		for my $dep (@{$modules{$mod}{$mver}{depends}}) {
			next unless $dep =~ /^core (.*)/;
			if (!ver_in_range($installed{core}, $1)) {
				delete $modules{$mod}{$mver};
				next MODVER;
			}
		}
	}
	delete $modules{$mod} unless %{$modules{$mod}};
}
$modules{core}{$1} = {
	url => 'NONE',
	depends => [],
	conflicts => [],
	from => 'local file',
};

# set up core module list
for my $modname (<src/modules/m_*.cpp>) {
	my $mod = basename($modname, '.cpp');
	my $ver = getmodversion($mod) || '0.0';
	$ver =~ s/\$Rev: (.*) \$/$1/; # for storing revision in SVN
	$installed{$mod} = $ver;
	next if $modules{$mod}{$ver};
	$modules{$mod}{$ver} = {
		url => 'NONE',
		depends => [],
		conflicts => [],
		from => 'local file',
	};
}

my %todo = %installed;

sub ver_cmp {
	($a,$b) = @_ if @_;

	if ($a !~ /^[0-9.]+$/ or $b !~ /^[0-9.]+$/)
	{
		# not a valid version number, don't try to sort
		return $a ne $b;
	}

	# else it's probably a numerical type version.. i.e. 1.0
	my @a = split /\./, $a;
	my @b = split /\./, $b;
	push @a, 0 while $#a < $#b;
	push @b, ($_[2] || 0) while $#b < $#a;
	for my $i (0..$#a) {
		my $d = $a[$i] <=> $b[$i];
		return $d if $d;
	}
	return 0;
}

sub ver_in_range {
	my($ver, $range) = @_;
	return 1 unless defined $range;
	my($l,$h) = ($range, $range);
	if ($range =~ /(.*)-(.*)/) {
		($l,$h) = ($1,$2);
	}
	return 0 if $l && ver_cmp($ver, $l) < 0;
	return 0 if $h && ver_cmp($ver, $h, 9999) > 0;
	return 1;
}

sub find_mod_in_range {
	my($mod, $vers, $force) = @_;
	my @versions = keys %{$modules{$mod}};
	@versions = sort { -ver_cmp() } @versions;
	for my $ver (@versions) {
		next if $modules{$mod}{$ver}{mask} && !$force;
		return $ver if ver_in_range($ver, $vers);
	}
	return undef;
}

sub resolve_deps {
	my($trial) = @_;
	my $tries = 100;
	my $changes = 'INIT';
	my $fail = undef;
	while ($changes && $tries) {
		$tries--;
		$changes = '';
		$fail = undef;
		my @modsnow = sort keys %todo;
		for my $mod (@modsnow) {
			my $ver = $todo{$mod};
			my $info = $modules{$mod}{$ver} or die "no dependency information on $mod $ver";
			for my $dep (@{$info->{depends}}) {
				$dep =~ /^(\S+)(?: (\S+))?/ or die "Bad dependency $dep from $info->{from}";
				my($depmod, $depvers) = ($1,$2);
				next if $todo{$depmod} && ver_in_range($todo{$depmod}, $depvers);
				# need to install a dependency
				my $depver = find_mod_in_range($depmod, $depvers);
				if (defined $depver) {
					$todo{$depmod} = $depver;
					$changes .= " $mod-$ver->$depmod-$depver";
				} else {
					$fail ||= "Could not find module $depmod $depvers required by $mod $ver";
				}
			}
			for my $dep (@{$info->{conflicts}}) {
				$dep =~ /^(\S+)(?: (\S+))?/ or die "Bad dependency $dep from $info->{from}";
				my($depmod, $depvers) = ($1,$2);
				next unless $todo{$depmod} && ver_in_range($todo{$depmod}, $depvers);
				# if there are changes this round, maybe the conflict won't come up after they are resolved.
				$fail ||= "Cannot install: module $mod ($ver) conflicts with $depmod version $todo{$depmod}";
			}
		}
	}
	if ($trial) {
		return !($changes || $fail);
	}
	if ($changes) {
		print "Infinite dependency loop:$changes\n";
		exit 1;
	}
	if ($fail) {
		print "$fail\n";
		exit 1;
	}
}

my $action = $#ARGV >= 0 ? lc shift @ARGV : 'help';

if ($action eq 'install') {
	for my $mod (@ARGV) {
		my $vers = $mod =~ s/=([-0-9.]+)// ? $1 : undef;
		$mod = lc $mod;
		unless ($modules{$mod}) {
			print "Cannot find module $mod\n";
			exit 1;
		}
		my $ver = find_mod_in_range($mod, $vers, $vers ? 1 : 0);
		unless ($ver) {
			print "Cannot find suitable version of $mod\n";
			exit 1;
		}
		$todo{$mod} = $ver;
	}
} elsif ($action eq 'upgrade') {
	my @installed = sort keys %installed;
	for my $mod (@installed) {
		next unless $mod =~ /^m_/;
		my %saved = %todo;
		$todo{$mod} = find_mod_in_range($mod);
		if (!resolve_deps(1)) {
			%todo = %saved;
		}
	}
} elsif ($action eq 'list') {
	my @all = sort keys %modules;
	for my $mod (@all) {
		my @vers = sort { ver_cmp() } keys %{$modules{$mod}};
		my $desc = '';
		for my $ver (@vers) {
			# latest defined description wins
			$desc = $modules{$mod}{$ver}{description} || $desc;
		}
		next if @vers == 1 && $modules{$mod}{$vers[0]}{url} eq 'NONE';
		my $instver = $installed{$mod} || '';
		my $vers = join ' ', map { $_ eq $instver ? "\e[1m$_\e[m" : $_ } @vers;
		print "$mod ($vers) - $desc\n";
	}
} else {
	print <<ENDUSAGE
Use: $0 <action> <args>
Action is one of the following
 install   install new modules
 upgrade   upgrade installed modules
 list      lists available modules

For installing a package, specify its name or name=version to force the
installation of a specific version.
ENDUSAGE
;exit 1;
}

resolve_deps(0);

$| = 1; # immediate print of lines without \n

print "Processing changes for $action...\n";
for my $mod (keys %installed) {
	next if $todo{$mod};
	print "Uninstalling $mod $installed{$mod}\n";
	unlink "src/modules/$mod.cpp";
}

my $count = scalar keys %todo;
print "Checking $count items...\n";
for my $mod (sort keys %todo) {
	my $ver = $todo{$mod};
	my $oldver = $installed{$mod};
	if ($modules{$mod}{$ver}{mask}) {
		print "Module $mod $ver is masked: $modules{$mod}{$ver}{mask}\n";
	}
	next if $oldver && $oldver eq $ver;
	my $url = $modules{$mod}{$ver}{url};
	if ($oldver) {
		print "Upgrading $mod from $oldver to $ver using $url"
	} else {
		print "Installing $mod $ver from $url";
	}
	$mod_versions{$mod} = $ver;

	my $stat = getstore($url, "src/modules/$mod.cpp");
	if ($stat == 200) {
		print " - done\n";
	} else {
		print " - HTTP $stat\n";
	}
}

# write database of installed versions
open SRC, '>.modulemanager' or die "can't write installed versions to .modulemanager, won't be able to track upgrades properly: $!";
foreach my $key (keys %mod_versions)
{
	print SRC "$key $mod_versions{$key}\n";
}
close SRC;

print "Finished!\n";<|MERGE_RESOLUTION|>--- conflicted
+++ resolved
@@ -22,19 +22,7 @@
 use strict;
 use warnings FATAL => qw(all);
 
-<<<<<<< HEAD
 use make::utilities;
-
-if (!module_installed("LWP::Simple"))
-{
-	die "Your system is missing the LWP::Simple Perl module!";
-}
-
-if (!module_installed("Crypt::SSLeay") && !module_installed("IO::Socket::SSL"))
-{
-	die "Your system is missing the Crypt::SSLeay or IO::Socket::SSL Perl modules!";
-=======
-use make::configure;
 
 BEGIN {
 	unless (module_installed("LWP::Simple")) {
@@ -43,7 +31,7 @@
 	unless (module_installed("Crypt::SSLeay") || module_installed("IO::Socket::SSL")) {
 		die "Your system is missing the Crypt::SSLeay or IO::Socket::SSL Perl modules!";
 	}
->>>>>>> 7dd83138
+
 }
 
 use File::Basename;
