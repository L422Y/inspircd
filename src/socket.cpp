--- conflicted
+++ resolved
@@ -105,26 +105,16 @@
 			irc::sockets::sockaddrs bindspec;
 			if (fullpath.length() > std::min(ServerInstance->Config->Limits.MaxHost, sizeof(bindspec.un.sun_path) - 1))
 			{
-<<<<<<< HEAD
 				this->Logs.Log("SOCKET", LOG_DEFAULT, "UNIX listener on %s at %s specified a path that is too long!",
-					path.c_str(), tag->getTagLocation().c_str());
-=======
-				this->Logs->Log("SOCKET", LOG_DEFAULT, "UNIX listener on %s at %s specified a path that is too long!",
 					fullpath.c_str(), tag->getTagLocation().c_str());
->>>>>>> c7dc34b6
 				continue;
 			}
 
 			// Check for characters which are problematic in the IRC message format.
 			if (fullpath.find_first_of("\n\r\t!@: ") != std::string::npos)
 			{
-<<<<<<< HEAD
 				this->Logs.Log("SOCKET", LOG_DEFAULT, "UNIX listener on %s at %s specified a path containing invalid characters!",
-					path.c_str(), tag->getTagLocation().c_str());
-=======
-				this->Logs->Log("SOCKET", LOG_DEFAULT, "UNIX listener on %s at %s specified a path containing invalid characters!",
 					fullpath.c_str(), tag->getTagLocation().c_str());
->>>>>>> c7dc34b6
 				continue;
 			}
 
