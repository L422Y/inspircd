--- conflicted
+++ resolved
@@ -489,14 +489,9 @@
 	{
 		if (!stdalgo::string::equalsci(ikey, key))
 			continue;
-<<<<<<< HEAD
 
 		value = ivalue;
- 		if (!allow_lf && (value.find('\n') != std::string::npos))
-=======
-		value = j->second;
 		if (!allow_lf && (value.find('\n') != std::string::npos))
->>>>>>> 1288e9e5
 		{
 			ServerInstance->Logs.Log("CONFIG", LOG_DEFAULT, "Value of <" + name + ":" + key + "> at " + source.str() +
 				" contains a linefeed, and linefeeds in this value are not permitted -- stripped to spaces.");
