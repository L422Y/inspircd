--- conflicted
+++ resolved
@@ -78,13 +78,8 @@
 
 void SocketEngine::InitError()
 {
-<<<<<<< HEAD
 	std::cerr << rang::style::bold << rang::fg::red << "FATAL ERROR!" << rang::style::reset << " Socket engine initialization failed. " << strerror(errno) << '.' << std::endl;
-	exit(EXIT_STATUS_SOCKETENGINE);
-=======
-	std::cerr << con_red << "FATAL ERROR!" << con_reset << " Socket engine initialization failed. " << strerror(errno) << '.' << std::endl;
 	InspIRCd::QuickExit(EXIT_STATUS_SOCKETENGINE);
->>>>>>> 42b1429b
 }
 
 void SocketEngine::LookupMaxFds()
