--- conflicted
+++ resolved
@@ -161,13 +161,8 @@
 			{
 				ServerInstance->Logs.Log("USERS", LOG_DEBUG, "Non-existent I/O hook '%s' in <bind:%s> tag at %s",
 					iohookprovref.GetProvider().c_str(),
-<<<<<<< HEAD
-					i == via->iohookprovs.begin() ? "hook" : "ssl",
+					i == via->iohookprovs.begin() ? "hook" : "sslprofile",
 					via->bind_tag->source.str().c_str());
-=======
-					i == via->iohookprovs.begin() ? "hook" : "sslprofile",
-					via->bind_tag->getTagLocation().c_str());
->>>>>>> e0dc7691
 				this->QuitUser(New, "Internal error handling connection");
 				return;
 			}
