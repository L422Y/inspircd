--- conflicted
+++ resolved
@@ -153,21 +153,13 @@
 {
 	if (user->quitting)
 	{
-<<<<<<< HEAD
-		ServerInstance->Logs->Log("CULLLIST",LOG_DEBUG, "*** Warning *** - You tried to quit a user (%s) twice. Did your module call QuitUser twice?", user->nick.c_str());
-=======
-		ServerInstance->Logs->Log("USERS", DEFAULT, "ERROR: Tried to quit quitting user: " + user->nick);
->>>>>>> 9b96fee7
+		ServerInstance->Logs->Log("USERS", LOG_DEFAULT, "ERROR: Tried to quit quitting user: " + user->nick);
 		return;
 	}
 
 	if (IS_SERVER(user))
 	{
-<<<<<<< HEAD
-		ServerInstance->Logs->Log("CULLLIST",LOG_DEBUG, "*** Warning *** - You tried to quit a fake user (%s)", user->nick.c_str());
-=======
-		ServerInstance->Logs->Log("USERS", DEFAULT, "ERROR: Tried to quit server user: " + user->nick);
->>>>>>> 9b96fee7
+		ServerInstance->Logs->Log("USERS", LOG_DEFAULT, "ERROR: Tried to quit server user: " + user->nick);
 		return;
 	}
 
@@ -232,11 +224,7 @@
 	if (iter != this->clientlist->end())
 		this->clientlist->erase(iter);
 	else
-<<<<<<< HEAD
-		ServerInstance->Logs->Log("USERS", LOG_DEBUG, "iter == clientlist->end, can't remove them from hash... problematic..");
-=======
-		ServerInstance->Logs->Log("USERS", DEFAULT, "ERROR: Nick not found in clientlist, cannot remove: " + user->nick);
->>>>>>> 9b96fee7
+		ServerInstance->Logs->Log("USERS", LOG_DEFAULT, "ERROR: Nick not found in clientlist, cannot remove: " + user->nick);
 
 	ServerInstance->Users->uuidlist->erase(user->uuid);
 }
