--- conflicted
+++ resolved
@@ -255,19 +255,8 @@
 	/* Change '0' into '*' so the wildcard matcher can grok it */
 	std::string matchtext = ((parameters[0] == "0") ? "*" : parameters[0]);
 
-<<<<<<< HEAD
 	// WHO flags count as a wildcard
-	bool usingwildcards = ((parameters.size() > 1) || (matchtext.find_first_of("*?") != std::string::npos));
-=======
-	for (const char* check = matchtext; *check; check++)
-	{
-		if (*check == '*' || *check == '?' || *check == '.')
-		{
-			usingwildcards = true;
-			break;
-		}
-	}
->>>>>>> e0ff94b3
+	bool usingwildcards = ((parameters.size() > 1) || (matchtext.find_first_of("*?.") != std::string::npos));
 
 	if (parameters.size() > 1)
 	{
