--- conflicted
+++ resolved
@@ -467,16 +467,9 @@
 	// Step 1: load all of the modules.
 	for (auto& [_, tag] : ServerInstance->Config->ConfTags("module"))
 	{
-<<<<<<< HEAD
-		std::string name = ExpandModName(tag->getString("name"));
-		this->NewServices = &servicemap[name];
-=======
-		ConfigTag* tag = i->second;
-
 		const std::string shortname = tag->getString("name");
 		if (shortname.empty())
 			continue; // Skip malformed module tags.
->>>>>>> 1adad7cc
 
 		// Skip modules which are already loaded.
 		const std::string name = ExpandModName(shortname);
