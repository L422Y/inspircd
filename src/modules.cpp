--- conflicted
+++ resolved
@@ -443,12 +443,7 @@
 		UnloadAction(Module* m) : mod(m) {}
 		void Call() override
 		{
-<<<<<<< HEAD
-			DLLManager* dll = mod->ModuleDLLManager;
 			ServerInstance->Modules.DoSafeUnload(mod);
-=======
-			ServerInstance->Modules->DoSafeUnload(mod);
->>>>>>> d1a29d72
 			ServerInstance->GlobalCulls.Apply();
 			ServerInstance->GlobalCulls.AddItem(this);
 		}
