--- conflicted
+++ resolved
@@ -76,11 +76,8 @@
 			user->WriteNotice("*** Invalid duration for Z-line.");
 			return CmdResult::FAILURE;
 		}
-<<<<<<< HEAD
+
 		auto zl = new ZLine(ServerInstance->Time(), duration, user->nick, parameters[2], ipaddr);
-=======
-		ZLine* zl = new ZLine(ServerInstance->Time(), duration, user->nick, parameters[2], ipaddr);
->>>>>>> 1fc7742a
 		if (ServerInstance->XLines->AddLine(zl,user))
 		{
 			if (!duration)
