--- conflicted
+++ resolved
@@ -76,11 +76,8 @@
 			user->WriteNotice("*** Invalid duration for K-line.");
 			return CmdResult::FAILURE;
 		}
-<<<<<<< HEAD
+
 		auto kl = new KLine(ServerInstance->Time(), duration, user->nick, parameters[2], ih.first, ih.second);
-=======
-		KLine* kl = new KLine(ServerInstance->Time(), duration, user->nick, parameters[2], ih.first, ih.second);
->>>>>>> 1fc7742a
 		if (ServerInstance->XLines->AddLine(kl,user))
 		{
 			if (!duration)
