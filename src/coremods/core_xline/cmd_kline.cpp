--- conflicted
+++ resolved
@@ -33,19 +33,14 @@
 CommandKline::CommandKline(Module* parent)
 	: Command(parent, "KLINE", 1, 3)
 {
-<<<<<<< HEAD
 	access_needed = CmdAccess::OPERATOR;
-	syntax = { "<user@host> [<duration> :<reason>]" };
-=======
-	flags_needed = 'o';
-	syntax = "<user@host>[,<user@host>]+ [<duration> :<reason>]";
->>>>>>> 4eff31cc
+	syntax = { "<user@host>[,<user@host>]+ [<duration> :<reason>]" };
 }
 
 CmdResult CommandKline::Handle(User* user, const Params& parameters)
 {
 	if (CommandParser::LoopCall(user, this, parameters, 0))
-		return CMD_SUCCESS;
+		return CmdResult::SUCCESS;
 
 	std::string target = parameters[0];
 	if (parameters.size() >= 3)
@@ -68,13 +63,8 @@
 		}
 
 		InsaneBan::IPHostMatcher matcher;
-<<<<<<< HEAD
-		if (InsaneBan::MatchesEveryone(ih.first+"@"+ih.second, matcher, user, "K", "hostmasks"))
+		if (InsaneBan::MatchesEveryone(ih.first + "@" + ih.second, matcher, user, 'K', "hostmasks"))
 			return CmdResult::FAILURE;
-=======
-		if (InsaneBan::MatchesEveryone(ih.first + "@" + ih.second, matcher, user, 'K', "hostmasks"))
-			return CMD_FAILURE;
->>>>>>> 4eff31cc
 
 		if (target.find('!') != std::string::npos)
 		{
