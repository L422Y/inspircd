/*
 * InspIRCd -- Internet Relay Chat Daemon
 *
 *   Copyright (C) 2019 Matt Schatz <genius3000@g3k.solutions>
 *   Copyright (C) 2018, 2021-2022 Sadie Powell <sadie@witchery.services>
 *   Copyright (C) 2018 linuxdaemon <linuxdaemon.irc@gmail.com>
 *   Copyright (C) 2012, 2019 Robby <robby@chatbelgie.be>
 *   Copyright (C) 2012, 2014 Attila Molnar <attilamolnar@hush.com>
 *   Copyright (C) 2009 Daniel De Graaf <danieldg@inspircd.org>
 *   Copyright (C) 2008 Robin Burchell <robin+git@viroteck.net>
 *   Copyright (C) 2007 Dennis Friis <peavey@inspircd.org>
 *   Copyright (C) 2006-2008, 2010 Craig Edwards <brain@inspircd.org>
 *
 * This file is part of InspIRCd.  InspIRCd is free software: you can
 * redistribute it and/or modify it under the terms of the GNU General Public
 * License as published by the Free Software Foundation, version 2.
 *
 * This program is distributed in the hope that it will be useful, but WITHOUT
 * ANY WARRANTY; without even the implied warranty of MERCHANTABILITY or FITNESS
 * FOR A PARTICULAR PURPOSE.  See the GNU General Public License for more
 * details.
 *
 * You should have received a copy of the GNU General Public License
 * along with this program.  If not, see <http://www.gnu.org/licenses/>.
 */


#include "inspircd.h"
#include "xline.h"
#include "core_xline.h"

CommandEline::CommandEline(Module* parent)
	: Command(parent, "ELINE", 1, 3)
{
	access_needed = CmdAccess::OPERATOR;
	syntax = { "<user@host> [<duration> :<reason>]" };
}

CmdResult CommandEline::Handle(User* user, const Params& parameters)
{
	std::string target = parameters[0];

	if (parameters.size() >= 3)
	{
		IdentHostPair ih;
		User* find = ServerInstance->Users.Find(target);
		if ((find) && (find->registered == REG_ALL))
		{
			ih.first = find->GetBanIdent();
			ih.second = find->GetIPString();
			target = ih.first + "@" + ih.second;
		}
		else
			ih = ServerInstance->XLines->IdentSplit(target);

		if (ih.first.empty())
		{
			user->WriteNotice("*** Target not found.");
			return CmdResult::FAILURE;
		}

		InsaneBan::IPHostMatcher matcher;
		if (InsaneBan::MatchesEveryone(ih.first+"@"+ih.second, matcher, user, "E", "hostmasks"))
			return CmdResult::FAILURE;

		unsigned long duration;
		if (!InspIRCd::Duration(parameters[1], duration))
		{
			user->WriteNotice("*** Invalid duration for E-line.");
			return CmdResult::FAILURE;
		}
<<<<<<< HEAD
		auto el = new ELine(ServerInstance->Time(), duration, user->nick, parameters[2], ih.first, ih.second);
=======
		ELine* el = new ELine(ServerInstance->Time(), duration, user->nick, parameters[2], ih.first, ih.second);
>>>>>>> 1fc7742a
		if (ServerInstance->XLines->AddLine(el, user))
		{
			if (!duration)
			{
				ServerInstance->SNO.WriteToSnoMask('x', "%s added a permanent E-line on %s: %s", user->nick.c_str(), target.c_str(), parameters[2].c_str());
			}
			else
			{
				ServerInstance->SNO.WriteToSnoMask('x', "%s added a timed E-line on %s, expires in %s (on %s): %s",
					user->nick.c_str(), target.c_str(), InspIRCd::DurationString(duration).c_str(),
					InspIRCd::TimeString(ServerInstance->Time() + duration).c_str(), parameters[2].c_str());
			}
		}
		else
		{
			delete el;
			user->WriteNotice("*** E-line for " + target + " already exists.");
		}
	}
	else
	{
		std::string reason;

		if (ServerInstance->XLines->DelLine(target.c_str(), "E", reason, user))
		{
			ServerInstance->SNO.WriteToSnoMask('x', "%s removed E-line on %s: %s", user->nick.c_str(), target.c_str(), reason.c_str());
		}
		else
		{
			user->WriteNotice("*** E-line " + target + " not found on the list.");
		}
	}

	return CmdResult::SUCCESS;
}<|MERGE_RESOLUTION|>--- conflicted
+++ resolved
@@ -69,11 +69,8 @@
 			user->WriteNotice("*** Invalid duration for E-line.");
 			return CmdResult::FAILURE;
 		}
-<<<<<<< HEAD
+
 		auto el = new ELine(ServerInstance->Time(), duration, user->nick, parameters[2], ih.first, ih.second);
-=======
-		ELine* el = new ELine(ServerInstance->Time(), duration, user->nick, parameters[2], ih.first, ih.second);
->>>>>>> 1fc7742a
 		if (ServerInstance->XLines->AddLine(el, user))
 		{
 			if (!duration)
