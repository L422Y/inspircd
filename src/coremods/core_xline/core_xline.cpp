--- conflicted
+++ resolved
@@ -42,15 +42,11 @@
 	float percent = ((float)matches / (float)ServerInstance->Users.GetUsers().size()) * 100;
 	if (percent > itrigger)
 	{
-<<<<<<< HEAD
-		ServerInstance->SNO.WriteToSnoMask('a', "\002WARNING\002: %s tried to set a %s-line mask of %s, which covers %.2f%% of the network!", user->nick.c_str(), bantype, mask.c_str(), percent);
-=======
 		const char* article = strchr("AEIOUaeiou", bantype) ? "an" : "a";
-		ServerInstance->SNO->WriteToSnoMask('x', "\002WARNING\002: %s tried to set add %s %c-line on %s which covers %.2f%% of the network which is more than the maximum of %.2f%%!",
+		ServerInstance->SNO.WriteToSnoMask('x', "\002WARNING\002: %s tried to set add %s %c-line on %s which covers %.2f%% of the network which is more than the maximum of %.2f%%!",
 			user->nick.c_str(), article, bantype, mask.c_str(), percent, itrigger);
 		user->WriteNotice(InspIRCd::Format("*** Unable to add %s %c-line on %s which covers %.2f%% of the network which is more than the maximum of %.2f%%!",
 			article, bantype, mask.c_str(), percent, itrigger));
->>>>>>> 4eff31cc
 		return true;
 	}
 	return false;
