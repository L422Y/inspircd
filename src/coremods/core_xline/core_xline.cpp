/*
 * InspIRCd -- Internet Relay Chat Daemon
 *
 *   Copyright (C) 2019 linuxdaemon <linuxdaemon.irc@gmail.com>
 *   Copyright (C) 2019 Robby <robby@chatbelgie.be>
 *   Copyright (C) 2019 Matt Schatz <genius3000@g3k.solutions>
 *   Copyright (C) 2017-2021 Sadie Powell <sadie@witchery.services>
 *   Copyright (C) 2014, 2016 Attila Molnar <attilamolnar@hush.com>
 *
 * This file is part of InspIRCd.  InspIRCd is free software: you can
 * redistribute it and/or modify it under the terms of the GNU General Public
 * License as published by the Free Software Foundation, version 2.
 *
 * This program is distributed in the hope that it will be useful, but WITHOUT
 * ANY WARRANTY; without even the implied warranty of MERCHANTABILITY or FITNESS
 * FOR A PARTICULAR PURPOSE.  See the GNU General Public License for more
 * details.
 *
 * You should have received a copy of the GNU General Public License
 * along with this program.  If not, see <http://www.gnu.org/licenses/>.
 */


#include "inspircd.h"
#include "xline.h"
#include "core_xline.h"

bool InsaneBan::MatchesEveryone(const std::string& mask, MatcherBase& test, User* user, const char* bantype, const char* confkey)
{
	auto insane = ServerInstance->Config->ConfValue("insane");

	if (insane->getBool(confkey))
		return false;

	float itrigger = insane->getFloat("trigger", 95.5, 0.0, 100.0);

	long matches = test.Run(mask);

	if (!matches)
		return false;

	float percent = ((float)matches / (float)ServerInstance->Users.GetUsers().size()) * 100;
	if (percent > itrigger)
	{
		ServerInstance->SNO.WriteToSnoMask('a', "\002WARNING\002: %s tried to set a %s-line mask of %s, which covers %.2f%% of the network!", user->nick.c_str(), bantype, mask.c_str(), percent);
		return true;
	}
	return false;
}

bool InsaneBan::IPHostMatcher::Check(User* user, const std::string& mask) const
{
	return ((InspIRCd::MatchCIDR(user->MakeHost(), mask, ascii_case_insensitive_map)) ||
			(InspIRCd::MatchCIDR(user->MakeHostIP(), mask, ascii_case_insensitive_map)));
}

class CoreModXLine : public Module
{
	CommandEline cmdeline;
	CommandGline cmdgline;
	CommandKline cmdkline;
	CommandQline cmdqline;
	CommandZline cmdzline;

 public:
	CoreModXLine()
		: Module(VF_CORE | VF_VENDOR, "Provides the ELINE, GLINE, KLINE, QLINE, and ZLINE commands")
		, cmdeline(this)
		, cmdgline(this)
		, cmdkline(this)
		, cmdqline(this)
		, cmdzline(this)
	{
	}

	void OnSetUserIP(LocalUser* user) override
	{
		if (user->quitting)
			return;

		user->exempt = (ServerInstance->XLines->MatchesLine("E", user) != NULL);
		user->CheckLines(true);
	}

	void OnChangeRealHost(User* user, const std::string& newhost) override
	{
		LocalUser* luser = IS_LOCAL(user);
		if (!luser || luser->quitting)
			return;

		luser->exempt = (ServerInstance->XLines->MatchesLine("E", user) != NULL);
		luser->CheckLines(false);
	}

	ModResult OnUserPreNick(LocalUser* user, const std::string& newnick) override
	{
		// Check Q-lines (for local nick changes only, remote servers have our Q-lines to enforce themselves)

		XLine* xline = ServerInstance->XLines->MatchesLine("Q", newnick);
		if (!xline)
			return MOD_RES_PASSTHRU; // No match

		// A Q-line matched the new nick, tell opers if the user is registered
		if (user->registered == REG_ALL)
		{
<<<<<<< HEAD
			ServerInstance->SNO.WriteGlobalSno('a', "Q-lined nickname %s from %s: %s",
=======
			ServerInstance->SNO->WriteGlobalSno('x', "Q-lined nickname %s from %s: %s",
>>>>>>> 7b1ab06a
				newnick.c_str(), user->GetFullRealHost().c_str(), xline->reason.c_str());
		}

		// Send a numeric because if we deny then the core doesn't reply anything
		user->WriteNumeric(ERR_ERRONEUSNICKNAME, newnick, InspIRCd::Format("Invalid nickname: %s", xline->reason.c_str()));
		return MOD_RES_DENY;
	}

	void OnGarbageCollect() override
	{
		// HACK: ELines are not expired properly at the moment but it can't be fixed
		// as the XLine system is a spaghetti nightmare. Instead we skip over expired
		// ELines in XLineManager::CheckELines() and expire them here instead.
		ServerInstance->XLines->GetAll("E");
	}
};

MODULE_INIT(CoreModXLine)<|MERGE_RESOLUTION|>--- conflicted
+++ resolved
@@ -103,11 +103,7 @@
 		// A Q-line matched the new nick, tell opers if the user is registered
 		if (user->registered == REG_ALL)
 		{
-<<<<<<< HEAD
-			ServerInstance->SNO.WriteGlobalSno('a', "Q-lined nickname %s from %s: %s",
-=======
-			ServerInstance->SNO->WriteGlobalSno('x', "Q-lined nickname %s from %s: %s",
->>>>>>> 7b1ab06a
+			ServerInstance->SNO.WriteGlobalSno('x', "Q-lined nickname %s from %s: %s",
 				newnick.c_str(), user->GetFullRealHost().c_str(), xline->reason.c_str());
 		}
 
