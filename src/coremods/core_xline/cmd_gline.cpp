/*
 * InspIRCd -- Internet Relay Chat Daemon
 *
 *   Copyright (C) 2019 Matt Schatz <genius3000@g3k.solutions>
 *   Copyright (C) 2018, 2021-2022 Sadie Powell <sadie@witchery.services>
 *   Copyright (C) 2018 linuxdaemon <linuxdaemon.irc@gmail.com>
 *   Copyright (C) 2012, 2019 Robby <robby@chatbelgie.be>
 *   Copyright (C) 2012, 2014 Attila Molnar <attilamolnar@hush.com>
 *   Copyright (C) 2009 Uli Schlachter <psychon@inspircd.org>
 *   Copyright (C) 2009 Daniel De Graaf <danieldg@inspircd.org>
 *   Copyright (C) 2007-2008 Robin Burchell <robin+git@viroteck.net>
 *   Copyright (C) 2007 Dennis Friis <peavey@inspircd.org>
 *   Copyright (C) 2006-2008, 2010 Craig Edwards <brain@inspircd.org>
 *
 * This file is part of InspIRCd.  InspIRCd is free software: you can
 * redistribute it and/or modify it under the terms of the GNU General Public
 * License as published by the Free Software Foundation, version 2.
 *
 * This program is distributed in the hope that it will be useful, but WITHOUT
 * ANY WARRANTY; without even the implied warranty of MERCHANTABILITY or FITNESS
 * FOR A PARTICULAR PURPOSE.  See the GNU General Public License for more
 * details.
 *
 * You should have received a copy of the GNU General Public License
 * along with this program.  If not, see <http://www.gnu.org/licenses/>.
 */


#include "inspircd.h"
#include "xline.h"
#include "core_xline.h"

CommandGline::CommandGline(Module* parent)
	: Command(parent, "GLINE", 1, 3)
{
<<<<<<< HEAD
	access_needed = CmdAccess::OPERATOR;
	syntax = { "<user@host> [<duration> :<reason>]" };
=======
	flags_needed = 'o';
	syntax = "<user@host>[,<user@host>]+ [<duration> :<reason>]";
>>>>>>> 4eff31cc
}

CmdResult CommandGline::Handle(User* user, const Params& parameters)
{
	if (CommandParser::LoopCall(user, this, parameters, 0))
		return CMD_SUCCESS;

	std::string target = parameters[0];
	if (parameters.size() >= 3)
	{
		IdentHostPair ih;
		auto find = ServerInstance->Users.Find(target, true);
		if (find)
		{
			ih.first = find->GetBanIdent();
			ih.second = find->GetIPString();
			target = ih.first + "@" + ih.second;
		}
		else
			ih = ServerInstance->XLines->IdentSplit(target);

		if (ih.first.empty())
		{
			user->WriteNotice("*** Target not found.");
			return CmdResult::FAILURE;
		}

		InsaneBan::IPHostMatcher matcher;
<<<<<<< HEAD
		if (InsaneBan::MatchesEveryone(ih.first+"@"+ih.second, matcher, user, "G", "hostmasks"))
			return CmdResult::FAILURE;
=======
		if (InsaneBan::MatchesEveryone(ih.first + "@" + ih.second, matcher, user, 'G', "hostmasks"))
			return CMD_FAILURE;
>>>>>>> 4eff31cc

		else if (target.find('!') != std::string::npos)
		{
			user->WriteNotice("*** G-line cannot operate on nick!user@host masks.");
			return CmdResult::FAILURE;
		}

		unsigned long duration;
		if (!InspIRCd::Duration(parameters[1], duration))
		{
			user->WriteNotice("*** Invalid duration for G-line.");
			return CmdResult::FAILURE;
		}

		auto gl = new GLine(ServerInstance->Time(), duration, user->nick, parameters[2], ih.first, ih.second);
		if (ServerInstance->XLines->AddLine(gl, user))
		{
			if (!duration)
			{
				ServerInstance->SNO.WriteToSnoMask('x', "%s added a permanent G-line on %s: %s", user->nick.c_str(), target.c_str(), parameters[2].c_str());
			}
			else
			{
				ServerInstance->SNO.WriteToSnoMask('x', "%s added a timed G-line on %s, expires in %s (on %s): %s",
					user->nick.c_str(), target.c_str(), InspIRCd::DurationString(duration).c_str(),
					InspIRCd::TimeString(ServerInstance->Time() + duration).c_str(), parameters[2].c_str());
			}

			ServerInstance->XLines->ApplyLines();
		}
		else
		{
			delete gl;
			user->WriteNotice("** G-line for " + target + " already exists.");
		}

	}
	else
	{
		std::string reason;

		if (ServerInstance->XLines->DelLine(target.c_str(), "G", reason, user))
		{
			ServerInstance->SNO.WriteToSnoMask('x', "%s removed G-line on %s: %s", user->nick.c_str(), target.c_str(), reason.c_str());
		}
		else
		{
			user->WriteNotice("*** G-line " + target + " not found on the list.");
		}
	}

	return CmdResult::SUCCESS;
}<|MERGE_RESOLUTION|>--- conflicted
+++ resolved
@@ -33,19 +33,14 @@
 CommandGline::CommandGline(Module* parent)
 	: Command(parent, "GLINE", 1, 3)
 {
-<<<<<<< HEAD
 	access_needed = CmdAccess::OPERATOR;
-	syntax = { "<user@host> [<duration> :<reason>]" };
-=======
-	flags_needed = 'o';
-	syntax = "<user@host>[,<user@host>]+ [<duration> :<reason>]";
->>>>>>> 4eff31cc
+	syntax = { "<user@host>[,<user@host>]+ [<duration> :<reason>]" };
 }
 
 CmdResult CommandGline::Handle(User* user, const Params& parameters)
 {
 	if (CommandParser::LoopCall(user, this, parameters, 0))
-		return CMD_SUCCESS;
+		return CmdResult::SUCCESS;
 
 	std::string target = parameters[0];
 	if (parameters.size() >= 3)
@@ -68,13 +63,8 @@
 		}
 
 		InsaneBan::IPHostMatcher matcher;
-<<<<<<< HEAD
-		if (InsaneBan::MatchesEveryone(ih.first+"@"+ih.second, matcher, user, "G", "hostmasks"))
+		if (InsaneBan::MatchesEveryone(ih.first + "@" + ih.second, matcher, user, 'G', "hostmasks"))
 			return CmdResult::FAILURE;
-=======
-		if (InsaneBan::MatchesEveryone(ih.first + "@" + ih.second, matcher, user, 'G', "hostmasks"))
-			return CMD_FAILURE;
->>>>>>> 4eff31cc
 
 		else if (target.find('!') != std::string::npos)
 		{
