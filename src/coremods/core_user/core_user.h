/*
 * InspIRCd -- Internet Relay Chat Daemon
 *
 *   Copyright (C) 2017-2019 Sadie Powell <sadie@witchery.services>
 *   Copyright (C) 2014 Attila Molnar <attilamolnar@hush.com>
 *
 * This file is part of InspIRCd.  InspIRCd is free software: you can
 * redistribute it and/or modify it under the terms of the GNU General Public
 * License as published by the Free Software Foundation, version 2.
 *
 * This program is distributed in the hope that it will be useful, but WITHOUT
 * ANY WARRANTY; without even the implied warranty of MERCHANTABILITY or FITNESS
 * FOR A PARTICULAR PURPOSE.  See the GNU General Public License for more
 * details.
 *
 * You should have received a copy of the GNU General Public License
 * along with this program.  If not, see <http://www.gnu.org/licenses/>.
 */


#pragma once

#include "inspircd.h"
#include "listmode.h"
#include "modules/away.h"

class MessageWrapper
{
	std::string prefix;
	std::string suffix;
	bool fixed;

 public:
	/**
	 * Wrap the given message according to the config rules
	 * @param message The message to wrap
	 * @param out String where the result is placed
	 */
	void Wrap(const std::string& message, std::string& out);

	/**
	 * Read the settings from the given config keys (options block)
	 * @param prefixname Name of the config key to read the prefix from
	 * @param suffixname Name of the config key to read the suffix from
	 * @param fixedname Name of the config key to read the fixed string string from.
	 * If this key has a non-empty value, all messages will be replaced with it.
	 */
	void ReadConfig(const char* prefixname, const char* suffixname, const char* fixedname);
};

/** Handle /AWAY.
 */
class CommandAway : public Command
{
 private:
	Away::EventProvider awayevprov;

 public:
	/** Constructor for away.
	 */
	CommandAway(Module* parent);
	/** Handle command.
	 * @param parameters The parameters to the command
	 * @param user The user issuing the command
	 * @return A value from CmdResult to indicate command success or failure.
	 */
	CmdResult Handle(User* user, const Params& parameters) override;
	RouteDescriptor GetRouting(User* user, const Params& parameters) override;
};

/** Handle /ISON.
 */
class CommandIson : public SplitCommand
{
 public:
	/** Constructor for ison.
	 */
	CommandIson(Module* parent)
		: SplitCommand(parent, "ISON", 1)
	{
		allow_empty_last_param = false;
		syntax = "<nick> [<nick>]+";
	}
	/** Handle command.
	 * @param parameters The parameters to the command
	 * @param user The user issuing the command
	 * @return A value from CmdResult to indicate command success or failure.
	 */
	CmdResult HandleLocal(LocalUser* user, const Params& parameters) override;
};


/** Handle /NICK.
 */
class CommandNick : public SplitCommand
{
 public:
	/** Constructor for nick.
	 */
	CommandNick(Module* parent);

	/** Handle command.
	 * @param parameters The parameters to the command
	 * @param user The user issuing the command
	 * @return A value from CmdResult to indicate command success or failure.
	 */
	CmdResult HandleLocal(LocalUser* user, const Params& parameters) override;
};

/** Handle /PART.
 */
class CommandPart : public Command
{
 public:
	MessageWrapper msgwrap;

	/** Constructor for part.
	 */
	CommandPart(Module* parent);

	/** Handle command.
	 * @param parameters The parameters to the command
	 * @param user The user issuing the command
	 * @return A value from CmdResult to indicate command success or failure.
	 */
	CmdResult Handle(User* user, const Params& parameters) override;
	RouteDescriptor GetRouting(User* user, const Params& parameters) override;
};

/** Handle /QUIT.
 */
class CommandQuit : public Command
{
 private:
	StringExtItem operquit;

 public:
	MessageWrapper msgwrap;

	/** Constructor for quit.
	 */
	CommandQuit(Module* parent);

	/** Handle command.
	 * @param parameters The parameters to the command
	 * @param user The user issuing the command
	 * @return A value from CmdResult to indicate command success or failure.
	 */
	CmdResult Handle(User* user, const Params& parameters) override;

	RouteDescriptor GetRouting(User* user, const Params& parameters) override;
};

/** Handle /USER.
 */
class CommandUser : public SplitCommand
{
 public:
	/** Constructor for user.
	 */
	CommandUser(Module* parent);

	/** Handle command.
	 * @param parameters The parameters to the command
	 * @param user The user issuing the command
	 * @return A value from CmdResult to indicate command success or failure.
	 */
	CmdResult HandleLocal(LocalUser* user, const Params& parameters) override;

	/** Run the OnUserRegister hook if the user has sent both NICK and USER. Called after an unregistered user
	 * successfully executes the USER or the NICK command.
	 * @param user User to inspect and possibly pass to the OnUserRegister hook
	 * @return CMD_FAILURE if OnUserRegister was called and it returned MOD_RES_DENY, CMD_SUCCESS in every other case
	 * (i.e. if the hook wasn't fired because the user still needs to send NICK/USER or if it was fired and finished with
	 * a non-MOD_RES_DENY result).
	 */
	static CmdResult CheckRegister(LocalUser* user);
};

/** Handle /USERHOST.
 */
class CommandUserhost : public Command
{
	UserModeReference hideopermode;

 public:
	/** Constructor for userhost.
	 */
	CommandUserhost(Module* parent)
		: Command(parent,"USERHOST", 1)
		, hideopermode(parent, "hideoper")
	{
		allow_empty_last_param = false;
		syntax = "<nick> [<nick>]+";
	}
	/** Handle command.
	 * @param parameters The parameters to the command
	 * @param user The user issuing the command
	 * @return A value from CmdResult to indicate command success or failure.
	 */
	CmdResult Handle(User* user, const Params& parameters) override;
};

/** User mode +s
 */
class ModeUserServerNoticeMask : public ModeHandler
{
	/** Process a snomask modifier string, e.g. +abc-de
	 * @param user The target user
	 * @param input A sequence of notice mask characters
	 * @return The cleaned mode sequence which can be output,
	 * e.g. in the above example if masks c and e are not
	 * valid, this function will return +ab-d
	 */
	std::string ProcessNoticeMasks(User* user, const std::string& input);

 public:
	ModeUserServerNoticeMask(Module* Creator);
<<<<<<< HEAD
	ModeAction OnModeChange(User* source, User* dest, Channel* channel, std::string &parameter, bool adding) override;
	void OnParameterMissing(User* user, User* dest, Channel* channel) override;
=======
	ModeAction OnModeChange(User* source, User* dest, Channel* channel, std::string &parameter, bool adding) CXX11_OVERRIDE;
>>>>>>> 0c5b85df

	/** Create a displayable mode string of the snomasks set on a given user
	 * @param user The user whose notice masks to format
	 * @return The notice mask character sequence
	 */
	std::string GetUserParameter(const User* user) const override;
};

/** User mode +o
 */
class ModeUserOperator : public ModeHandler
{
 public:
	ModeUserOperator(Module* Creator);
	ModeAction OnModeChange(User* source, User* dest, Channel* channel, std::string &parameter, bool adding) override;
};<|MERGE_RESOLUTION|>--- conflicted
+++ resolved
@@ -216,12 +216,7 @@
 
  public:
 	ModeUserServerNoticeMask(Module* Creator);
-<<<<<<< HEAD
-	ModeAction OnModeChange(User* source, User* dest, Channel* channel, std::string &parameter, bool adding) override;
-	void OnParameterMissing(User* user, User* dest, Channel* channel) override;
-=======
-	ModeAction OnModeChange(User* source, User* dest, Channel* channel, std::string &parameter, bool adding) CXX11_OVERRIDE;
->>>>>>> 0c5b85df
+	ModeAction OnModeChange(User* source, User* dest, Channel* channel, std::string& parameter, bool adding) override;
 
 	/** Create a displayable mode string of the snomasks set on a given user
 	 * @param user The user whose notice masks to format
