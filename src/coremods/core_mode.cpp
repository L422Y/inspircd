--- conflicted
+++ resolved
@@ -22,6 +22,7 @@
 
 
 #include "inspircd.h"
+#include "modules/isupport.h"
 
 class CommandMode : public Command
 {
@@ -273,28 +274,27 @@
 	}
 }
 
-class CoreModMode : public Module
+class CoreModMode
+	: public Module
+	, public ISupport::EventListener
 {
  private:
 	CommandMode cmdmode;
 
  public:
 	CoreModMode()
-		: cmdmode(this)
-	{
-	}
-
-<<<<<<< HEAD
+		: ISupport::EventListener(this)
+		, cmdmode(this)
+	{
+	}
+
+	void OnBuildISupport(ISupport::TokenMap& tokens) override
+	{
+		tokens["CHANMODES"] = ServerInstance->Modes.GiveModeList(MODETYPE_CHANNEL);
+		tokens["USERMODES"] = ServerInstance->Modes.GiveModeList(MODETYPE_USER);
+	}
+
 	Version GetVersion() override
-=======
-	void On005Numeric(std::map<std::string, std::string>& tokens) CXX11_OVERRIDE
-	{
-		tokens["CHANMODES"] = ServerInstance->Modes->GiveModeList(MODETYPE_CHANNEL);
-		tokens["USERMODES"] = ServerInstance->Modes->GiveModeList(MODETYPE_USER);
-	}
-
-	Version GetVersion() CXX11_OVERRIDE
->>>>>>> 92d83e91
 	{
 		return Version("Provides the MODE command", VF_VENDOR|VF_CORE);
 	}
