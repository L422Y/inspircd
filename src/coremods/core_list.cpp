/*
 * InspIRCd -- Internet Relay Chat Daemon
 *
 *   Copyright (C) 2017-2020 Sadie Powell <sadie@witchery.services>
 *   Copyright (C) 2015 Daniel Vassdal <shutter@canternet.org>
 *   Copyright (C) 2013-2016 Attila Molnar <attilamolnar@hush.com>
 *   Copyright (C) 2012 Robby <robby@chatbelgie.be>
 *   Copyright (C) 2009 Daniel De Graaf <danieldg@inspircd.org>
 *   Copyright (C) 2008 Robin Burchell <robin+git@viroteck.net>
 *   Copyright (C) 2007 Dennis Friis <peavey@inspircd.org>
 *   Copyright (C) 2005-2007, 2010 Craig Edwards <brain@inspircd.org>
 *
 * This file is part of InspIRCd.  InspIRCd is free software: you can
 * redistribute it and/or modify it under the terms of the GNU General Public
 * License as published by the Free Software Foundation, version 2.
 *
 * This program is distributed in the hope that it will be useful, but WITHOUT
 * ANY WARRANTY; without even the implied warranty of MERCHANTABILITY or FITNESS
 * FOR A PARTICULAR PURPOSE.  See the GNU General Public License for more
 * details.
 *
 * You should have received a copy of the GNU General Public License
 * along with this program.  If not, see <http://www.gnu.org/licenses/>.
 */


#include "inspircd.h"
#include "modules/isupport.h"

class CommandList final
	: public Command
{
 private:
	ChanModeReference secretmode;
	ChanModeReference privatemode;

	/** Parses the creation time or topic set time out of a LIST parameter.
	 * @param value The parameter containing a minute count.
	 * @return The UNIX time at \p value minutes ago.
	 */
	time_t ParseMinutes(const std::string& value)
	{
		time_t minutes = ConvToNum<time_t>(value.c_str() + 2);
		if (!minutes)
			return 0;
		return ServerInstance->Time() - (minutes * 60);
	}

 public:
	// Whether to show modes in the LIST response.
	bool showmodes;

	CommandList(Module* parent)
		: Command(parent,"LIST", 0, 0)
		, secretmode(creator, "secret")
		, privatemode(creator, "private")
	{
		allow_empty_last_param = false;
		Penalty = 5;
	}

	CmdResult Handle(User* user, const Params& parameters) override;
};

CmdResult CommandList::Handle(User* user, const Params& parameters)
{
	// C: Searching based on creation time, via the "C<val" and "C>val" modifiers
	// to search for a channel creation time that is lower or higher than val
	// respectively.
	time_t mincreationtime = 0;
	time_t maxcreationtime = 0;

	// M: Searching based on mask.
	std::string match;

	// N: Searching based on !mask.
	std::string notmatch;

	// T: Searching based on topic time, via the "T<val" and "T>val" modifiers to
	// search for a topic time that is lower or higher than val respectively.
	time_t mintopictime = 0;
	time_t maxtopictime = 0;

	// U: Searching based on user count within the channel, via the "<val" and
	// ">val" modifiers to search for a channel that has less than or more than
	// val users respectively.
	size_t minusers = 0;
	size_t maxusers = 0;

<<<<<<< HEAD
	for (const auto& constraint : parameters)
	{
		if (constraint[0] == '<')
		{
			maxusers = ConvToNum<size_t>(constraint.c_str() + 1);
		}
		else if (constraint[0] == '>')
		{
			minusers = ConvToNum<size_t>(constraint.c_str() + 1);
		}
		else if (!constraint.compare(0, 2, "C<", 2) || !constraint.compare(0, 2, "c<", 2))
		{
			mincreationtime = ParseMinutes(constraint);
		}
		else if (!constraint.compare(0, 2, "C>", 2) || !constraint.compare(0, 2, "c>", 2))
		{
			maxcreationtime = ParseMinutes(constraint);
		}
		else if (!constraint.compare(0, 2, "T<", 2) || !constraint.compare(0, 2, "t<", 2))
=======
	if (!parameters.empty())
	{
		irc::commasepstream constraints(parameters[0]);
		for (std::string constraint; constraints.GetToken(constraint); )
>>>>>>> 087b0b54
		{
			if (constraint[0] == '<')
			{
				maxusers = ConvToNum<size_t>(constraint.c_str() + 1);
			}
			else if (constraint[0] == '>')
			{
				minusers = ConvToNum<size_t>(constraint.c_str() + 1);
			}
			else if (!constraint.compare(0, 2, "C<", 2) || !constraint.compare(0, 2, "c<", 2))
			{
				mincreationtime = ParseMinutes(constraint);
			}
			else if (!constraint.compare(0, 2, "C>", 2) || !constraint.compare(0, 2, "c>", 2))
			{
				maxcreationtime = ParseMinutes(constraint);
			}
			else if (!constraint.compare(0, 2, "T<", 2) || !constraint.compare(0, 2, "t<", 2))
			{
				mintopictime = ParseMinutes(constraint);
			}
			else if (!constraint.compare(0, 2, "T>", 2) || !constraint.compare(0, 2, "t>", 2))
			{
				maxtopictime = ParseMinutes(constraint);
			}
			else if (constraint[0] == '!')
			{
				// Ensure that the user didn't just run "LIST !".
				if (constraint.length() > 2)
					notmatch = constraint.substr(1);
			}
			else
			{
				match = constraint;
			}
		}
	}

	const bool has_privs = user->HasPrivPermission("channels/auspex");

	user->WriteNumeric(RPL_LISTSTART, "Channel", "Users Name");

	for (const auto& [_, chan] : ServerInstance->Channels.GetChans())
	{
		// Check the user count if a search has been specified.
		const size_t users = chan->GetUserCounter();
		if ((minusers && users <= minusers) || (maxusers && users >= maxusers))
			continue;

		// Check the creation ts if a search has been specified.
		const time_t creationtime = chan->age;
		if ((mincreationtime && creationtime <= mincreationtime) || (maxcreationtime && creationtime >= maxcreationtime))
			continue;

		// Check the topic ts if a search has been specified.
		const time_t topictime = chan->topicset;
		if ((mintopictime && (!topictime || topictime <= mintopictime)) || (maxtopictime && (!topictime || topictime >= maxtopictime)))
			continue;

		// Attempt to match a glob pattern.
		if (!match.empty() && !InspIRCd::Match(chan->name, match) && !InspIRCd::Match(chan->topic, match))
			continue;

		// Attempt to match an inverted glob pattern.
		if (!notmatch.empty() && (InspIRCd::Match(chan->name, notmatch) || InspIRCd::Match(chan->topic, notmatch)))
			continue;

		// if the channel is not private/secret, OR the user is on the channel anyway
		bool n = (has_privs || chan->HasUser(user));

		// If we're not in the channel and +s is set on it, we want to ignore it
		if ((n) || (!chan->IsModeSet(secretmode)))
		{
			if ((!n) && (chan->IsModeSet(privatemode)))
			{
				// Channel is private (+p) and user is outside/not privileged
				user->WriteNumeric(RPL_LIST, '*', users, "");
			}
			else if (showmodes)
			{
				// Show the list response with the modes and topic.
				user->WriteNumeric(RPL_LIST, chan->name, users, InspIRCd::Format("[+%s] %s", chan->ChanModes(n), chan->topic.c_str()));
			}
			else
			{
				// Show the list response with just the modes.
				user->WriteNumeric(RPL_LIST, chan->name, users, chan->topic);
			}
		}
	}
	user->WriteNumeric(RPL_LISTEND, "End of channel list.");

	return CmdResult::SUCCESS;
}

class CoreModList final
	: public Module
	, public ISupport::EventListener
{
 private:
	CommandList cmd;

 public:
	CoreModList()
		: Module(VF_CORE | VF_VENDOR, "Provides the LIST command")
		, ISupport::EventListener(this)
		, cmd(this)
	{
	}

	void ReadConfig(ConfigStatus& status) override
	{
		auto tag = ServerInstance->Config->ConfValue("options");
		cmd.showmodes = tag->getBool("modesinlist");
	}

	void OnBuildISupport(ISupport::TokenMap& tokens) override
	{
		tokens["ELIST"] = "CMNTU";
		tokens["SAFELIST"];
	}
};

MODULE_INIT(CoreModList)<|MERGE_RESOLUTION|>--- conflicted
+++ resolved
@@ -87,32 +87,10 @@
 	size_t minusers = 0;
 	size_t maxusers = 0;
 
-<<<<<<< HEAD
-	for (const auto& constraint : parameters)
-	{
-		if (constraint[0] == '<')
-		{
-			maxusers = ConvToNum<size_t>(constraint.c_str() + 1);
-		}
-		else if (constraint[0] == '>')
-		{
-			minusers = ConvToNum<size_t>(constraint.c_str() + 1);
-		}
-		else if (!constraint.compare(0, 2, "C<", 2) || !constraint.compare(0, 2, "c<", 2))
-		{
-			mincreationtime = ParseMinutes(constraint);
-		}
-		else if (!constraint.compare(0, 2, "C>", 2) || !constraint.compare(0, 2, "c>", 2))
-		{
-			maxcreationtime = ParseMinutes(constraint);
-		}
-		else if (!constraint.compare(0, 2, "T<", 2) || !constraint.compare(0, 2, "t<", 2))
-=======
 	if (!parameters.empty())
 	{
 		irc::commasepstream constraints(parameters[0]);
 		for (std::string constraint; constraints.GetToken(constraint); )
->>>>>>> 087b0b54
 		{
 			if (constraint[0] == '<')
 			{
