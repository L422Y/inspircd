--- conflicted
+++ resolved
@@ -71,15 +71,8 @@
 	 */
 	void OnLookupComplete(const DNS::Query* r) override
 	{
-<<<<<<< HEAD
 		LocalUser* bound_user = IS_LOCAL(ServerInstance->Users.FindUUID(uuid));
-		if (!bound_user)
-		{
-			ServerInstance->Logs.Log(MODNAME, LOG_DEBUG, "Resolution finished for user '%s' who is gone", uuid.c_str());
-=======
-		LocalUser* bound_user = IS_LOCAL(ServerInstance->FindUUID(uuid));
 		if (!bound_user || bound_user->client_sa != sa)
->>>>>>> 5c851901
 			return;
 
 		const DNS::ResourceRecord* ans_record = r->FindAnswerOfType(this->question.type);
@@ -152,13 +145,8 @@
 	 */
 	void OnError(const DNS::Query* query) override
 	{
-<<<<<<< HEAD
 		LocalUser* bound_user = IS_LOCAL(ServerInstance->Users.FindUUID(uuid));
-		if (bound_user)
-=======
-		LocalUser* bound_user = IS_LOCAL(ServerInstance->FindUUID(uuid));
 		if (bound_user && bound_user->client_sa == sa)
->>>>>>> 5c851901
 			HandleError(bound_user, "Could not resolve your hostname: " + this->manager->GetErrorStr(query->error));
 	}
 };
