--- conflicted
+++ resolved
@@ -48,14 +48,21 @@
 	list.reserve(commands.size());
 	for (CommandParser::CommandMap::const_iterator i = commands.begin(); i != commands.end(); ++i)
 	{
-<<<<<<< HEAD
-		// Don't show S2S commands to users
-		if (i->second->access_needed == CmdAccess::SERVER)
-=======
 		// Don't show privileged commands to users without the privilege.
-		if (i->second->flags_needed && !user->IsModeSet(i->second->flags_needed))
->>>>>>> fdf0e13d
-			continue;
+		switch (i->second->access_needed)
+		{
+			case CmdAccess::NORMAL:  // Everyone can see user commands.
+				break;
+
+			case CmdAccess::OPERATOR: // Only opers can see oper commands.
+				if (user->IsOper())
+					break;
+
+				continue;
+			case CmdAccess::SERVER: // Nobody can see server commands.
+				continue;
+
+		}
 
 		Module* src = i->second->creator;
 		list.push_back(InspIRCd::Format("%s %s %d %d", i->second->name.c_str(), src->ModuleSourceFile.c_str(),
