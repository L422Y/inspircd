/*
 * InspIRCd -- Internet Relay Chat Daemon
 *
 *   Copyright (C) 2009-2010 Daniel De Graaf <danieldg@inspircd.org>
 *   Copyright (C) 2007-2009 Robin Burchell <robin+git@viroteck.net>
 *   Copyright (C) 2006-2009 Dennis Friis <peavey@inspircd.org>
 *   Copyright (C) 2006-2008 Craig Edwards <craigedwards@brainbox.cc>
 *   Copyright (C) 2008 Thomas Stagner <aquanight@inspircd.org>
 *   Copyright (C) 2006 Oliver Lupton <oliverlupton@gmail.com>
 *
 * This file is part of InspIRCd.  InspIRCd is free software: you can
 * redistribute it and/or modify it under the terms of the GNU General Public
 * License as published by the Free Software Foundation, version 2.
 *
 * This program is distributed in the hope that it will be useful, but WITHOUT
 * ANY WARRANTY; without even the implied warranty of MERCHANTABILITY or FITNESS
 * FOR A PARTICULAR PURPOSE.  See the GNU General Public License for more
 * details.
 *
 * You should have received a copy of the GNU General Public License
 * along with this program.  If not, see <http://www.gnu.org/licenses/>.
 */


#include "inspircd.h"
#include "xline.h"
#include "listmode.h"
#include "exitcodes.h"
#include "configparser.h"
#include <iostream>

ServerLimits::ServerLimits(ConfigTag* tag)
	: NickMax(tag->getUInt("maxnick", 30))
	, ChanMax(tag->getUInt("maxchan", 64))
	, MaxModes(tag->getUInt("maxmodes", 20))
	, IdentMax(tag->getUInt("maxident", 10))
	, MaxQuit(tag->getUInt("maxquit", 255))
	, MaxTopic(tag->getUInt("maxtopic", 307))
	, MaxKick(tag->getUInt("maxkick", 255))
	, MaxReal(tag->getUInt("maxreal", 128))
	, MaxAway(tag->getUInt("maxaway", 200))
	, MaxLine(tag->getUInt("maxline", 512))
	, MaxHost(tag->getUInt("maxhost", 64))
{
}

ServerConfig::ServerPaths::ServerPaths(ConfigTag* tag)
	: Config(tag->getString("configdir", INSPIRCD_CONFIG_PATH))
	, Data(tag->getString("datadir", INSPIRCD_DATA_PATH))
	, Log(tag->getString("logdir", INSPIRCD_LOG_PATH))
	, Module(tag->getString("moduledir", INSPIRCD_MODULE_PATH))
{
}

static ConfigTag* CreateEmptyTag()
{
	ConfigItems* items;
	return ConfigTag::create("empty", "<auto>", 0, items);
}

ServerConfig::ServerConfig()
	: EmptyTag(CreateEmptyTag())
	, Limits(EmptyTag)
	, Paths(EmptyTag)
	, RawLog(false)
	, CaseMapping("ascii")
	, NoSnoticeStack(false)
{
}

ServerConfig::~ServerConfig()
{
	delete EmptyTag;
}

static void ReadXLine(ServerConfig* conf, const std::string& tag, const std::string& key, XLineFactory* make)
{
	insp::flat_set<std::string> configlines;

	ConfigTagList tags = conf->ConfTags(tag);
	for(ConfigIter i = tags.first; i != tags.second; ++i)
	{
		ConfigTag* ctag = i->second;

		const std::string mask = ctag->getString(key);
		if (mask.empty())
			throw CoreException("<" + tag + ":" + key + "> missing at " + ctag->getTagLocation());

		const std::string reason = ctag->getString("reason");
		if (reason.empty())
			throw CoreException("<" + tag + ":reason> missing at " + ctag->getTagLocation());

		XLine* xl = make->Generate(ServerInstance->Time(), 0, ServerInstance->Config->ServerName, reason, mask);
		xl->from_config = true;
		configlines.insert(xl->Displayable());
		if (!ServerInstance->XLines->AddLine(xl, NULL))
			delete xl;
	}

	ServerInstance->XLines->ExpireRemovedConfigLines(make->GetType(), configlines);
}

typedef std::map<std::string, ConfigTag*> LocalIndex;
void ServerConfig::CrossCheckOperClassType()
{
	LocalIndex operclass;
	ConfigTagList tags = ConfTags("class");
	for(ConfigIter i = tags.first; i != tags.second; ++i)
	{
		ConfigTag* tag = i->second;
		std::string name = tag->getString("name");
		if (name.empty())
			throw CoreException("<class:name> missing from tag at " + tag->getTagLocation());
		if (operclass.find(name) != operclass.end())
			throw CoreException("Duplicate class block with name " + name + " at " + tag->getTagLocation());
		operclass[name] = tag;
	}
	tags = ConfTags("type");
	for(ConfigIter i = tags.first; i != tags.second; ++i)
	{
		ConfigTag* tag = i->second;
		std::string name = tag->getString("name");
		if (name.empty())
			throw CoreException("<type:name> is missing from tag at " + tag->getTagLocation());
		if (OperTypes.find(name) != OperTypes.end())
			throw CoreException("Duplicate type block with name " + name + " at " + tag->getTagLocation());

		OperInfo* ifo = new OperInfo(name);
		OperTypes[name] = ifo;
		ifo->type_block = tag;

		std::string classname;
		irc::spacesepstream str(tag->getString("classes"));
		while (str.GetToken(classname))
		{
			LocalIndex::iterator cls = operclass.find(classname);
			if (cls == operclass.end())
				throw CoreException("Oper type " + name + " has missing class " + classname);
			ifo->class_blocks.push_back(cls->second);
		}
	}

	tags = ConfTags("oper");
	for(ConfigIter i = tags.first; i != tags.second; ++i)
	{
		ConfigTag* tag = i->second;

		std::string name = tag->getString("name");
		if (name.empty())
			throw CoreException("<oper:name> missing from tag at " + tag->getTagLocation());

		std::string type = tag->getString("type");
		OperIndex::iterator tblk = OperTypes.find(type);
		if (tblk == OperTypes.end())
			throw CoreException("Oper block " + name + " has missing type " + type);
		if (oper_blocks.find(name) != oper_blocks.end())
			throw CoreException("Duplicate oper block with name " + name + " at " + tag->getTagLocation());

		OperInfo* ifo = new OperInfo(type);
		ifo->oper_block = tag;
		ifo->type_block = tblk->second->type_block;
		ifo->class_blocks.assign(tblk->second->class_blocks.begin(), tblk->second->class_blocks.end());
		oper_blocks[name] = ifo;
	}
}

void ServerConfig::CrossCheckConnectBlocks(ServerConfig* current)
{
	typedef std::map<std::string, ConnectClass*> ClassMap;
	ClassMap oldBlocksByMask;
	if (current)
	{
		for(ClassVector::iterator i = current->Classes.begin(); i != current->Classes.end(); ++i)
		{
			ConnectClass* c = *i;
			if (c->name.compare(0, 8, "unnamed-", 8))
			{
				oldBlocksByMask["n" + c->name] = c;
			}
			else if (c->type == CC_ALLOW || c->type == CC_DENY)
			{
				std::string typeMask = (c->type == CC_ALLOW) ? "a" : "d";
				typeMask += c->host;
				oldBlocksByMask[typeMask] = c;
			}
		}
	}

	size_t blk_count = config_data.count("connect");
	if (blk_count == 0)
	{
		// No connect blocks found; make a trivial default block
		ConfigItems* items;
		ConfigTag* tag = ConfigTag::create("connect", "<auto>", 0, items);
		(*items)["allow"] = "*";
		config_data.insert(std::make_pair("connect", tag));
		blk_count = 1;
	}

	Classes.resize(blk_count);
	std::map<std::string, size_t> names;

	bool try_again = true;
	for(size_t tries = 0; try_again; tries++)
	{
		try_again = false;
		ConfigTagList tags = ConfTags("connect");
		size_t i = 0;
		for(ConfigIter it = tags.first; it != tags.second; ++it, ++i)
		{
			ConfigTag* tag = it->second;
			if (Classes[i])
				continue;

			ConnectClass* parent = NULL;
			std::string parentName = tag->getString("parent");
			if (!parentName.empty())
			{
				std::map<std::string, size_t>::const_iterator parentIter = names.find(parentName);
				if (parentIter == names.end())
				{
					try_again = true;
					// couldn't find parent this time. If it's the last time, we'll never find it.
					if (tries >= blk_count)
						throw CoreException("Could not find parent connect class \"" + parentName + "\" for connect block at " + tag->getTagLocation());
					continue;
				}
				parent = Classes[parentIter->second];
			}

			std::string name = tag->getString("name");
			std::string mask, typeMask;
			char type;

			if (tag->readString("allow", mask, false))
			{
				type = CC_ALLOW;
				typeMask = 'a' + mask;
			}
			else if (tag->readString("deny", mask, false))
			{
				type = CC_DENY;
				typeMask = 'd' + mask;
			}
			else if (!name.empty())
			{
				type = CC_NAMED;
				mask = name;
				typeMask = 'n' + mask;
			}
			else
			{
				throw CoreException("Connect class must have allow, deny, or name specified at " + tag->getTagLocation());
			}

			if (name.empty())
			{
				name = "unnamed-" + ConvToStr(i);
			}
			else
			{
				typeMask = 'n' + name;
			}

			if (names.find(name) != names.end())
				throw CoreException("Two connect classes with name \"" + name + "\" defined!");
			names[name] = i;

			ConnectClass* me = parent ?
				new ConnectClass(tag, type, mask, *parent) :
				new ConnectClass(tag, type, mask);

			me->name = name;

			me->registration_timeout = tag->getDuration("timeout", me->registration_timeout);
			me->pingtime = tag->getDuration("pingfreq", me->pingtime);
			std::string sendq;
			if (tag->readString("sendq", sendq))
			{
				// attempt to guess a good hard/soft sendq from a single value
				unsigned long value = strtoul(sendq.c_str(), NULL, 10);
				if (value > 16384)
					me->softsendqmax = value / 16;
				else
					me->softsendqmax = value;
				me->hardsendqmax = value * 8;
			}
			me->softsendqmax = tag->getUInt("softsendq", me->softsendqmax);
			me->hardsendqmax = tag->getUInt("hardsendq", me->hardsendqmax);
			me->recvqmax = tag->getUInt("recvq", me->recvqmax);
			me->penaltythreshold = tag->getUInt("threshold", me->penaltythreshold);
			me->commandrate = tag->getUInt("commandrate", me->commandrate);
			me->fakelag = tag->getBool("fakelag", me->fakelag);
			me->maxlocal = tag->getUInt("localmax", me->maxlocal);
			me->maxglobal = tag->getUInt("globalmax", me->maxglobal);
			me->maxchans = tag->getUInt("maxchans", me->maxchans);
			me->maxconnwarn = tag->getBool("maxconnwarn", me->maxconnwarn);
			me->limit = tag->getUInt("limit", me->limit);
			me->resolvehostnames = tag->getBool("resolvehostnames", me->resolvehostnames);

			std::string ports = tag->getString("port");
			if (!ports.empty())
			{
				irc::portparser portrange(ports, false);
				while (int port = portrange.GetToken())
					me->ports.insert(port);
			}

			ClassMap::iterator oldMask = oldBlocksByMask.find(typeMask);
			if (oldMask != oldBlocksByMask.end())
			{
				ConnectClass* old = oldMask->second;
				oldBlocksByMask.erase(oldMask);
				old->Update(me);
				delete me;
				me = old;
			}
			Classes[i] = me;
		}
	}
}

static std::string GetServerName()
{
#ifndef _WIN32
	char hostname[256];
	if (gethostname(hostname, sizeof(hostname)) == 0)
	{
		std::string name(hostname);
		if (name.find('.') == std::string::npos)
			name.push_back('.');

		if (name.length() <= ServerInstance->Config->Limits.MaxHost && InspIRCd::IsHost(name))
			return name;
	}
#endif
	return "irc.example.com";
}

void ServerConfig::Fill()
{
	ConfigTag* options = ConfValue("options");
	ConfigTag* security = ConfValue("security");
	ConfigTag* server = ConfValue("server");
	if (sid.empty())
	{
		ServerName = server->getString("name", GetServerName(), InspIRCd::IsHost);

		sid = server->getString("id");
		if (!sid.empty() && !InspIRCd::IsSID(sid))
			throw CoreException(sid + " is not a valid server ID. A server ID must be 3 characters long, with the first character a digit and the next two characters a digit or letter.");
	}
	else
	{
		std::string name = server->getString("name");
		if (!name.empty() && name != ServerName)
			throw CoreException("You must restart to change the server name");

		std::string nsid = server->getString("id");
		if (!nsid.empty() && nsid != sid)
			throw CoreException("You must restart to change the server id");
	}
	SoftLimit = ConfValue("performance")->getUInt("softlimit", (SocketEngine::GetMaxFds() > 0 ? SocketEngine::GetMaxFds() : LONG_MAX), 10);
	CCOnConnect = ConfValue("performance")->getBool("clonesonconnect", true);
	MaxConn = ConfValue("performance")->getUInt("somaxconn", SOMAXCONN);
	TimeSkipWarn = ConfValue("performance")->getDuration("timeskipwarn", 2, 0, 30);
	XLineMessage = options->getString("xlinemessage", "You're banned!");
	ServerDesc = server->getString("description", "Configure Me");
	Network = server->getString("network", "Network");
	NetBufferSize = ConfValue("performance")->getInt("netbuffersize", 10240, 1024, 65534);
	CustomVersion = security->getString("customversion");
	HideBans = security->getBool("hidebans");
	HideServer = security->getString("hideserver");
	SyntaxHints = options->getBool("syntaxhints");
	FullHostInTopic = options->getBool("hostintopic");
	MaxTargets = security->getUInt("maxtargets", 20, 1, 31);
	DefaultModes = options->getString("defaultmodes", "not");
	PID = ConfValue("pid")->getString("file");
	c_ipv4_range = ConfValue("cidr")->getUInt("ipv4clone", 32, 1, 32);
	c_ipv6_range = ConfValue("cidr")->getUInt("ipv6clone", 128, 1, 128);
	Limits = ServerLimits(ConfValue("limits"));
	Paths = ServerPaths(ConfValue("path"));
	NoSnoticeStack = options->getBool("nosnoticestack", false);

	std::string defbind = options->getString("defaultbind");
	if (stdalgo::string::equalsci(defbind, "ipv4"))
	{
		WildcardIPv6 = false;
	}
	else if (stdalgo::string::equalsci(defbind, "ipv6"))
	{
		WildcardIPv6 = true;
	}
	else
	{
		WildcardIPv6 = true;
		int socktest = socket(AF_INET6, SOCK_STREAM, 0);
		if (socktest < 0)
			WildcardIPv6 = false;
		else
			SocketEngine::Close(socktest);
	}

	ReadXLine(this, "badip", "ipmask", ServerInstance->XLines->GetFactory("Z"));
	ReadXLine(this, "badnick", "nick", ServerInstance->XLines->GetFactory("Q"));
	ReadXLine(this, "badhost", "host", ServerInstance->XLines->GetFactory("K"));
	ReadXLine(this, "exception", "host", ServerInstance->XLines->GetFactory("E"));

	const std::string restrictbannedusers = options->getString("restrictbannedusers", "yes");
	if (stdalgo::string::equalsci(restrictbannedusers, "no"))
		RestrictBannedUsers = ServerConfig::BUT_NORMAL;
	else if (stdalgo::string::equalsci(restrictbannedusers, "silent"))
		RestrictBannedUsers = ServerConfig::BUT_RESTRICT_SILENT;
	else if (stdalgo::string::equalsci(restrictbannedusers, "yes"))
		RestrictBannedUsers =  ServerConfig::BUT_RESTRICT_NOTIFY;
	else
		throw CoreException(restrictbannedusers + " is an invalid <options:restrictbannedusers> value, at " + options->getTagLocation());
}

// WARNING: it is not safe to use most of the codebase in this function, as it
// will run in the config reader thread
void ServerConfig::Read()
{
	/* Load and parse the config file, if there are any errors then explode */

	ParseStack stack(this);
	try
	{
		valid = stack.ParseFile(ServerInstance->ConfigFileName, 0);
	}
	catch (CoreException& err)
	{
		valid = false;
		errstr << err.GetReason() << std::endl;
	}
}

void ServerConfig::Apply(ServerConfig* old, const std::string &useruid)
{
	valid = true;
	if (old)
	{
		/*
		 * These values can only be set on boot. Keep their old values. Do it before we send messages so we actually have a servername.
		 */
		this->CaseMapping = old->CaseMapping;
		this->ServerName = old->ServerName;
		this->sid = old->sid;
		this->cmdline = old->cmdline;
	}

	/* The stuff in here may throw CoreException, be sure we're in a position to catch it. */
	try
	{
		// Ensure the user has actually edited ther config.
		ConfigTagList dietags = ConfTags("die");
		if (dietags.first != dietags.second)
		{
			errstr << "Your configuration has not been edited correctly!" << std::endl;
			for (ConfigIter iter = dietags.first; iter != dietags.second; ++iter)
			{
				ConfigTag* tag = iter->second;
				const std::string reason = tag->getString("reason", "You left a <die> tag in your config", 1);
				errstr << reason <<  " (at " << tag->getTagLocation() << ")" << std::endl;
			}
		}

		Fill();

		// Handle special items
		CrossCheckOperClassType();
		CrossCheckConnectBlocks(old);
	}
	catch (CoreException &ce)
	{
		errstr << ce.GetReason() << std::endl;
	}

	// Check errors before dealing with failed binds, since continuing on failed bind is wanted in some circumstances.
	valid = errstr.str().empty();

	// write once here, to try it out and make sure its ok
	if (valid)
		ServerInstance->WritePID(this->PID, !old);

	ConfigTagList binds = ConfTags("bind");
	if (binds.first == binds.second)
		 errstr << "Possible configuration error: you have not defined any <bind> blocks." << std::endl
			 << "You will need to do this if you want clients to be able to connect!" << std::endl;

	if (old && valid)
	{
		// On first run, ports are bound later on
		FailedPortList pl;
		ServerInstance->BindPorts(pl);
		if (pl.size())
		{
			std::cout << "Warning! Some of your listener" << (pl.size() == 1 ? "s" : "") << " failed to bind:" << std::endl;
			for (FailedPortList::const_iterator iter = pl.begin(); iter != pl.end(); ++iter)
			{
				const FailedPort& fp = *iter;
				errstr << "  " << fp.sa.str() << ": " << strerror(fp.error) << std::endl
					<< "  " << "Created from <bind> tag at " << fp.tag->getTagLocation() << std::endl;
			}
		}
	}

	User* user = useruid.empty() ? NULL : ServerInstance->FindUUID(useruid);

	if (!valid)
	{
		ServerInstance->Logs.Log("CONFIG", LOG_DEFAULT, "There were errors in your configuration file:");
		Classes.clear();
	}

	while (errstr.good())
	{
		std::string line;
		getline(errstr, line, '\n');
		if (line.empty())
			continue;
		// On startup, print out to console (still attached at this point)
		if (!old)
			std::cout << line << std::endl;
		// If a user is rehashing, tell them directly
		if (user)
			user->WriteRemoteNotice(InspIRCd::Format("*** %s", line.c_str()));
		// Also tell opers
		ServerInstance->SNO.WriteGlobalSno('a', line);
	}

	errstr.clear();
	errstr.str(std::string());

	/* No old configuration -> initial boot, nothing more to do here */
	if (!old)
	{
		if (!valid)
		{
			ServerInstance->Exit(EXIT_STATUS_CONFIG);
		}

		return;
	}


	// If there were errors processing configuration, don't touch modules.
	if (!valid)
		return;

	ApplyModules(user);

	if (user)
		user->WriteRemoteNotice("*** Successfully rehashed server.");
	ServerInstance->SNO.WriteGlobalSno('a', "*** Successfully rehashed server.");
}

void ServerConfig::ApplyModules(User* user)
{
	std::vector<std::string> added_modules;
	ModuleManager::ModuleMap removed_modules = ServerInstance->Modules.GetModules();

	ConfigTagList tags = ConfTags("module");
	for(ConfigIter i = tags.first; i != tags.second; ++i)
	{
		ConfigTag* tag = i->second;
		std::string name;
		if (tag->readString("name", name))
		{
			name = ModuleManager::ExpandModName(name);
			// if this module is already loaded, the erase will succeed, so we need do nothing
			// otherwise, we need to add the module (which will be done later)
			if (removed_modules.erase(name) == 0)
				added_modules.push_back(name);
		}
	}

	for (ModuleManager::ModuleMap::iterator i = removed_modules.begin(); i != removed_modules.end(); ++i)
	{
		const std::string& modname = i->first;
		// Don't remove core_*.so, just remove m_*.so
		if (InspIRCd::Match(modname, "core_*.so", ascii_case_insensitive_map))
			continue;
		if (ServerInstance->Modules.Unload(i->second))
		{
			ServerInstance->SNO.WriteGlobalSno('a', "*** REHASH UNLOADED MODULE: %s", modname.c_str());

			if (user)
				user->WriteNumeric(RPL_UNLOADEDMODULE, modname, InspIRCd::Format("Module %s successfully unloaded.", modname.c_str()));
			else
				ServerInstance->SNO.WriteGlobalSno('a', "Module %s successfully unloaded.", modname.c_str());
		}
		else
		{
			if (user)
				user->WriteNumeric(ERR_CANTUNLOADMODULE, modname, InspIRCd::Format("Failed to unload module %s: %s", modname.c_str(), ServerInstance->Modules.LastError().c_str()));
			else
				ServerInstance->SNO.WriteGlobalSno('a', "Failed to unload module %s: %s", modname.c_str(), ServerInstance->Modules.LastError().c_str());
		}
	}

	for (std::vector<std::string>::iterator adding = added_modules.begin(); adding != added_modules.end(); adding++)
	{
		// Skip modules which are already loaded.
		if (ServerInstance->Modules.Find(*adding))
			continue;

		if (ServerInstance->Modules.Load(*adding))
		{
			ServerInstance->SNO.WriteGlobalSno('a', "*** REHASH LOADED MODULE: %s",adding->c_str());
			if (user)
				user->WriteNumeric(RPL_LOADEDMODULE, *adding, InspIRCd::Format("Module %s successfully loaded.", adding->c_str()));
			else
				ServerInstance->SNO.WriteGlobalSno('a', "Module %s successfully loaded.", adding->c_str());
		}
		else
		{
			if (user)
				user->WriteNumeric(ERR_CANTLOADMODULE, *adding, InspIRCd::Format("Failed to load module %s: %s", adding->c_str(), ServerInstance->Modules.LastError().c_str()));
			else
				ServerInstance->SNO.WriteGlobalSno('a', "Failed to load module %s: %s", adding->c_str(), ServerInstance->Modules.LastError().c_str());
		}
	}
}

ConfigTag* ServerConfig::ConfValue(const std::string &tag)
{
	ConfigTagList found = config_data.equal_range(tag);
	if (found.first == found.second)
		return EmptyTag;
	ConfigTag* rv = found.first->second;
	found.first++;
	if (found.first != found.second)
		ServerInstance->Logs.Log("CONFIG", LOG_DEFAULT, "Multiple <" + tag + "> tags found; only first will be used "
			"(first at " + rv->getTagLocation() + "; second at " + found.first->second->getTagLocation() + ")");
	return rv;
}

ConfigTagList ServerConfig::ConfTags(const std::string& tag)
{
	return config_data.equal_range(tag);
}

std::string ServerConfig::Escape(const std::string& str)
{
	std::string escaped;
	for (std::string::const_iterator it = str.begin(); it != str.end(); ++it)
	{
		switch (*it)
		{
			case '"':
				escaped += "&quot;";
				break;
			case '&':
				escaped += "&amp;";
				break;
			case '\\':
				escaped += "\\";
				break;
			default:
				escaped += *it;
				break;
		}
	}
	return escaped;
}

void ConfigReaderThread::OnStart()
{
	Config->Read();
	done = true;
}

void ConfigReaderThread::OnStop()
{
	ServerConfig* old = ServerInstance->Config;
	ServerInstance->Logs.Log("CONFIG", LOG_DEBUG, "Switching to new configuration...");
	ServerInstance->Config = this->Config;
	Config->Apply(old, UUID);

	if (Config->valid)
	{
		/*
		 * Apply the changed configuration from the rehash.
		 *
		 * XXX: The order of these is IMPORTANT, do not reorder them without testing
		 * thoroughly!!!
		 */
		ServerInstance->Users.RehashCloneCounts();
		ServerInstance->XLines->CheckELines();
		ServerInstance->XLines->ApplyLines();
<<<<<<< HEAD
		User* user = ServerInstance->FindUUID(UUID);
=======
		User* user = ServerInstance->FindUUID(TheUserUID);
>>>>>>> 56375392

		ConfigStatus status(user);
		const ModuleManager::ModuleMap& mods = ServerInstance->Modules.GetModules();
		for (ModuleManager::ModuleMap::const_iterator i = mods.begin(); i != mods.end(); ++i)
		{
			try
			{
				ServerInstance->Logs.Log("MODULE", LOG_DEBUG, "Rehashing " + i->first);
				i->second->ReadConfig(status);
			}
			catch (CoreException& modex)
			{
				ServerInstance->Logs.Log("MODULE", LOG_DEFAULT, "Exception caught: " + modex.GetReason());
				if (user)
					user->WriteNotice(i->first + ": " + modex.GetReason());
			}
		}

		// The description of this server may have changed - update it for WHOIS etc.
		ServerInstance->FakeClient->server->description = Config->ServerDesc;

		ServerInstance->ISupport.Build();

		ServerInstance->Logs.CloseLogs();
		ServerInstance->Logs.OpenFileLogs();

		if (Config->RawLog && !old->RawLog)
			ServerInstance->Users.ServerNoticeAll("*** Raw I/O logging is enabled on this server. All messages, passwords, and commands are being recorded.");

		Config = old;
	}
	else
	{
		// whoops, abort!
		ServerInstance->Config = old;
	}
}<|MERGE_RESOLUTION|>--- conflicted
+++ resolved
@@ -689,12 +689,8 @@
 		ServerInstance->Users.RehashCloneCounts();
 		ServerInstance->XLines->CheckELines();
 		ServerInstance->XLines->ApplyLines();
-<<<<<<< HEAD
+
 		User* user = ServerInstance->FindUUID(UUID);
-=======
-		User* user = ServerInstance->FindUUID(TheUserUID);
->>>>>>> 56375392
-
 		ConfigStatus status(user);
 		const ModuleManager::ModuleMap& mods = ServerInstance->Modules.GetModules();
 		for (ModuleManager::ModuleMap::const_iterator i = mods.begin(); i != mods.end(); ++i)
