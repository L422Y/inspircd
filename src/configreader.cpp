/*
 * InspIRCd -- Internet Relay Chat Daemon
 *
 *   Copyright (C) 2019 Matt Schatz <genius3000@g3k.solutions>
 *   Copyright (C) 2013-2016 Attila Molnar <attilamolnar@hush.com>
 *   Copyright (C) 2013-2014, 2016-2021 Sadie Powell <sadie@witchery.services>
 *   Copyright (C) 2013 Daniel Vassdal <shutter@canternet.org>
 *   Copyright (C) 2012 Robby <robby@chatbelgie.be>
 *   Copyright (C) 2012 Justin Crawford <Justasic@Gmail.com>
 *   Copyright (C) 2012 DjSlash <djslash@djslash.org>
 *   Copyright (C) 2012 ChrisTX <xpipe@hotmail.de>
 *   Copyright (C) 2009-2011 Daniel De Graaf <danieldg@inspircd.org>
 *   Copyright (C) 2009 Uli Schlachter <psychon@inspircd.org>
 *   Copyright (C) 2008 Thomas Stagner <aquanight@inspircd.org>
 *   Copyright (C) 2007-2010 Robin Burchell <robin+git@viroteck.net>
 *   Copyright (C) 2007 Dennis Friis <peavey@inspircd.org>
 *   Copyright (C) 2006-2008 Craig Edwards <brain@inspircd.org>
 *   Copyright (C) 2006 Oliver Lupton <om@inspircd.org>
 *
 * This file is part of InspIRCd.  InspIRCd is free software: you can
 * redistribute it and/or modify it under the terms of the GNU General Public
 * License as published by the Free Software Foundation, version 2.
 *
 * This program is distributed in the hope that it will be useful, but WITHOUT
 * ANY WARRANTY; without even the implied warranty of MERCHANTABILITY or FITNESS
 * FOR A PARTICULAR PURPOSE.  See the GNU General Public License for more
 * details.
 *
 * You should have received a copy of the GNU General Public License
 * along with this program.  If not, see <http://www.gnu.org/licenses/>.
 */


#include "inspircd.h"
#include "xline.h"
#include "listmode.h"
#include "exitcodes.h"
#include "configparser.h"
#include <iostream>

ServerLimits::ServerLimits(std::shared_ptr<ConfigTag> tag)
	: MaxLine(tag->getUInt("maxline", 512, 512))
	, MaxNick(tag->getUInt("maxnick", 30, 1, MaxLine))
	, MaxChannel(tag->getUInt("maxchan", 64, 1, MaxLine))
	, MaxModes(tag->getUInt("maxmodes", 20, 1))
	, MaxUser(tag->getUInt("maxident", 10, 1))
	, MaxQuit(tag->getUInt("maxquit", 255, 0, MaxLine))
	, MaxTopic(tag->getUInt("maxtopic", 307, 1, MaxLine))
	, MaxKick(tag->getUInt("maxkick", 255, 1, MaxLine))
	, MaxReal(tag->getUInt("maxreal", 128, 1, MaxLine))
	, MaxAway(tag->getUInt("maxaway", 200, 1, MaxLine))
	, MaxHost(tag->getUInt("maxhost", 64, 1, MaxLine))
{
}

ServerConfig::ServerPaths::ServerPaths(std::shared_ptr<ConfigTag> tag)
	: Config(tag->getString("configdir", INSPIRCD_CONFIG_PATH, 1))
	, Data(tag->getString("datadir", INSPIRCD_DATA_PATH, 1))
	, Log(tag->getString("logdir", INSPIRCD_LOG_PATH, 1))
	, Module(tag->getString("moduledir", INSPIRCD_MODULE_PATH, 1))
	, Runtime(tag->getString("runtimedir", INSPIRCD_RUNTIME_PATH, 1))
{
}

ServerConfig::ServerConfig()
	: EmptyTag(std::make_shared<ConfigTag>("empty", FilePosition("<auto>", 0, 0)))
	, Limits(EmptyTag)
	, Paths(EmptyTag)
	, CaseMapping("ascii")
{
}

static void ReadXLine(ServerConfig* conf, const std::string& tag, const std::string& key, XLineFactory* make)
{
	insp::flat_set<std::string> configlines;

	for (auto& [_, ctag] : conf->ConfTags(tag))
	{
		const std::string mask = ctag->getString(key);
		if (mask.empty())
			throw CoreException("<" + tag + ":" + key + "> missing at " + ctag->source.str());

		const std::string reason = ctag->getString("reason");
		if (reason.empty())
			throw CoreException("<" + tag + ":reason> missing at " + ctag->source.str());

		XLine* xl = make->Generate(ServerInstance->Time(), 0, ServerInstance->Config->ServerName, reason, mask);
		xl->from_config = true;
		configlines.insert(xl->Displayable());
		if (!ServerInstance->XLines->AddLine(xl, NULL))
			delete xl;
	}

	ServerInstance->XLines->ExpireRemovedConfigLines(make->GetType(), configlines);
}

typedef std::map<std::string, std::shared_ptr<ConfigTag>> LocalIndex;
void ServerConfig::CrossCheckOperClassType()
{
	LocalIndex operclass;
	for (auto& [_, tag] : ConfTags("class"))
	{
		std::string name = tag->getString("name");
		if (name.empty())
			throw CoreException("<class:name> missing from tag at " + tag->source.str());
		if (operclass.find(name) != operclass.end())
			throw CoreException("Duplicate class block with name " + name + " at " + tag->source.str());
		operclass[name] = tag;
	}

	for (auto& [_, tag] : ConfTags("type"))
	{
		std::string name = tag->getString("name");
		if (name.empty())
			throw CoreException("<type:name> is missing from tag at " + tag->source.str());
		if (OperTypes.find(name) != OperTypes.end())
			throw CoreException("Duplicate type block with name " + name + " at " + tag->source.str());

		auto ifo = std::make_shared<OperInfo>(name);
		OperTypes[name] = ifo;
		ifo->type_block = tag;

		std::string classname;
		irc::spacesepstream str(tag->getString("classes"));
		while (str.GetToken(classname))
		{
			LocalIndex::iterator cls = operclass.find(classname);
			if (cls == operclass.end())
				throw CoreException("Oper type " + name + " has missing class " + classname);
			ifo->class_blocks.push_back(cls->second);
		}
	}

	for (auto& [_, tag] : ConfTags("oper"))
	{
		std::string name = tag->getString("name");
		if (name.empty())
			throw CoreException("<oper:name> missing from tag at " + tag->source.str());

		std::string type = tag->getString("type");
		OperIndex::iterator tblk = OperTypes.find(type);
		if (tblk == OperTypes.end())
			throw CoreException("Oper block " + name + " has missing type " + type);
		if (oper_blocks.find(name) != oper_blocks.end())
			throw CoreException("Duplicate oper block with name " + name + " at " + tag->source.str());

		auto ifo = std::make_shared<OperInfo>(type);
		ifo->oper_block = tag;
		ifo->type_block = tblk->second->type_block;
		ifo->class_blocks.assign(tblk->second->class_blocks.begin(), tblk->second->class_blocks.end());
		oper_blocks[name] = ifo;
	}
}

void ServerConfig::CrossCheckConnectBlocks(ServerConfig* current)
{
<<<<<<< HEAD
	typedef std::map<std::string, std::shared_ptr<ConnectClass>> ClassMap;
=======
	typedef std::map<std::pair<std::string, char>, ConnectClass*> ClassMap;
>>>>>>> 2ba32afa
	ClassMap oldBlocksByMask;
	if (current)
	{
		for (auto& c : current->Classes)
		{
<<<<<<< HEAD
			if (c->name.compare(0, 8, "unnamed-", 8))
=======
			ConnectClass* c = *i;
			switch (c->type)
>>>>>>> 2ba32afa
			{
				case CC_ALLOW:
				case CC_DENY:
					oldBlocksByMask[std::make_pair(c->host, c->type)] = c;
					break;

				case CC_NAMED:
					oldBlocksByMask[std::make_pair(c->name, c->type)] = c;
					break;
			}
		}
	}

	size_t blk_count = config_data.count("connect");
	if (blk_count == 0)
	{
		// No connect blocks found; make a trivial default block
		auto tag = std::make_shared<ConfigTag>("connect", FilePosition("<auto>", 0, 0));
		tag->GetItems()["allow"] = "*";
		config_data.insert(std::make_pair("connect", tag));
		blk_count = 1;
	}

	Classes.resize(blk_count);
	std::map<std::string, size_t> names;

	bool try_again = true;
	for(size_t tries = 0; try_again; tries++)
	{
		try_again = false;
		size_t i = 0;
		for (auto& [_, tag] : ConfTags("connect"))
		{
			if (Classes[i])
			{
				i++;
				continue;
			}

			std::shared_ptr<ConnectClass> parent;
			std::string parentName = tag->getString("parent");
			if (!parentName.empty())
			{
				std::map<std::string, size_t>::const_iterator parentIter = names.find(parentName);
				if (parentIter == names.end())
				{
					try_again = true;
					// couldn't find parent this time. If it's the last time, we'll never find it.
					if (tries >= blk_count)
						throw CoreException("Could not find parent connect class \"" + parentName + "\" for connect block at " + tag->source.str());

					i++;
					continue;
				}
				parent = Classes[parentIter->second];
			}

			std::string name = tag->getString("name");
			std::string mask;
			char type;

			if (tag->readString("allow", mask, false))
				type = CC_ALLOW;
			else if (tag->readString("deny", mask, false))
				type = CC_DENY;
			else if (!name.empty())
			{
				type = CC_NAMED;
				mask = name;
			}
			else
			{
				throw CoreException("Connect class must have allow, deny, or name specified at " + tag->source.str());
			}

			if (name.empty())
				name = "unnamed-" + ConvToStr(i);

			if (names.find(name) != names.end())
				throw CoreException("Two connect classes with name \"" + name + "\" defined!");
			names[name] = i;

			auto me = parent
				? std::make_shared<ConnectClass>(tag, type, mask, parent)
				: std::make_shared<ConnectClass>(tag, type, mask);

			me->name = name;

			me->registration_timeout = tag->getDuration("timeout", me->registration_timeout);
			me->pingtime = tag->getDuration("pingfreq", me->pingtime);
			std::string sendq;
			if (tag->readString("sendq", sendq))
			{
				// attempt to guess a good hard/soft sendq from a single value
				unsigned long value = strtoul(sendq.c_str(), NULL, 10);
				if (value > 16384)
					me->softsendqmax = value / 16;
				else
					me->softsendqmax = value;
				me->hardsendqmax = value * 8;
			}
			me->softsendqmax = tag->getUInt("softsendq", me->softsendqmax);
			me->hardsendqmax = tag->getUInt("hardsendq", me->hardsendqmax);
			me->recvqmax = tag->getUInt("recvq", me->recvqmax);
			me->penaltythreshold = tag->getUInt("threshold", me->penaltythreshold);
			me->commandrate = tag->getUInt("commandrate", me->commandrate);
			me->fakelag = tag->getBool("fakelag", me->fakelag);
			me->maxlocal = tag->getUInt("localmax", me->maxlocal);
			me->maxglobal = tag->getUInt("globalmax", me->maxglobal);
			me->maxchans = tag->getUInt("maxchans", me->maxchans);
			me->maxconnwarn = tag->getBool("maxconnwarn", me->maxconnwarn);
			me->limit = tag->getUInt("limit", me->limit);
			me->resolvehostnames = tag->getBool("resolvehostnames", me->resolvehostnames);
			me->password = tag->getString("password", me->password);

			me->passwordhash = tag->getString("hash", me->passwordhash);
			if (!me->password.empty() && (me->passwordhash.empty() || stdalgo::string::equalsci(me->passwordhash, "plaintext")))
			{
				ServerInstance->Logs.Log("CONNECTCLASS", LOG_DEFAULT, "<connect> tag '%s' at %s contains an plain text password, this is insecure!",
					name.c_str(), tag->source.str().c_str());
			}

			std::string ports = tag->getString("port");
			if (!ports.empty())
			{
				irc::portparser portrange(ports, false);
				while (int port = portrange.GetToken())
					me->ports.insert(port);
			}

			ClassMap::iterator oldMask = oldBlocksByMask.find(std::make_pair(me->name, me->type));
			if (oldMask != oldBlocksByMask.end())
			{
				std::shared_ptr<ConnectClass> old = oldMask->second;
				oldBlocksByMask.erase(oldMask);
				old->Update(me);
				me = old;
			}
			Classes[i] = me;
			i++;
		}
	}
}

static std::string GetServerHost()
{
#ifndef _WIN32
	char hostname[256];
	if (gethostname(hostname, sizeof(hostname)) == 0)
	{
		std::string name(hostname);
		if (name.find('.') == std::string::npos)
			name.push_back('.');

		if (name.length() <= ServerInstance->Config->Limits.MaxHost && InspIRCd::IsHost(name))
			return name;
	}
#endif
	return "irc.example.com";
}

void ServerConfig::Fill()
{
	auto options = ConfValue("options");
	auto security = ConfValue("security");
	auto server = ConfValue("server");
	if (sid.empty())
	{
		ServerName = server->getString("name", GetServerHost(), InspIRCd::IsHost);

		sid = server->getString("id");
		if (!sid.empty() && !InspIRCd::IsSID(sid))
			throw CoreException(sid + " is not a valid server ID. A server ID must be 3 characters long, with the first character a digit and the next two characters a digit or letter.");
	}
	else
	{
		std::string name = server->getString("name");
		if (!name.empty() && name != ServerName)
			throw CoreException("You must restart to change the server name");

		std::string nsid = server->getString("id");
		if (!nsid.empty() && nsid != sid)
			throw CoreException("You must restart to change the server id");
	}
	SoftLimit = ConfValue("performance")->getUInt("softlimit", (SocketEngine::GetMaxFds() > 0 ? SocketEngine::GetMaxFds() : LONG_MAX), 10);
	CCOnConnect = ConfValue("performance")->getBool("clonesonconnect", true);
	MaxConn = ConfValue("performance")->getUInt("somaxconn", SOMAXCONN);
	TimeSkipWarn = ConfValue("performance")->getDuration("timeskipwarn", 2, 0, 30);
	XLineMessage = options->getString("xlinemessage", "You're banned!", 1);
	ServerDesc = server->getString("description", "Configure Me", 1);
	Network = server->getString("network", "Network", 1);
	NetBufferSize = ConfValue("performance")->getInt("netbuffersize", 10240, 1024, 65534);
	CustomVersion = security->getString("customversion");
	HideBans = security->getBool("hidebans");
	HideServer = security->getString("hideserver");
	SyntaxHints = options->getBool("syntaxhints");
	FullHostInTopic = options->getBool("hostintopic");
	MaxTargets = security->getUInt("maxtargets", 20, 1, 31);
	DefaultModes = options->getString("defaultmodes", "not");
	c_ipv4_range = ConfValue("cidr")->getUInt("ipv4clone", 32, 1, 32);
	c_ipv6_range = ConfValue("cidr")->getUInt("ipv6clone", 128, 1, 128);
	Limits = ServerLimits(ConfValue("limits"));
	Paths = ServerPaths(ConfValue("path"));
	NoSnoticeStack = options->getBool("nosnoticestack", false);

	std::string defbind = options->getString("defaultbind");
	if (stdalgo::string::equalsci(defbind, "ipv4"))
	{
		WildcardIPv6 = false;
	}
	else if (stdalgo::string::equalsci(defbind, "ipv6"))
	{
		WildcardIPv6 = true;
	}
	else
	{
		WildcardIPv6 = true;
		int socktest = socket(AF_INET6, SOCK_STREAM, 0);
		if (socktest < 0)
			WildcardIPv6 = false;
		else
			SocketEngine::Close(socktest);
	}

	ReadXLine(this, "badip", "ipmask", ServerInstance->XLines->GetFactory("Z"));
	ReadXLine(this, "badnick", "nick", ServerInstance->XLines->GetFactory("Q"));
	ReadXLine(this, "badhost", "host", ServerInstance->XLines->GetFactory("K"));
	ReadXLine(this, "exception", "host", ServerInstance->XLines->GetFactory("E"));

	const std::string restrictbannedusers = options->getString("restrictbannedusers", "yes", 1);
	if (stdalgo::string::equalsci(restrictbannedusers, "no"))
		RestrictBannedUsers = ServerConfig::BUT_NORMAL;
	else if (stdalgo::string::equalsci(restrictbannedusers, "silent"))
		RestrictBannedUsers = ServerConfig::BUT_RESTRICT_SILENT;
	else if (stdalgo::string::equalsci(restrictbannedusers, "yes"))
		RestrictBannedUsers =  ServerConfig::BUT_RESTRICT_NOTIFY;
	else
		throw CoreException(restrictbannedusers + " is an invalid <options:restrictbannedusers> value, at " + options->source.str());
}

// WARNING: it is not safe to use most of the codebase in this function, as it
// will run in the config reader thread
void ServerConfig::Read()
{
	/* Load and parse the config file, if there are any errors then explode */

	ParseStack stack(this);
	try
	{
		valid = stack.ParseFile(ServerInstance->ConfigFileName, 0);
	}
	catch (CoreException& err)
	{
		valid = false;
		errstr << err.GetReason() << std::endl;
	}
}

void ServerConfig::Apply(ServerConfig* old, const std::string &useruid)
{
	valid = true;
	if (old)
	{
		/*
		 * These values can only be set on boot. Keep their old values. Do it before we send messages so we actually have a servername.
		 */
		this->CaseMapping = old->CaseMapping;
		this->ServerName = old->ServerName;
		this->sid = old->sid;
		this->cmdline = old->cmdline;
	}

	/* The stuff in here may throw CoreException, be sure we're in a position to catch it. */
	try
	{
		// Ensure the user has actually edited ther config.
		auto dietags = ConfTags("die");
		if (!dietags.empty())
		{
			errstr << "Your configuration has not been edited correctly!" << std::endl;
			for (auto& [_, tag] : dietags)
			{
				const std::string reason = tag->getString("reason", "You left a <die> tag in your config", 1);
				errstr << reason <<  " (at " << tag->source.str() << ")" << std::endl;
			}
		}

		Fill();

		// Handle special items
		CrossCheckOperClassType();
		CrossCheckConnectBlocks(old);
	}
	catch (CoreException &ce)
	{
		errstr << ce.GetReason() << std::endl;
	}

	// Check errors before dealing with failed binds, since continuing on failed bind is wanted in some circumstances.
	valid = errstr.str().empty();

	// write once here, to try it out and make sure its ok
	if (valid)
		ServerInstance->WritePID(!old);

	auto binds = ConfTags("bind");
	if (binds.empty())
		 errstr << "Possible configuration error: you have not defined any <bind> blocks." << std::endl
			 << "You will need to do this if you want clients to be able to connect!" << std::endl;

	if (old && valid)
	{
		// On first run, ports are bound later on
		FailedPortList pl;
		ServerInstance->BindPorts(pl);
		if (!pl.empty())
		{
			errstr << "Warning! Some of your listener" << (pl.size() == 1 ? "s" : "") << " failed to bind:" << std::endl;
			for (FailedPortList::const_iterator iter = pl.begin(); iter != pl.end(); ++iter)
			{
				const FailedPort& fp = *iter;
				errstr << "  " << fp.sa.str() << ": " << strerror(fp.error) << std::endl
					<< "  " << "Created from <bind> tag at " << fp.tag->source.str() << std::endl;
			}
		}
	}

	User* user = ServerInstance->Users.FindUUID(useruid);

	if (!valid)
	{
		ServerInstance->Logs.Log("CONFIG", LOG_DEFAULT, "There were errors in your configuration file:");
		Classes.clear();
	}

	while (errstr.good())
	{
		std::string line;
		getline(errstr, line, '\n');
		if (line.empty())
			continue;
		// On startup, print out to console (still attached at this point)
		if (!old)
			std::cout << line << std::endl;
		// If a user is rehashing, tell them directly
		if (user)
			user->WriteRemoteNotice(InspIRCd::Format("*** %s", line.c_str()));
		// Also tell opers
		ServerInstance->SNO.WriteGlobalSno('a', line);
	}

	errstr.clear();
	errstr.str(std::string());

	/* No old configuration -> initial boot, nothing more to do here */
	if (!old)
	{
		if (!valid)
		{
			ServerInstance->Exit(EXIT_STATUS_CONFIG);
		}

		return;
	}


	// If there were errors processing configuration, don't touch modules.
	if (!valid)
		return;

	ApplyModules(user);

	if (user)
		user->WriteRemoteNotice("*** Successfully rehashed server.");
	ServerInstance->SNO.WriteGlobalSno('a', "*** Successfully rehashed server.");
}

void ServerConfig::ApplyModules(User* user)
{
	std::vector<std::string> added_modules;
	ModuleManager::ModuleMap removed_modules = ServerInstance->Modules.GetModules();

	for (auto& [_, tag] : ConfTags("module"))
	{
		std::string name;
		if (tag->readString("name", name))
		{
			name = ModuleManager::ExpandModName(name);
			// if this module is already loaded, the erase will succeed, so we need do nothing
			// otherwise, we need to add the module (which will be done later)
			if (removed_modules.erase(name) == 0)
				added_modules.push_back(name);
		}
	}

	for (ModuleManager::ModuleMap::iterator i = removed_modules.begin(); i != removed_modules.end(); ++i)
	{
		const std::string& modname = i->first;
		// Don't remove core_*, just remove m_*
		if (InspIRCd::Match(modname, "core_*" DLL_EXTENSION, ascii_case_insensitive_map))
			continue;
		if (ServerInstance->Modules.Unload(i->second))
		{
			ServerInstance->SNO.WriteGlobalSno('a', "*** REHASH UNLOADED MODULE: %s", modname.c_str());

			if (user)
				user->WriteNumeric(RPL_UNLOADEDMODULE, modname, InspIRCd::Format("Module %s successfully unloaded.", modname.c_str()));
			else
				ServerInstance->SNO.WriteGlobalSno('a', "Module %s successfully unloaded.", modname.c_str());
		}
		else
		{
			if (user)
				user->WriteNumeric(ERR_CANTUNLOADMODULE, modname, InspIRCd::Format("Failed to unload module %s: %s", modname.c_str(), ServerInstance->Modules.LastError().c_str()));
			else
				ServerInstance->SNO.WriteGlobalSno('a', "Failed to unload module %s: %s", modname.c_str(), ServerInstance->Modules.LastError().c_str());
		}
	}

	for (std::vector<std::string>::iterator adding = added_modules.begin(); adding != added_modules.end(); adding++)
	{
		// Skip modules which are already loaded.
		if (ServerInstance->Modules.Find(*adding))
			continue;

		if (ServerInstance->Modules.Load(*adding))
		{
			ServerInstance->SNO.WriteGlobalSno('a', "*** REHASH LOADED MODULE: %s",adding->c_str());
			if (user)
				user->WriteNumeric(RPL_LOADEDMODULE, *adding, InspIRCd::Format("Module %s successfully loaded.", adding->c_str()));
			else
				ServerInstance->SNO.WriteGlobalSno('a', "Module %s successfully loaded.", adding->c_str());
		}
		else
		{
			if (user)
				user->WriteNumeric(ERR_CANTLOADMODULE, *adding, InspIRCd::Format("Failed to load module %s: %s", adding->c_str(), ServerInstance->Modules.LastError().c_str()));
			else
				ServerInstance->SNO.WriteGlobalSno('a', "Failed to load module %s: %s", adding->c_str(), ServerInstance->Modules.LastError().c_str());
		}
	}
}

std::shared_ptr<ConfigTag> ServerConfig::ConfValue(const std::string& tag, std::shared_ptr<ConfigTag> def)
{
	auto tags = insp::equal_range(config_data, tag);
	if (tags.empty())
		return def ? def : EmptyTag;

	if (tags.count() > 1)
	{
		ServerInstance->Logs.Log("CONFIG", LOG_DEFAULT, "Multiple (%zu) <%s> tags found; only the first will be used (first at %s, last at %s)",
			tags.count(), tag.c_str(), tags.begin()->second->source.str().c_str(), std::prev(tags.end())->second->source.str().c_str());
	}
	return tags.begin()->second;
}

ServerConfig::TagList ServerConfig::ConfTags(const std::string& tag, std::optional<TagList> def)
{
	auto range = insp::equal_range(config_data, tag);
	return range.empty() && def ? *def : range;
}

std::string ServerConfig::Escape(const std::string& str)
{
	std::string escaped;
	for (std::string::const_iterator it = str.begin(); it != str.end(); ++it)
	{
		switch (*it)
		{
			case '"':
				escaped += "&quot;";
				break;
			case '&':
				escaped += "&amp;";
				break;
			case '\\':
				escaped += "\\";
				break;
			default:
				escaped += *it;
				break;
		}
	}
	return escaped;
}

void ConfigReaderThread::OnStart()
{
	Config->Read();
	done = true;
}

void ConfigReaderThread::OnStop()
{
	ServerConfig* old = ServerInstance->Config;
	ServerInstance->Logs.Log("CONFIG", LOG_DEBUG, "Switching to new configuration...");
	ServerInstance->Config = this->Config;
	Config->Apply(old, UUID);

	if (Config->valid)
	{
		/*
		 * Apply the changed configuration from the rehash.
		 *
		 * XXX: The order of these is IMPORTANT, do not reorder them without testing
		 * thoroughly!!!
		 */
		ServerInstance->Users.RehashCloneCounts();
		ServerInstance->XLines->CheckELines();
		ServerInstance->XLines->ApplyLines();

		User* user = ServerInstance->Users.FindUUID(UUID);
		ConfigStatus status(user);
		const ModuleManager::ModuleMap& mods = ServerInstance->Modules.GetModules();
		for (ModuleManager::ModuleMap::const_iterator i = mods.begin(); i != mods.end(); ++i)
		{
			try
			{
				ServerInstance->Logs.Log("MODULE", LOG_DEBUG, "Rehashing " + i->first);
				i->second->ReadConfig(status);
			}
			catch (CoreException& modex)
			{
				ServerInstance->Logs.Log("MODULE", LOG_DEFAULT, "Exception caught: " + modex.GetReason());
				if (user)
					user->WriteNotice(i->first + ": " + modex.GetReason());
			}
		}

		// The description of this server may have changed - update it for WHOIS etc.
		ServerInstance->FakeClient->server->description = Config->ServerDesc;

		ServerInstance->Logs.CloseLogs();
		ServerInstance->Logs.OpenFileLogs();

		if (Config->RawLog && !old->RawLog)
			ServerInstance->Users.ServerNoticeAll("*** Raw I/O logging is enabled on this server. All messages, passwords, and commands are being recorded.");

		Config = old;
	}
	else
	{
		// whoops, abort!
		ServerInstance->Config = old;
	}
}<|MERGE_RESOLUTION|>--- conflicted
+++ resolved
@@ -154,22 +154,13 @@
 
 void ServerConfig::CrossCheckConnectBlocks(ServerConfig* current)
 {
-<<<<<<< HEAD
-	typedef std::map<std::string, std::shared_ptr<ConnectClass>> ClassMap;
-=======
-	typedef std::map<std::pair<std::string, char>, ConnectClass*> ClassMap;
->>>>>>> 2ba32afa
+	typedef std::map<std::pair<std::string, char>, std::shared_ptr<ConnectClass>> ClassMap;
 	ClassMap oldBlocksByMask;
 	if (current)
 	{
 		for (auto& c : current->Classes)
 		{
-<<<<<<< HEAD
-			if (c->name.compare(0, 8, "unnamed-", 8))
-=======
-			ConnectClass* c = *i;
 			switch (c->type)
->>>>>>> 2ba32afa
 			{
 				case CC_ALLOW:
 				case CC_DENY:
