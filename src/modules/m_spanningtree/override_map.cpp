--- conflicted
+++ resolved
@@ -95,11 +95,7 @@
 	// Pad with spaces until its at max len, max_len must always be >= my names length
 	buffer.append(max_len - current->GetName().length(), ' ');
 
-<<<<<<< HEAD
-	buffer += fmt::format("{:5} [{:5.2}%]", current->UserCount, percent);
-=======
-	buffer += INSP_FORMAT("{:5} [{:3.2f}%]", current->UserCount, percent);
->>>>>>> dc3ddb4d
+	buffer += fmt::format("{:5} [{:5.2f}%]", current->UserCount, percent);
 
 	if (user->IsOper())
 	{
