/*
 * InspIRCd -- Internet Relay Chat Daemon
 *
 *   Copyright (C) 2017-2019, 2022 Sadie Powell <sadie@witchery.services>
 *   Copyright (C) 2013 Adam <Adam@anope.org>
 *   Copyright (C) 2012-2016 Attila Molnar <attilamolnar@hush.com>
 *   Copyright (C) 2012 Robby <robby@chatbelgie.be>
 *   Copyright (C) 2009-2010 Daniel De Graaf <danieldg@inspircd.org>
 *   Copyright (C) 2008, 2010 Craig Edwards <brain@inspircd.org>
 *   Copyright (C) 2008 Robin Burchell <robin+git@viroteck.net>
 *
 * This file is part of InspIRCd.  InspIRCd is free software: you can
 * redistribute it and/or modify it under the terms of the GNU General Public
 * License as published by the Free Software Foundation, version 2.
 *
 * This program is distributed in the hope that it will be useful, but WITHOUT
 * ANY WARRANTY; without even the implied warranty of MERCHANTABILITY or FITNESS
 * FOR A PARTICULAR PURPOSE.  See the GNU General Public License for more
 * details.
 *
 * You should have received a copy of the GNU General Public License
 * along with this program.  If not, see <http://www.gnu.org/licenses/>.
 */


#include "inspircd.h"
#include "commands.h"

#include "utils.h"
#include "treeserver.h"
#include "remoteuser.h"

CmdResult CommandUID::HandleServer(TreeServer* remoteserver, CommandBase::Params& params)
{
	/**
	 *      0    1    2    3    4    5        6        7     8        9       (n-1)
	 * UID uuid age nick host dhost ident ip.string signon +modes (modepara) :real
	 */
	time_t age_ts = ServerCommand::ExtractTS(params[1]);
	time_t signon = ServerCommand::ExtractTS(params[7]);
	const std::string& modestr = params[8];

	// Check if the length of the uuid is correct and confirm the sid portion of the uuid matches the sid of the server introducing the user
	if (params[0].length() != UIDGenerator::UUID_LENGTH || params[0].compare(0, 3, remoteserver->GetId()))
		throw ProtocolException("Bogus UUID");
	// Sanity check on mode string: must begin with '+'
	if (modestr[0] != '+')
		throw ProtocolException("Invalid mode string");

	// See if there is a nick collision
	User* collideswith = ServerInstance->Users.FindNick(params[2]);
	if ((collideswith) && (collideswith->registered != REG_ALL))
	{
		// User that the incoming user is colliding with is not fully registered, we force nick change the
		// unregistered user to their uuid and tell them what happened
		LocalUser* const localuser = static_cast<LocalUser*>(collideswith);
		localuser->OverruleNick();
	}
	else if (collideswith)
	{
		// The user on this side is registered, handle the collision
		bool they_change = Utils->DoCollision(collideswith, remoteserver, age_ts, params[5], params[6], params[0], "UID");
		if (they_change)
		{
			// The client being introduced needs to change nick to uuid, change the nick in the message before
			// processing/forwarding it. Also change the nick TS to CommandSave::SavedTimestamp.
			age_ts = CommandSave::SavedTimestamp;
			params[1] = ConvToStr(CommandSave::SavedTimestamp);
			params[2] = params[0];
		}
	}

	irc::sockets::sockaddrs sa;
	if (params[6].find('/') != std::string::npos)
		irc::sockets::untosa(params[6], sa);
	else
		irc::sockets::aptosa(params[6], 0, sa);
	if (sa.family() == AF_UNSPEC)
		throw ProtocolException("Invalid IP address or UNIX socket path");

	/* For remote users, we pass the UUID they sent to the constructor.
	 * If the UUID already exists User::User() throws an exception which causes this connection to be closed.
	 */
	RemoteUser* _new = new SpanningTree::RemoteUser(params[0], remoteserver);
	ServerInstance->Users.clientlist[params[2]] = _new;
	_new->nick = params[2];
	_new->ChangeRealHost(params[3], false);
	_new->ChangeDisplayedHost(params[4]);
	_new->ident = params[5];
	_new->SetClientIP(sa);
	_new->ChangeRealName(params.back());
	_new->registered = REG_ALL;
	_new->signon = signon;
	_new->age = age_ts;

	unsigned int paramptr = 9;
<<<<<<< HEAD

	for (const auto& modechr : modestr)
=======
	for (std::string::const_iterator v = modestr.begin(); v != modestr.end(); ++v)
>>>>>>> bbdbbc64
	{
		// Accept more '+' chars, for now
		if (modechr == '+')
			continue;

		/* For each mode that's set, find the mode handler and set it on the new user */
		ModeHandler* mh = ServerInstance->Modes.FindMode(modechr, MODETYPE_USER);
		if (!mh)
			throw ProtocolException("Unrecognised mode '" + std::string(1, modechr) + "'");

		if (mh->NeedsParam(true))
		{
			if (paramptr >= params.size() - 1)
				throw ProtocolException("Out of parameters while processing modes");

			/* IMPORTANT NOTE:
			 * All modes are assumed to succeed here as they are being set by a remote server.
			 * Modes CANNOT FAIL here. If they DO fail, then the failure is ignored. This is important
			 * to note as all but one modules currently cannot ever fail in this situation, except for
			 * m_servprotect which specifically works this way to prevent the mode being set ANYWHERE
			 * but here, at client introduction. You may safely assume this behaviour is standard and
			 * will not change in future versions if you want to make use of this protective behaviour
			 * yourself.
			 */
			Modes::Change modechange(mh, true, params[paramptr++]);
			mh->OnModeChange(_new, _new, nullptr, modechange);
		}
		else
		{
			Modes::Change modechange(mh, true, "");
			mh->OnModeChange(_new, _new, nullptr, modechange);
		}
		_new->SetMode(mh, true);
	}

<<<<<<< HEAD
	_new->SetClientIP(params[6]);

	ServerInstance->Users.AddClone(_new);
=======
	ServerInstance->Users->AddClone(_new);
>>>>>>> bbdbbc64
	remoteserver->UserCount++;

	bool dosend = true;

	if ((Utils->quiet_bursts && remoteserver->IsBehindBursting()) || _new->server->IsSilentService())
		dosend = false;

	if (dosend)
		ServerInstance->SNO.WriteToSnoMask('C',"Client connecting at %s: %s (%s) [%s\x0F]", remoteserver->GetName().c_str(), _new->GetFullRealHost().c_str(), _new->GetIPString().c_str(), _new->GetRealName().c_str());

	FOREACH_MOD(OnPostConnect, (_new));

	return CmdResult::SUCCESS;
}

CmdResult CommandFHost::HandleRemote(RemoteUser* src, Params& params)
{
	src->ChangeDisplayedHost(params[0]);
	return CmdResult::SUCCESS;
}


CmdResult CommandFRHost::HandleRemote(RemoteUser* src, Params& params)
{
	src->ChangeRealHost(params[0], false);
	return CmdResult::SUCCESS;
}

CmdResult CommandFIdent::HandleRemote(RemoteUser* src, Params& params)
{
	src->ChangeIdent(params[0]);
	return CmdResult::SUCCESS;
}

CmdResult CommandFName::HandleRemote(RemoteUser* src, Params& params)
{
	src->ChangeRealName(params[0]);
	return CmdResult::SUCCESS;
}

CommandUID::Builder::Builder(User* user)
	: CmdBuilder(TreeServer::Get(user), "UID")
{
	push(user->uuid);
	push_int(user->age);
	push(user->nick);
	push(user->GetRealHost());
	push(user->GetDisplayedHost());
	push(user->ident);
	push(user->GetIPString());
	push_int(user->signon);
	push(user->GetModeLetters(true));
	push_last(user->GetRealName());
}<|MERGE_RESOLUTION|>--- conflicted
+++ resolved
@@ -93,13 +93,8 @@
 	_new->signon = signon;
 	_new->age = age_ts;
 
-	unsigned int paramptr = 9;
-<<<<<<< HEAD
-
+	size_t paramptr = 9;
 	for (const auto& modechr : modestr)
-=======
-	for (std::string::const_iterator v = modestr.begin(); v != modestr.end(); ++v)
->>>>>>> bbdbbc64
 	{
 		// Accept more '+' chars, for now
 		if (modechr == '+')
@@ -135,13 +130,7 @@
 		_new->SetMode(mh, true);
 	}
 
-<<<<<<< HEAD
-	_new->SetClientIP(params[6]);
-
 	ServerInstance->Users.AddClone(_new);
-=======
-	ServerInstance->Users->AddClone(_new);
->>>>>>> bbdbbc64
 	remoteserver->UserCount++;
 
 	bool dosend = true;
