--- conflicted
+++ resolved
@@ -142,11 +142,7 @@
 	if ((!startms) || (startms > now))
 		startms = now;
 	this->StartBurst = startms;
-<<<<<<< HEAD
-	ServerInstance->Logs.Log(MODNAME, LOG_DEBUG, "Server %s started bursting at time %s behind_bursting %u", sid.c_str(), ConvToStr(startms).c_str(), behind_bursting);
-=======
-	ServerInstance->Logs->Log(MODNAME, LOG_DEBUG, "Server %s started bursting at time %s behind_bursting %u", GetId().c_str(), ConvToStr(startms).c_str(), behind_bursting);
->>>>>>> db45e2e6
+	ServerInstance->Logs.Log(MODNAME, LOG_DEBUG, "Server %s started bursting at time %s behind_bursting %u", GetId().c_str(), ConvToStr(startms).c_str(), behind_bursting);
 }
 
 void TreeServer::FinishBurstInternal()
@@ -184,13 +180,8 @@
 	if (IsRoot())
 	{
 		// Server split from us, generate a SQUIT message and broadcast it
-<<<<<<< HEAD
 		ServerInstance->SNO.WriteGlobalSno('l', "Server \002" + server->GetName() + "\002 split: " + reason);
-		CmdBuilder("SQUIT").push(server->GetID()).push_last(reason).Broadcast();
-=======
-		ServerInstance->SNO->WriteGlobalSno('l', "Server \002" + server->GetName() + "\002 split: " + reason);
 		CmdBuilder("SQUIT").push(server->GetId()).push_last(reason).Broadcast();
->>>>>>> db45e2e6
 	}
 	else
 	{
