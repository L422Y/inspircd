/*
 * InspIRCd -- Internet Relay Chat Daemon
 *
 *   Copyright (C) 2013, 2018-2020 Sadie Powell <sadie@witchery.services>
 *   Copyright (C) 2012-2013, 2016 Attila Molnar <attilamolnar@hush.com>
 *   Copyright (C) 2012, 2019 Robby <robby@chatbelgie.be>
 *   Copyright (C) 2009 Uli Schlachter <psychon@inspircd.org>
 *   Copyright (C) 2009 Daniel De Graaf <danieldg@inspircd.org>
 *   Copyright (C) 2007, 2009 Dennis Friis <peavey@inspircd.org>
 *   Copyright (C) 2006 Craig Edwards <brain@inspircd.org>
 *
 * This file is part of InspIRCd.  InspIRCd is free software: you can
 * redistribute it and/or modify it under the terms of the GNU General Public
 * License as published by the Free Software Foundation, version 2.
 *
 * This program is distributed in the hope that it will be useful, but WITHOUT
 * ANY WARRANTY; without even the implied warranty of MERCHANTABILITY or FITNESS
 * FOR A PARTICULAR PURPOSE.  See the GNU General Public License for more
 * details.
 *
 * You should have received a copy of the GNU General Public License
 * along with this program.  If not, see <http://www.gnu.org/licenses/>.
 */


#include "inspircd.h"

enum
{
	// From UnrealIRCd.
	ERR_NOOPERMOTD = 425,

	// From ircd-ratbox.
	RPL_OMOTDSTART = 720,
	RPL_OMOTD = 721,
	RPL_ENDOFOMOTD = 722
};

/** Handle /OPERMOTD
 */
class CommandOpermotd : public Command
{
 public:
	file_cache opermotd;

	CommandOpermotd(Module* Creator) : Command(Creator,"OPERMOTD", 0, 1)
	{
		flags_needed = 'o';
		syntax = "[<servername>]";
	}

	CmdResult Handle(User* user, const Params& parameters) override
	{
		if ((parameters.empty()) || (irc::equals(parameters[0], ServerInstance->Config->ServerName)))
			ShowOperMOTD(user, true);
		return CMD_SUCCESS;
	}

	RouteDescriptor GetRouting(User* user, const Params& parameters) override
	{
		if ((!parameters.empty()) && (parameters[0].find('.') != std::string::npos))
			return ROUTE_OPT_UCAST(parameters[0]);
		return ROUTE_LOCALONLY;
	}

	void ShowOperMOTD(User* user, bool show_missing)
	{
		if (opermotd.empty())
		{
			if (show_missing)
				user->WriteRemoteNumeric(ERR_NOOPERMOTD, "OPERMOTD file is missing.");
			return;
		}

		user->WriteRemoteNumeric(RPL_OMOTDSTART, "Server operators message of the day");

		for (file_cache::const_iterator i = opermotd.begin(); i != opermotd.end(); ++i)
		{
			user->WriteRemoteNumeric(RPL_OMOTD, InspIRCd::Format(" %s", i->c_str()));
		}

		user->WriteRemoteNumeric(RPL_ENDOFOMOTD, "End of OPERMOTD");
	}
};


class ModuleOpermotd : public Module
{
 private:
	CommandOpermotd cmd;
	bool onoper;

 public:
	ModuleOpermotd()
		: Module(VF_VENDOR | VF_OPTCOMMON, "Shows a message to opers after oper-up and adds the OPERMOTD command")
		, cmd(this)
	{
<<<<<<< HEAD
=======
		return Version("Adds the /OPERMOTD command which adds a special message of the day for server operators.", VF_VENDOR | VF_OPTCOMMON);
>>>>>>> c5680d64
	}

	void OnOper(User* user, const std::string &opertype) override
	{
		if (onoper && IS_LOCAL(user))
			cmd.ShowOperMOTD(user, false);
	}

	void ReadConfig(ConfigStatus& status) override
	{
		cmd.opermotd.clear();
		ConfigTag* conf = ServerInstance->Config->ConfValue("opermotd");
		onoper = conf->getBool("onoper", true);

		try
		{
			FileReader reader(conf->getString("file", "opermotd", 1));
			cmd.opermotd = reader.GetVector();
			InspIRCd::ProcessColors(cmd.opermotd);
		}
		catch (CoreException&)
		{
			// Nothing happens here as we do the error handling in ShowOperMOTD.
		}
	}
};

MODULE_INIT(ModuleOpermotd)<|MERGE_RESOLUTION|>--- conflicted
+++ resolved
@@ -92,13 +92,9 @@
 
  public:
 	ModuleOpermotd()
-		: Module(VF_VENDOR | VF_OPTCOMMON, "Shows a message to opers after oper-up and adds the OPERMOTD command")
+		: Module(VF_VENDOR | VF_OPTCOMMON, "Adds the /OPERMOTD command which adds a special message of the day for server operators.")
 		, cmd(this)
 	{
-<<<<<<< HEAD
-=======
-		return Version("Adds the /OPERMOTD command which adds a special message of the day for server operators.", VF_VENDOR | VF_OPTCOMMON);
->>>>>>> c5680d64
 	}
 
 	void OnOper(User* user, const std::string &opertype) override
