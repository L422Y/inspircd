--- conflicted
+++ resolved
@@ -928,7 +928,7 @@
 
  public:
 	ModuleSSLmbedTLS()
-		: Module(VF_VENDOR, "Provides SSL support via mbedTLS (PolarSSL)")
+		: Module(VF_VENDOR, "Allows TLS (SSL) encrypted connections using the mbedTLS library.")
 	{
 	}
 
@@ -980,14 +980,6 @@
 			return MOD_RES_DENY;
 		return MOD_RES_PASSTHRU;
 	}
-<<<<<<< HEAD
-=======
-
-	Version GetVersion() CXX11_OVERRIDE
-	{
-		return Version("Allows TLS (SSL) encrypted connections using the mbedTLS library.", VF_VENDOR);
-	}
->>>>>>> c5680d64
 };
 
 MODULE_INIT(ModuleSSLmbedTLS)