--- conflicted
+++ resolved
@@ -927,11 +927,7 @@
 		try
 		{
 			ReadProfiles();
-<<<<<<< HEAD
-			ServerInstance->SNO.WriteToSnoMask('a', "TLS (SSL) module mbedTLS rehashed.");
-=======
-			ServerInstance->SNO->WriteToSnoMask('a', "mbedTLS TLS (SSL) profiles have been reloaded.");
->>>>>>> 0144c236
+			ServerInstance->SNO.WriteToSnoMask('a', "mbedTLS TLS (SSL) profiles have been reloaded.");
 		}
 		catch (ModuleException& ex)
 		{
