/*
 * InspIRCd -- Internet Relay Chat Daemon
 *
 *   Copyright (C) 2009-2010 Daniel De Graaf <danieldg@inspircd.org>
 *   Copyright (C) 2007-2009 Dennis Friis <peavey@inspircd.org>
 *   Copyright (C) 2007, 2009 Craig Edwards <craigedwards@brainbox.cc>
 *   Copyright (C) 2008 Pippijn van Steenhoven <pip88nl@gmail.com>
 *
 * This file is part of InspIRCd.  InspIRCd is free software: you can
 * redistribute it and/or modify it under the terms of the GNU General Public
 * License as published by the Free Software Foundation, version 2.
 *
 * This program is distributed in the hope that it will be useful, but WITHOUT
 * ANY WARRANTY; without even the implied warranty of MERCHANTABILITY or FITNESS
 * FOR A PARTICULAR PURPOSE.  See the GNU General Public License for more
 * details.
 *
 * You should have received a copy of the GNU General Public License
 * along with this program.  If not, see <http://www.gnu.org/licenses/>.
 */

/// $CompilerFlags: find_compiler_flags("sqlite3")
/// $LinkerFlags: find_linker_flags("sqlite3")

/// $PackageInfo: require_system("arch") pkgconf sqlite
/// $PackageInfo: require_system("centos") pkgconfig sqlite-devel
/// $PackageInfo: require_system("darwin") pkg-config sqlite3
/// $PackageInfo: require_system("debian") libsqlite3-dev pkg-config
/// $PackageInfo: require_system("ubuntu") libsqlite3-dev pkg-config

#include "inspircd.h"
#include "modules/sql.h"

<<<<<<< HEAD
=======
#ifdef __GNUC__
# pragma GCC diagnostic push
#endif

// Fix warnings about the use of `long long` on C++03.
#if defined __clang__
# pragma clang diagnostic ignored "-Wc++11-long-long"
#elif defined __GNUC__
# pragma GCC diagnostic ignored "-Wlong-long"
#endif

>>>>>>> c7dc34b6
#include <sqlite3.h>

#ifdef __GNUC__
# pragma GCC diagnostic pop
#endif

#ifdef _WIN32
# pragma comment(lib, "sqlite3.lib")
#endif

class SQLConn;
typedef insp::flat_map<std::string, SQLConn*> ConnMap;

class SQLite3Result : public SQL::Result
{
 public:
	int currentrow;
	int rows;
	std::vector<std::string> columns;
	std::vector<SQL::Row> fieldlists;

	SQLite3Result() : currentrow(0), rows(0)
	{
	}

	int Rows() override
	{
		return rows;
	}

	bool GetRow(SQL::Row& result) override
	{
		if (currentrow < rows)
		{
			result.assign(fieldlists[currentrow].begin(), fieldlists[currentrow].end());
			currentrow++;
			return true;
		}
		else
		{
			result.clear();
			return false;
		}
	}

	void GetCols(std::vector<std::string>& result) override
	{
		result.assign(columns.begin(), columns.end());
	}

	bool HasColumn(const std::string& column, size_t& index) override
	{
		for (size_t i = 0; i < columns.size(); ++i)
		{
			if (columns[i] == column)
			{
				index = i;
				return true;
			}
		}
		return false;
	}
};

class SQLConn : public SQL::Provider
{
	sqlite3* conn;
	reference<ConfigTag> config;

 public:
	SQLConn(Module* Parent, ConfigTag* tag) : SQL::Provider(Parent, "SQL/" + tag->getString("id")), config(tag)
	{
		std::string host = tag->getString("hostname");
		if (sqlite3_open_v2(host.c_str(), &conn, SQLITE_OPEN_READWRITE, 0) != SQLITE_OK)
		{
			// Even in case of an error conn must be closed
			sqlite3_close(conn);
			conn = NULL;
			ServerInstance->Logs.Log(MODNAME, LOG_DEFAULT, "WARNING: Could not open DB with id: " + tag->getString("id"));
		}
	}

	~SQLConn()
	{
		if (conn)
		{
			sqlite3_interrupt(conn);
			sqlite3_close(conn);
		}
	}

	void Query(SQL::Query* query, const std::string& q)
	{
		SQLite3Result res;
		sqlite3_stmt *stmt;
		int err = sqlite3_prepare_v2(conn, q.c_str(), q.length(), &stmt, NULL);
		if (err != SQLITE_OK)
		{
			SQL::Error error(SQL::QSEND_FAIL, sqlite3_errmsg(conn));
			query->OnError(error);
			return;
		}
		int cols = sqlite3_column_count(stmt);
		res.columns.resize(cols);
		for(int i=0; i < cols; i++)
		{
			res.columns[i] = sqlite3_column_name(stmt, i);
		}
		while (1)
		{
			err = sqlite3_step(stmt);
			if (err == SQLITE_ROW)
			{
				// Add the row
				res.fieldlists.resize(res.rows + 1);
				res.fieldlists[res.rows].resize(cols);
				for(int i=0; i < cols; i++)
				{
					const char* txt = (const char*)sqlite3_column_text(stmt, i);
					if (txt)
						res.fieldlists[res.rows][i] = SQL::Field(txt);
				}
				res.rows++;
			}
			else if (err == SQLITE_DONE)
			{
				query->OnResult(res);
				break;
			}
			else
			{
				SQL::Error error(SQL::QREPLY_FAIL, sqlite3_errmsg(conn));
				query->OnError(error);
				break;
			}
		}
		sqlite3_finalize(stmt);
	}

	void Submit(SQL::Query* query, const std::string& q) override
	{
		ServerInstance->Logs->Log(MODNAME, LOG_DEBUG, "Executing SQLite3 query: " + q);
		Query(query, q);
		delete query;
	}

	void Submit(SQL::Query* query, const std::string& q, const SQL::ParamList& p) override
	{
		std::string res;
		unsigned int param = 0;
		for(std::string::size_type i = 0; i < q.length(); i++)
		{
			if (q[i] != '?')
				res.push_back(q[i]);
			else
			{
				if (param < p.size())
				{
					char* escaped = sqlite3_mprintf("%q", p[param++].c_str());
					res.append(escaped);
					sqlite3_free(escaped);
				}
			}
		}
		Submit(query, res);
	}

	void Submit(SQL::Query* query, const std::string& q, const SQL::ParamMap& p) override
	{
		std::string res;
		for(std::string::size_type i = 0; i < q.length(); i++)
		{
			if (q[i] != '$')
				res.push_back(q[i]);
			else
			{
				std::string field;
				i++;
				while (i < q.length() && isalnum(q[i]))
					field.push_back(q[i++]);
				i--;

				SQL::ParamMap::const_iterator it = p.find(field);
				if (it != p.end())
				{
					char* escaped = sqlite3_mprintf("%q", it->second.c_str());
					res.append(escaped);
					sqlite3_free(escaped);
				}
			}
		}
		Submit(query, res);
	}
};

class ModuleSQLite3 : public Module
{
	ConnMap conns;

 public:
	~ModuleSQLite3()
	{
		ClearConns();
	}

	void ClearConns()
	{
		for(ConnMap::iterator i = conns.begin(); i != conns.end(); i++)
		{
			SQLConn* conn = i->second;
			ServerInstance->Modules.DelService(*conn);
			delete conn;
		}
		conns.clear();
	}

	void ReadConfig(ConfigStatus& status) override
	{
		ClearConns();
		ConfigTagList tags = ServerInstance->Config->ConfTags("database");
		for(ConfigIter i = tags.first; i != tags.second; i++)
		{
			if (!stdalgo::string::equalsci(i->second->getString("module"), "sqlite"))
				continue;
			SQLConn* conn = new SQLConn(this, i->second);
			conns.insert(std::make_pair(i->second->getString("id"), conn));
			ServerInstance->Modules.AddService(*conn);
		}
	}

	Version GetVersion() override
	{
		return Version("Provides SQLite3 support", VF_VENDOR);
	}
};

MODULE_INIT(ModuleSQLite3)<|MERGE_RESOLUTION|>--- conflicted
+++ resolved
@@ -31,25 +31,7 @@
 #include "inspircd.h"
 #include "modules/sql.h"
 
-<<<<<<< HEAD
-=======
-#ifdef __GNUC__
-# pragma GCC diagnostic push
-#endif
-
-// Fix warnings about the use of `long long` on C++03.
-#if defined __clang__
-# pragma clang diagnostic ignored "-Wc++11-long-long"
-#elif defined __GNUC__
-# pragma GCC diagnostic ignored "-Wlong-long"
-#endif
-
->>>>>>> c7dc34b6
 #include <sqlite3.h>
-
-#ifdef __GNUC__
-# pragma GCC diagnostic pop
-#endif
 
 #ifdef _WIN32
 # pragma comment(lib, "sqlite3.lib")
@@ -186,7 +168,7 @@
 
 	void Submit(SQL::Query* query, const std::string& q) override
 	{
-		ServerInstance->Logs->Log(MODNAME, LOG_DEBUG, "Executing SQLite3 query: " + q);
+		ServerInstance->Logs.Log(MODNAME, LOG_DEBUG, "Executing SQLite3 query: " + q);
 		Query(query, q);
 		delete query;
 	}
