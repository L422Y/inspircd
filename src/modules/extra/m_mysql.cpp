--- conflicted
+++ resolved
@@ -36,34 +36,10 @@
 /// $PackageInfo: require_system("debian") libmysqlclient-dev
 /// $PackageInfo: require_system("ubuntu") libmysqlclient-dev
 
-#ifdef __GNUC__
-# pragma GCC diagnostic push
-#endif
-
-<<<<<<< HEAD
-=======
-// Fix warnings about the use of commas at end of enumerator lists and long long
-// on C++03.
-#if defined __clang__
-# pragma clang diagnostic ignored "-Wc++11-extensions"
-# pragma clang diagnostic ignored "-Wc++11-long-long"
-#elif defined __GNUC__
-# pragma GCC diagnostic ignored "-Wlong-long"
-# if (__GNUC__ > 4) || ((__GNUC__ == 4) && (__GNUC_MINOR__ >= 8))
-#  pragma GCC diagnostic ignored "-Wpedantic"
-# else
-#  pragma GCC diagnostic ignored "-pedantic"
-# endif
-#endif
-
->>>>>>> 52a9950c
+
 #include "inspircd.h"
 #include <mysql.h>
 #include "modules/sql.h"
-
-#ifdef __GNUC__
-# pragma GCC diagnostic pop
-#endif
 
 #ifdef _WIN32
 # pragma comment(lib, "mysqlclient.lib")
