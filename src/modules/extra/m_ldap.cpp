--- conflicted
+++ resolved
@@ -622,7 +622,7 @@
 	}
 
 	ModuleLDAP()
-		: Module(VF_VENDOR, "Provides LDAP support")
+		: Module(VF_VENDOR, "Provides the ability for LDAP modules to query a LDAP directory.")
 	{
 	}
 
@@ -636,14 +636,6 @@
 			delete conn;
 		}
 	}
-<<<<<<< HEAD
-=======
-
-	Version GetVersion() CXX11_OVERRIDE
-	{
-		return Version("Provides the ability for LDAP modules to query a LDAP directory.", VF_VENDOR);
-	}
->>>>>>> c5680d64
 };
 
 int LDAPBind::run()
