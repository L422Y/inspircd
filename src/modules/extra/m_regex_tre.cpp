--- conflicted
+++ resolved
@@ -88,18 +88,10 @@
 
  public:
 	ModuleRegexTRE()
-		: Module(VF_VENDOR, "Regex Provider Module for TRE Regular Expressions")
+		: Module(VF_VENDOR, "Provides a regular expression engine which uses the TRE library.")
 		, trf(this)
 	{
 	}
-<<<<<<< HEAD
-=======
-
-	Version GetVersion() CXX11_OVERRIDE
-	{
-		return Version("Provides a regular expression engine which uses the TRE library.", VF_VENDOR);
-	}
->>>>>>> c5680d64
 };
 
 MODULE_INIT(ModuleRegexTRE)