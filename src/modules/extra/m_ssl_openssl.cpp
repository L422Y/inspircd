--- conflicted
+++ resolved
@@ -35,32 +35,9 @@
 #include "iohook.h"
 #include "modules/ssl.h"
 
-<<<<<<< HEAD
-=======
-#ifdef __GNUC__
-# pragma GCC diagnostic push
-#endif
-
-// Ignore OpenSSL deprecation warnings on OS X Lion and newer.
-#if defined __APPLE__
-# pragma GCC diagnostic ignored "-Wdeprecated-declarations"
-#endif
-
-// Fix warnings about the use of `long long` on C++03.
-#if defined __clang__
-# pragma clang diagnostic ignored "-Wc++11-long-long"
-#elif defined __GNUC__
-# pragma GCC diagnostic ignored "-Wlong-long"
-#endif
-
->>>>>>> c7dc34b6
 #include <openssl/ssl.h>
 #include <openssl/err.h>
 #include <openssl/dh.h>
-
-#ifdef __GNUC__
-# pragma GCC diagnostic pop
-#endif
 
 #ifdef _WIN32
 # pragma comment(lib, "ssleay32.lib")
