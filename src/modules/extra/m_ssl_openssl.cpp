/*
 * InspIRCd -- Internet Relay Chat Daemon
 *
 *   Copyright (C) 2020 Matt Schatz <genius3000@g3k.solutions>
 *   Copyright (C) 2019 linuxdaemon <linuxdaemon.irc@gmail.com>
 *   Copyright (C) 2017 Wade Cline <wadecline@hotmail.com>
 *   Copyright (C) 2014, 2016 Adam <Adam@anope.org>
 *   Copyright (C) 2014 Julien Vehent <julien@linuxwall.info>
 *   Copyright (C) 2013-2014, 2016-2021 Sadie Powell <sadie@witchery.services>
 *   Copyright (C) 2012-2017 Attila Molnar <attilamolnar@hush.com>
 *   Copyright (C) 2012 Robby <robby@chatbelgie.be>
 *   Copyright (C) 2012 ChrisTX <xpipe@hotmail.de>
 *   Copyright (C) 2009-2010 Daniel De Graaf <danieldg@inspircd.org>
 *   Copyright (C) 2008 Robin Burchell <robin+git@viroteck.net>
 *   Copyright (C) 2007-2008, 2010 Craig Edwards <brain@inspircd.org>
 *   Copyright (C) 2007 Dennis Friis <peavey@inspircd.org>
 *
 * This file is part of InspIRCd.  InspIRCd is free software: you can
 * redistribute it and/or modify it under the terms of the GNU General Public
 * License as published by the Free Software Foundation, version 2.
 *
 * This program is distributed in the hope that it will be useful, but WITHOUT
 * ANY WARRANTY; without even the implied warranty of MERCHANTABILITY or FITNESS
 * FOR A PARTICULAR PURPOSE.  See the GNU General Public License for more
 * details.
 *
 * You should have received a copy of the GNU General Public License
 * along with this program.  If not, see <http://www.gnu.org/licenses/>.
 */

/// $CompilerFlags: find_compiler_flags("openssl")
/// $LinkerFlags: find_linker_flags("openssl")

/// $PackageInfo: require_system("arch") openssl pkgconf
/// $PackageInfo: require_system("centos") openssl-devel pkgconfig
/// $PackageInfo: require_system("darwin") openssl@1.1 pkg-config
/// $PackageInfo: require_system("debian") libssl-dev openssl pkg-config
/// $PackageInfo: require_system("ubuntu") libssl-dev openssl pkg-config


#include "inspircd.h"
#include "iohook.h"
#include "modules/ssl.h"

#include <openssl/ssl.h>
#include <openssl/err.h>
#include <openssl/dh.h>

#ifdef _WIN32
# pragma comment(lib, "ssleay32.lib")
# pragma comment(lib, "libeay32.lib")
#endif

enum issl_status { ISSL_NONE, ISSL_HANDSHAKING, ISSL_OPEN };

static bool SelfSigned = false;
static int exdataindex;

char* get_error()
{
	return ERR_error_string(ERR_get_error(), NULL);
}

static int OnVerify(int preverify_ok, X509_STORE_CTX* ctx);
static void StaticSSLInfoCallback(const SSL* ssl, int where, int rc);

namespace OpenSSL
{
	class Exception : public ModuleException
	{
	 public:
		Exception(const std::string& reason)
			: ModuleException(reason) { }
	};

	class DHParams
	{
		DH* dh;

	 public:
		DHParams(const std::string& filename)
		{
			BIO* dhpfile = BIO_new_file(filename.c_str(), "r");
			if (dhpfile == NULL)
				throw Exception("Couldn't open DH file " + filename);

			dh = PEM_read_bio_DHparams(dhpfile, NULL, NULL, NULL);
			BIO_free(dhpfile);

			if (!dh)
				throw Exception("Couldn't read DH params from file " + filename);
		}

		~DHParams()
		{
			DH_free(dh);
		}

		DH* get()
		{
			return dh;
		}
	};

	class Context
	{
		SSL_CTX* const ctx;
		long ctx_options;

	 public:
		Context(SSL_CTX* context)
			: ctx(context)
		{
			// Sane default options for OpenSSL see https://www.openssl.org/docs/ssl/SSL_CTX_set_options.html
			// and when choosing a cipher, use the server's preferences instead of the client preferences.
			long opts = SSL_OP_NO_SSLv2 | SSL_OP_NO_SSLv3 | SSL_OP_NO_SESSION_RESUMPTION_ON_RENEGOTIATION | SSL_OP_CIPHER_SERVER_PREFERENCE | SSL_OP_SINGLE_DH_USE;
			// Only turn options on if they exist
#ifdef SSL_OP_SINGLE_ECDH_USE
			opts |= SSL_OP_SINGLE_ECDH_USE;
#endif
#ifdef SSL_OP_NO_TICKET
			opts |= SSL_OP_NO_TICKET;
#endif

			ctx_options = SSL_CTX_set_options(ctx, opts);

			long mode = SSL_MODE_ENABLE_PARTIAL_WRITE | SSL_MODE_ACCEPT_MOVING_WRITE_BUFFER;
#ifdef SSL_MODE_RELEASE_BUFFERS
			mode |= SSL_MODE_RELEASE_BUFFERS;
#endif
			SSL_CTX_set_mode(ctx, mode);
			SSL_CTX_set_verify(ctx, SSL_VERIFY_NONE, NULL);
			SSL_CTX_set_session_cache_mode(ctx, SSL_SESS_CACHE_OFF);
			SSL_CTX_set_info_callback(ctx, StaticSSLInfoCallback);
		}

		~Context()
		{
			SSL_CTX_free(ctx);
		}

		bool SetDH(DHParams& dh)
		{
			ERR_clear_error();
			return (SSL_CTX_set_tmp_dh(ctx, dh.get()) >= 0);
		}

#ifndef OPENSSL_NO_ECDH
		void SetECDH(const std::string& curvename)
		{
			int nid = OBJ_sn2nid(curvename.c_str());
			if (nid == 0)
				throw Exception("Unknown curve: " + curvename);

			EC_KEY* eckey = EC_KEY_new_by_curve_name(nid);
			if (!eckey)
				throw Exception("Unable to create EC key object");

			ERR_clear_error();
			bool ret = (SSL_CTX_set_tmp_ecdh(ctx, eckey) >= 0);
			EC_KEY_free(eckey);
			if (!ret)
				throw Exception("Couldn't set ECDH parameters");
		}
#endif

		bool SetCiphers(const std::string& ciphers)
		{
			ERR_clear_error();
			return SSL_CTX_set_cipher_list(ctx, ciphers.c_str());
		}

		bool SetCerts(const std::string& filename)
		{
			ERR_clear_error();
			return SSL_CTX_use_certificate_chain_file(ctx, filename.c_str());
		}

		bool SetPrivateKey(const std::string& filename)
		{
			ERR_clear_error();
			return SSL_CTX_use_PrivateKey_file(ctx, filename.c_str(), SSL_FILETYPE_PEM);
		}

		bool SetCA(const std::string& filename)
		{
			ERR_clear_error();
			return SSL_CTX_load_verify_locations(ctx, filename.c_str(), 0);
		}

		void SetCRL(const std::string& crlfile, const std::string& crlpath, const std::string& crlmode)
		{
			if (crlfile.empty() && crlpath.empty())
				return;

			/* Set CRL mode */
			unsigned long crlflags = X509_V_FLAG_CRL_CHECK;
			if (stdalgo::string::equalsci(crlmode, "chain"))
			{
				crlflags |= X509_V_FLAG_CRL_CHECK_ALL;
			}
			else if (!stdalgo::string::equalsci(crlmode, "leaf"))
			{
				throw ModuleException("Unknown mode '" + crlmode + "'; expected either 'chain' (default) or 'leaf'");
			}

			/* Load CRL files */
			X509_STORE* store = SSL_CTX_get_cert_store(ctx);
			if (!store)
			{
				throw ModuleException("Unable to get X509_STORE from TLS (SSL) context; this should never happen");
			}
			ERR_clear_error();
			if (!X509_STORE_load_locations(store,
				crlfile.empty() ? NULL : crlfile.c_str(),
				crlpath.empty() ? NULL : crlpath.c_str()))
			{
				int err = ERR_get_error();
				throw ModuleException("Unable to load CRL file '" + crlfile + "' or CRL path '" + crlpath + "': '" + (err ? ERR_error_string(err, NULL) : "unknown") + "'");
			}

			/* Set CRL mode */
			if (X509_STORE_set_flags(store, crlflags) != 1)
			{
				throw ModuleException("Unable to set X509 CRL flags");
			}
		}


		long GetDefaultContextOptions() const
		{
			return ctx_options;
		}

		long SetRawContextOptions(long setoptions, long clearoptions)
		{
			// Clear everything
			SSL_CTX_clear_options(ctx, SSL_CTX_get_options(ctx));

			// Set the default options and what is in the conf
			SSL_CTX_set_options(ctx, ctx_options | setoptions);
			return SSL_CTX_clear_options(ctx, clearoptions);
		}

		void SetVerifyCert()
		{
			SSL_CTX_set_verify(ctx, SSL_VERIFY_PEER | SSL_VERIFY_CLIENT_ONCE, OnVerify);
		}

		SSL* CreateServerSession()
		{
			SSL* sess = SSL_new(ctx);
			SSL_set_accept_state(sess); // Act as server
			return sess;
		}

		SSL* CreateClientSession()
		{
			SSL* sess = SSL_new(ctx);
			SSL_set_connect_state(sess); // Act as client
			return sess;
		}
	};

	class Profile
	{
		/** Name of this profile
		 */
		const std::string name;

		/** DH parameters in use
		 */
		DHParams dh;

		/** OpenSSL makes us have two contexts, one for servers and one for clients
		 */
		Context ctx;
		Context clictx;

		/** Digest to use when generating fingerprints
		 */
		const EVP_MD* digest;

		/** Last error, set by error_callback()
		 */
		std::string lasterr;

		/** True if renegotiations are allowed, false if not
		 */
		const bool allowrenego;

		/** Rough max size of records to send
		 */
		const unsigned int outrecsize;

		static int error_callback(const char* str, size_t len, void* u)
		{
			Profile* profile = reinterpret_cast<Profile*>(u);
			profile->lasterr = std::string(str, len - 1);
			return 0;
		}

		/** Set raw OpenSSL context (SSL_CTX) options from a config tag
		 * @param ctxname Name of the context, client or server
		 * @param tag Config tag defining this profile
		 * @param context Context object to manipulate
		 */
		void SetContextOptions(const std::string& ctxname, std::shared_ptr<ConfigTag> tag, Context& context)
		{
			long setoptions = tag->getInt(ctxname + "setoptions", 0);
			long clearoptions = tag->getInt(ctxname + "clearoptions", 0);

#ifdef SSL_OP_NO_COMPRESSION
			// Disable compression by default
			if (!tag->getBool("compression", false))
				setoptions |= SSL_OP_NO_COMPRESSION;
#endif

			// Disable TLSv1.0 by default.
			if (!tag->getBool("tlsv1", false))
				setoptions |= SSL_OP_NO_TLSv1;

#ifdef SSL_OP_NO_TLSv1_1
			// Enable TLSv1.1 by default.
			if (!tag->getBool("tlsv11", true))
				setoptions |= SSL_OP_NO_TLSv1_1;
#endif

#ifdef SSL_OP_NO_TLSv1_2
			// Enable TLSv1.2 by default.
			if (!tag->getBool("tlsv12", true))
				setoptions |= SSL_OP_NO_TLSv1_2;
#endif

			if (!setoptions && !clearoptions)
				return; // Nothing to do

			ServerInstance->Logs.Log(MODNAME, LOG_DEBUG, "Setting %s %s context options, default: %ld set: %ld clear: %ld", name.c_str(), ctxname.c_str(), ctx.GetDefaultContextOptions(), setoptions, clearoptions);
			long final = context.SetRawContextOptions(setoptions, clearoptions);
			ServerInstance->Logs.Log(MODNAME, LOG_DEFAULT, "%s %s context options: %ld", name.c_str(), ctxname.c_str(), final);
		}

	 public:
		Profile(const std::string& profilename, std::shared_ptr<ConfigTag> tag)
			: name(profilename)
			, dh(ServerInstance->Config->Paths.PrependConfig(tag->getString("dhfile", "dhparams.pem", 1)))
			, ctx(SSL_CTX_new(SSLv23_server_method()))
			, clictx(SSL_CTX_new(SSLv23_client_method()))
			, allowrenego(tag->getBool("renegotiation")) // Disallow by default
			, outrecsize(tag->getUInt("outrecsize", 2048, 512, 16384))
		{
			if ((!ctx.SetDH(dh)) || (!clictx.SetDH(dh)))
				throw Exception("Couldn't set DH parameters");

			const std::string hash = tag->getString("hash", "sha256", 1);
			digest = EVP_get_digestbyname(hash.c_str());
			if (digest == NULL)
				throw Exception("Unknown hash type " + hash);

			std::string ciphers = tag->getString("ciphers");
			if (!ciphers.empty())
			{
				if ((!ctx.SetCiphers(ciphers)) || (!clictx.SetCiphers(ciphers)))
				{
					ERR_print_errors_cb(error_callback, this);
					throw Exception("Can't set cipher list to \"" + ciphers + "\" " + lasterr);
				}
			}

#ifndef OPENSSL_NO_ECDH
			const std::string curvename = tag->getString("ecdhcurve", "prime256v1", 1);
			if (!curvename.empty())
				ctx.SetECDH(curvename);
#endif

			SetContextOptions("server", tag, ctx);
			SetContextOptions("client", tag, clictx);

			/* Load our keys and certificates
			 * NOTE: OpenSSL's error logging API sucks, don't blame us for this clusterfuck.
			 */
			std::string filename = ServerInstance->Config->Paths.PrependConfig(tag->getString("certfile", "cert.pem", 1));
			if ((!ctx.SetCerts(filename)) || (!clictx.SetCerts(filename)))
			{
				ERR_print_errors_cb(error_callback, this);
				throw Exception("Can't read certificate file: " + lasterr);
			}

			filename = ServerInstance->Config->Paths.PrependConfig(tag->getString("keyfile", "key.pem", 1));
			if ((!ctx.SetPrivateKey(filename)) || (!clictx.SetPrivateKey(filename)))
			{
				ERR_print_errors_cb(error_callback, this);
				throw Exception("Can't read key file: " + lasterr);
			}

			// Load the CAs we trust
			filename = ServerInstance->Config->Paths.PrependConfig(tag->getString("cafile", "ca.pem", 1));
			if ((!ctx.SetCA(filename)) || (!clictx.SetCA(filename)))
			{
				ERR_print_errors_cb(error_callback, this);
				ServerInstance->Logs.Log(MODNAME, LOG_DEFAULT, "Can't read CA list from %s. This is only a problem if you want to verify client certificates, otherwise it's safe to ignore this message. Error: %s", filename.c_str(), lasterr.c_str());
			}

			// Load the CRLs.
			const std::string crlfile = tag->getString("crlfile");
			const std::string crlpath = tag->getString("crlpath");
			const std::string crlmode = tag->getString("crlmode", "chain", 1);
			ctx.SetCRL(crlfile, crlpath, crlmode);

			clictx.SetVerifyCert();
			if (tag->getBool("requestclientcert", true))
				ctx.SetVerifyCert();
		}

		const std::string& GetName() const { return name; }
		SSL* CreateServerSession() { return ctx.CreateServerSession(); }
		SSL* CreateClientSession() { return clictx.CreateClientSession(); }
		const EVP_MD* GetDigest() { return digest; }
		bool AllowRenegotiation() const { return allowrenego; }
		unsigned int GetOutgoingRecordSize() const { return outrecsize; }
	};

	namespace BIOMethod
	{
		static int create(BIO* bio)
		{
			BIO_set_init(bio, 1);
			return 1;
		}

		static int destroy(BIO* bio)
		{
			// XXX: Dummy function to avoid a memory leak in OpenSSL.
			// The memory leak happens in BIO_free() (bio_lib.c) when the destroy func of the BIO is NULL.
			// This is fixed in OpenSSL but some distros still ship the unpatched version hence we provide this workaround.
			return 1;
		}

		static long ctrl(BIO* bio, int cmd, long num, void* ptr)
		{
			if (cmd == BIO_CTRL_FLUSH)
				return 1;
			return 0;
		}

		static int read(BIO* bio, char* buf, int len);
		static int write(BIO* bio, const char* buf, int len);

		static BIO_METHOD* alloc()
		{
			BIO_METHOD* meth = BIO_meth_new(100 | BIO_TYPE_SOURCE_SINK, "inspircd");
			BIO_meth_set_write(meth, OpenSSL::BIOMethod::write);
			BIO_meth_set_read(meth, OpenSSL::BIOMethod::read);
			BIO_meth_set_ctrl(meth, OpenSSL::BIOMethod::ctrl);
			BIO_meth_set_create(meth, OpenSSL::BIOMethod::create);
			BIO_meth_set_destroy(meth, OpenSSL::BIOMethod::destroy);
			return meth;
		}
	}
}

static BIO_METHOD* biomethods;

static int OnVerify(int preverify_ok, X509_STORE_CTX *ctx)
{
	/* XXX: This will allow self signed certificates.
	 * In the future if we want an option to not allow this,
	 * we can just return preverify_ok here, and openssl
	 * will boot off self-signed and invalid peer certs.
	 */
	int ve = X509_STORE_CTX_get_error(ctx);

	SelfSigned = (ve == X509_V_ERR_DEPTH_ZERO_SELF_SIGNED_CERT);

	return 1;
}

class OpenSSLIOHook : public SSLIOHook
{
 private:
	SSL* sess;
	issl_status status;
	bool data_to_write = false;

	// Returns 1 if handshake succeeded, 0 if it is still in progress, -1 if it failed
	int Handshake(StreamSocket* user)
	{
		ERR_clear_error();
		int ret = SSL_do_handshake(sess);
		if (ret < 0)
		{
			int err = SSL_get_error(sess, ret);

			if (err == SSL_ERROR_WANT_READ)
			{
				SocketEngine::ChangeEventMask(user, FD_WANT_POLL_READ | FD_WANT_NO_WRITE);
				this->status = ISSL_HANDSHAKING;
				return 0;
			}
			else if (err == SSL_ERROR_WANT_WRITE)
			{
				SocketEngine::ChangeEventMask(user, FD_WANT_NO_READ | FD_WANT_SINGLE_WRITE);
				this->status = ISSL_HANDSHAKING;
				return 0;
			}
			else
			{
				CloseSession();
				return -1;
			}
		}
		else if (ret > 0)
		{
			// Handshake complete.
			VerifyCertificate();

			status = ISSL_OPEN;

			SocketEngine::ChangeEventMask(user, FD_WANT_POLL_READ | FD_WANT_NO_WRITE | FD_ADD_TRIAL_WRITE);

			return 1;
		}
		else if (ret == 0)
		{
			CloseSession();
		}
		return -1;
	}

	void CloseSession()
	{
		if (sess)
		{
			SSL_shutdown(sess);
			SSL_free(sess);
		}
		sess = NULL;
		certificate = NULL;
		status = ISSL_NONE;
	}

	void VerifyCertificate()
	{
		X509* cert;
		ssl_cert* certinfo = new ssl_cert;
		this->certificate = certinfo;
		unsigned int n;
		unsigned char md[EVP_MAX_MD_SIZE];

		cert = SSL_get_peer_certificate(sess);

		if (!cert)
		{
			certinfo->error = "Could not get peer certificate: "+std::string(get_error());
			return;
		}

		certinfo->invalid = (SSL_get_verify_result(sess) != X509_V_OK);

		if (!SelfSigned)
		{
			certinfo->unknownsigner = false;
			certinfo->trusted = true;
		}
		else
		{
			certinfo->unknownsigner = true;
			certinfo->trusted = false;
		}

		char buf[512];
		X509_NAME_oneline(X509_get_subject_name(cert), buf, sizeof(buf));
		certinfo->dn = buf;
		// Make sure there are no chars in the string that we consider invalid
		if (certinfo->dn.find_first_of("\r\n") != std::string::npos)
			certinfo->dn.clear();

		X509_NAME_oneline(X509_get_issuer_name(cert), buf, sizeof(buf));
		certinfo->issuer = buf;
		if (certinfo->issuer.find_first_of("\r\n") != std::string::npos)
			certinfo->issuer.clear();

		if (!X509_digest(cert, GetProfile().GetDigest(), md, &n))
		{
			certinfo->error = "Out of memory generating fingerprint";
		}
		else
		{
			certinfo->fingerprint = BinToHex(md, n);
		}

		if ((ASN1_UTCTIME_cmp_time_t(X509_getm_notAfter(cert), ServerInstance->Time()) == -1) || (ASN1_UTCTIME_cmp_time_t(X509_getm_notBefore(cert), ServerInstance->Time()) == 0))
		{
			certinfo->error = "Not activated, or expired certificate";
		}

		X509_free(cert);
	}

	void SSLInfoCallback(int where, int rc)
	{
		if ((where & SSL_CB_HANDSHAKE_START) && (status == ISSL_OPEN))
		{
			if (GetProfile().AllowRenegotiation())
				return;

			// The other side is trying to renegotiate, kill the connection and change status
			// to ISSL_NONE so CheckRenego() closes the session
			status = ISSL_NONE;
			BIO* bio = SSL_get_rbio(sess);
			EventHandler* eh = static_cast<StreamSocket*>(BIO_get_data(bio));
			SocketEngine::Shutdown(eh, 2);
		}
	}

	bool CheckRenego(StreamSocket* sock)
	{
		if (status != ISSL_NONE)
			return true;

		ServerInstance->Logs.Log(MODNAME, LOG_DEBUG, "Session %p killed, attempted to renegotiate", (void*)sess);
		CloseSession();
		sock->SetError("Renegotiation is not allowed");
		return false;
	}

	// Returns 1 if application I/O should proceed, 0 if it must wait for the underlying protocol to progress, -1 on fatal error
	int PrepareIO(StreamSocket* sock)
	{
		if (status == ISSL_OPEN)
			return 1;
		else if (status == ISSL_HANDSHAKING)
		{
			// The handshake isn't finished, try to finish it
			return Handshake(sock);
		}

		CloseSession();
		return -1;
	}

	// Calls our private SSLInfoCallback()
	friend void StaticSSLInfoCallback(const SSL* ssl, int where, int rc);

 public:
	OpenSSLIOHook(IOHookProvider* hookprov, StreamSocket* sock, SSL* session)
		: SSLIOHook(hookprov)
		, sess(session)
		, status(ISSL_NONE)
	{
		// Create BIO instance and store a pointer to the socket in it which will be used by the read and write functions
		BIO* bio = BIO_new(biomethods);
		BIO_set_data(bio, sock);
		SSL_set_bio(sess, bio, bio);

		SSL_set_ex_data(sess, exdataindex, this);
		sock->AddIOHook(this);
		Handshake(sock);
	}

	void OnStreamSocketClose(StreamSocket* user) override
	{
		CloseSession();
	}

	int OnStreamSocketRead(StreamSocket* user, std::string& recvq) override
	{
		// Finish handshake if needed
		int prepret = PrepareIO(user);
		if (prepret <= 0)
			return prepret;

		// If we resumed the handshake then this->status will be ISSL_OPEN
		{
			ERR_clear_error();
			char* buffer = ServerInstance->GetReadBuffer();
			size_t bufsiz = ServerInstance->Config->NetBufferSize;
			int ret = SSL_read(sess, buffer, bufsiz);

			if (!CheckRenego(user))
				return -1;

			if (ret > 0)
			{
				recvq.append(buffer, ret);
				int mask = 0;
				// Schedule a read if there is still data in the OpenSSL buffer
				if (SSL_pending(sess) > 0)
					mask |= FD_ADD_TRIAL_READ;
				if (data_to_write)
					mask |= FD_WANT_POLL_READ | FD_WANT_SINGLE_WRITE;
				if (mask != 0)
					SocketEngine::ChangeEventMask(user, mask);
				return 1;
			}
			else if (ret == 0)
			{
				// Client closed connection.
				CloseSession();
				user->SetError("Connection closed");
				return -1;
			}
			else // if (ret < 0)
			{
				int err = SSL_get_error(sess, ret);

				if (err == SSL_ERROR_WANT_READ)
				{
					SocketEngine::ChangeEventMask(user, FD_WANT_POLL_READ);
					return 0;
				}
				else if (err == SSL_ERROR_WANT_WRITE)
				{
					SocketEngine::ChangeEventMask(user, FD_WANT_NO_READ | FD_WANT_SINGLE_WRITE);
					return 0;
				}
				else
				{
					CloseSession();
					return -1;
				}
			}
		}
	}

	int OnStreamSocketWrite(StreamSocket* user, StreamSocket::SendQueue& sendq) override
	{
		// Finish handshake if needed
		int prepret = PrepareIO(user);
		if (prepret <= 0)
			return prepret;

		data_to_write = true;

		// Session is ready for transferring application data
		while (!sendq.empty())
		{
			ERR_clear_error();
			FlattenSendQueue(sendq, GetProfile().GetOutgoingRecordSize());
			const StreamSocket::SendQueue::Element& buffer = sendq.front();
			int ret = SSL_write(sess, buffer.data(), buffer.size());

			if (!CheckRenego(user))
				return -1;

			if (ret == (int)buffer.length())
			{
				// Wrote entire record, continue sending
				sendq.pop_front();
			}
			else if (ret > 0)
			{
				sendq.erase_front(ret);
				SocketEngine::ChangeEventMask(user, FD_WANT_SINGLE_WRITE);
				return 0;
			}
			else if (ret == 0)
			{
				CloseSession();
				return -1;
			}
			else // if (ret < 0)
			{
				int err = SSL_get_error(sess, ret);

				if (err == SSL_ERROR_WANT_WRITE)
				{
					SocketEngine::ChangeEventMask(user, FD_WANT_SINGLE_WRITE);
					return 0;
				}
				else if (err == SSL_ERROR_WANT_READ)
				{
					SocketEngine::ChangeEventMask(user, FD_WANT_POLL_READ);
					return 0;
				}
				else
				{
					CloseSession();
					return -1;
				}
			}
		}

		data_to_write = false;
		SocketEngine::ChangeEventMask(user, FD_WANT_POLL_READ | FD_WANT_NO_WRITE);
		return 1;
	}

	void GetCiphersuite(std::string& out) const override
	{
		if (!IsHandshakeDone())
			return;
		out.append(SSL_get_version(sess)).push_back('-');
		out.append(SSL_get_cipher(sess));
	}

	bool GetServerName(std::string& out) const override
	{
		const char* name = SSL_get_servername(sess, TLSEXT_NAMETYPE_host_name);
		if (!name)
			return false;

		out.append(name);
		return true;
	}

	bool IsHandshakeDone() const { return (status == ISSL_OPEN); }
	OpenSSL::Profile& GetProfile();
};

static void StaticSSLInfoCallback(const SSL* ssl, int where, int rc)
{
	OpenSSLIOHook* hook = static_cast<OpenSSLIOHook*>(SSL_get_ex_data(ssl, exdataindex));
	hook->SSLInfoCallback(where, rc);
}

static int OpenSSL::BIOMethod::write(BIO* bio, const char* buffer, int size)
{
	BIO_clear_retry_flags(bio);

	StreamSocket* sock = static_cast<StreamSocket*>(BIO_get_data(bio));
	if (sock->GetEventMask() & FD_WRITE_WILL_BLOCK)
	{
		// Writes blocked earlier, don't retry syscall
		BIO_set_retry_write(bio);
		return -1;
	}

	int ret = SocketEngine::Send(sock, buffer, size, 0);
	if ((ret < size) && ((ret > 0) || (SocketEngine::IgnoreError())))
	{
		// Blocked, set retry flag for OpenSSL
		SocketEngine::ChangeEventMask(sock, FD_WRITE_WILL_BLOCK);
		BIO_set_retry_write(bio);
	}

	return ret;
}

static int OpenSSL::BIOMethod::read(BIO* bio, char* buffer, int size)
{
	BIO_clear_retry_flags(bio);

	StreamSocket* sock = static_cast<StreamSocket*>(BIO_get_data(bio));
	if (sock->GetEventMask() & FD_READ_WILL_BLOCK)
	{
		// Reads blocked earlier, don't retry syscall
		BIO_set_retry_read(bio);
		return -1;
	}

	int ret = SocketEngine::Recv(sock, buffer, size, 0);
	if ((ret < size) && ((ret > 0) || (SocketEngine::IgnoreError())))
	{
		// Blocked, set retry flag for OpenSSL
		SocketEngine::ChangeEventMask(sock, FD_READ_WILL_BLOCK);
		BIO_set_retry_read(bio);
	}

	return ret;
}

class OpenSSLIOHookProvider : public IOHookProvider
{
	OpenSSL::Profile profile;

 public:
	OpenSSLIOHookProvider(Module* mod, const std::string& profilename, std::shared_ptr<ConfigTag> tag)
		: IOHookProvider(mod, "ssl/" + profilename, IOHookProvider::IOH_SSL)
		, profile(profilename, tag)
	{
		ServerInstance->Modules.AddService(*this);
	}

	~OpenSSLIOHookProvider()
	{
		ServerInstance->Modules.DelService(*this);
	}

	void OnAccept(StreamSocket* sock, irc::sockets::sockaddrs* client, irc::sockets::sockaddrs* server) override
	{
		new OpenSSLIOHook(this, sock, profile.CreateServerSession());
	}

	void OnConnect(StreamSocket* sock) override
	{
		new OpenSSLIOHook(this, sock, profile.CreateClientSession());
	}

	OpenSSL::Profile& GetProfile() { return profile; }
};

OpenSSL::Profile& OpenSSLIOHook::GetProfile()
{
	IOHookProvider* hookprov = prov;
	return static_cast<OpenSSLIOHookProvider*>(hookprov)->GetProfile();
}

class ModuleSSLOpenSSL : public Module
{
	typedef std::vector<reference<OpenSSLIOHookProvider> > ProfileList;

	ProfileList profiles;

	void ReadProfiles()
	{
		ProfileList newprofiles;
		auto tags = ServerInstance->Config->ConfTags("sslprofile");
		if (tags.empty())
			throw ModuleException("You have not specified any <sslprofile> tags that are usable by this module!");

		for (auto& [_, tag] : tags)
		{
			if (!stdalgo::string::equalsci(tag->getString("provider"), "openssl"))
			{
				ServerInstance->Logs.Log(MODNAME, LOG_DEFAULT, "Ignoring non-OpenSSL <sslprofile> tag at " + tag->source.str());
				continue;
			}

			std::string name = tag->getString("name");
			if (name.empty())
			{
				ServerInstance->Logs.Log(MODNAME, LOG_DEFAULT, "Ignoring <sslprofile> tag without name at " + tag->source.str());
				continue;
			}

			reference<OpenSSLIOHookProvider> prov;
			try
			{
				prov = new OpenSSLIOHookProvider(this, name, tag);
			}
			catch (CoreException& ex)
			{
				throw ModuleException("Error while initializing TLS (SSL) profile \"" + name + "\" at " + tag->source.str() + " - " + ex.GetReason());
			}

			newprofiles.push_back(prov);
		}

		for (ProfileList::iterator i = profiles.begin(); i != profiles.end(); ++i)
		{
			OpenSSLIOHookProvider& prov = **i;
			ServerInstance->Modules.DelService(prov);
		}

		profiles.swap(newprofiles);
	}

 public:
	ModuleSSLOpenSSL()
		: Module(VF_VENDOR, "Allows TLS (SSL) encrypted connections using the OpenSSL library.")
	{
		// Initialize OpenSSL
		OPENSSL_init_ssl(0, NULL);
		biomethods = OpenSSL::BIOMethod::alloc();
	}

	~ModuleSSLOpenSSL()
	{
		BIO_meth_free(biomethods);
	}

	void init() override
	{
		ServerInstance->Logs.Log(MODNAME, LOG_DEFAULT, "OpenSSL lib version \"%s\" module was compiled for \"" OPENSSL_VERSION_TEXT "\"", OpenSSL_version(OPENSSL_VERSION));

		// Register application specific data
		char exdatastr[] = "inspircd";
		exdataindex = SSL_get_ex_new_index(0, exdatastr, NULL, NULL, NULL);
		if (exdataindex < 0)
			throw ModuleException("Failed to register application specific data");

		ReadProfiles();
	}

	void OnModuleRehash(User* user, const std::string &param) override
	{
		if (!irc::equals(param, "tls") && !irc::equals(param, "ssl"))
			return;

		try
		{
			ReadProfiles();
<<<<<<< HEAD
			ServerInstance->SNO.WriteToSnoMask('a', "TLS (SSL) module OpenSSL rehashed.");
=======
			ServerInstance->SNO->WriteToSnoMask('a', "OpenSSL TLS (SSL) profiles have been reloaded.");
>>>>>>> 0144c236
		}
		catch (ModuleException& ex)
		{
			ServerInstance->Logs.Log(MODNAME, LOG_DEFAULT, ex.GetReason() + " Not applying settings.");
		}
	}

	void OnCleanup(ExtensionItem::ExtensibleType type, Extensible* item) override
	{
		if (type == ExtensionItem::EXT_USER)
		{
			LocalUser* user = IS_LOCAL((User*)item);

			if ((user) && (user->eh.GetModHook(this)))
			{
				// User is using TLS (SSL), they're a local user, and they're using one of *our* TLS (SSL) ports.
				// Potentially there could be multiple TLS (SSL) modules loaded at once on different ports.
				ServerInstance->Users.QuitUser(user, "OpenSSL module unloading");
			}
		}
	}

	ModResult OnCheckReady(LocalUser* user) override
	{
		const OpenSSLIOHook* const iohook = static_cast<OpenSSLIOHook*>(user->eh.GetModHook(this));
		if ((iohook) && (!iohook->IsHandshakeDone()))
			return MOD_RES_DENY;
		return MOD_RES_PASSTHRU;
	}
};

MODULE_INIT(ModuleSSLOpenSSL)<|MERGE_RESOLUTION|>--- conflicted
+++ resolved
@@ -981,11 +981,7 @@
 		try
 		{
 			ReadProfiles();
-<<<<<<< HEAD
-			ServerInstance->SNO.WriteToSnoMask('a', "TLS (SSL) module OpenSSL rehashed.");
-=======
-			ServerInstance->SNO->WriteToSnoMask('a', "OpenSSL TLS (SSL) profiles have been reloaded.");
->>>>>>> 0144c236
+			ServerInstance->SNO.WriteToSnoMask('a', "OpenSSL TLS (SSL) profiles have been reloaded.");
 		}
 		catch (ModuleException& ex)
 		{
