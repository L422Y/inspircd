--- conflicted
+++ resolved
@@ -1191,11 +1191,7 @@
 		try
 		{
 			ReadProfiles();
-<<<<<<< HEAD
-			ServerInstance->SNO.WriteToSnoMask('a', "TLS (SSL) module GnuTLS rehashed.");
-=======
-			ServerInstance->SNO->WriteToSnoMask('a', "GnuTLS TLS (SSL) profiles have been reloaded.");
->>>>>>> 0144c236
+			ServerInstance->SNO.WriteToSnoMask('a', "GnuTLS TLS (SSL) profiles have been reloaded.");
 		}
 		catch (ModuleException& ex)
 		{
