/*
 * InspIRCd -- Internet Relay Chat Daemon
 *
 *   Copyright (C) 2020 Matt Schatz <genius3000@g3k.solutions>
 *   Copyright (C) 2019 linuxdaemon <linuxdaemon.irc@gmail.com>
 *   Copyright (C) 2013-2014, 2016-2021 Sadie Powell <sadie@witchery.services>
 *   Copyright (C) 2013 Daniel Vassdal <shutter@canternet.org>
 *   Copyright (C) 2012-2017 Attila Molnar <attilamolnar@hush.com>
 *   Copyright (C) 2012-2013, 2016 Adam <Adam@anope.org>
 *   Copyright (C) 2012 Robby <robby@chatbelgie.be>
 *   Copyright (C) 2012 ChrisTX <xpipe@hotmail.de>
 *   Copyright (C) 2009-2010 Daniel De Graaf <danieldg@inspircd.org>
 *   Copyright (C) 2009 Uli Schlachter <psychon@inspircd.org>
 *   Copyright (C) 2008 Robin Burchell <robin+git@viroteck.net>
 *   Copyright (C) 2008 John Brooks <special@inspircd.org>
 *   Copyright (C) 2007-2008, 2010 Craig Edwards <brain@inspircd.org>
 *   Copyright (C) 2007 Dennis Friis <peavey@inspircd.org>
 *   Copyright (C) 2006 Oliver Lupton <om@inspircd.org>
 *
 * This file is part of InspIRCd.  InspIRCd is free software: you can
 * redistribute it and/or modify it under the terms of the GNU General Public
 * License as published by the Free Software Foundation, version 2.
 *
 * This program is distributed in the hope that it will be useful, but WITHOUT
 * ANY WARRANTY; without even the implied warranty of MERCHANTABILITY or FITNESS
 * FOR A PARTICULAR PURPOSE.  See the GNU General Public License for more
 * details.
 *
 * You should have received a copy of the GNU General Public License
 * along with this program.  If not, see <http://www.gnu.org/licenses/>.
 */

/// $CompilerFlags: find_compiler_flags("gnutls")
/// $LinkerFlags: find_linker_flags("gnutls")

/// $PackageInfo: require_system("arch") gnutls pkgconf
/// $PackageInfo: require_system("centos") gnutls-devel pkgconfig
/// $PackageInfo: require_system("darwin") gnutls pkg-config
/// $PackageInfo: require_system("debian") gnutls-bin libgnutls28-dev pkg-config
/// $PackageInfo: require_system("ubuntu") gnutls-bin libgnutls28-dev pkg-config

#include "inspircd.h"
#include "modules/ssl.h"

#include <gnutls/gnutls.h>
#include <gnutls/crypto.h>
#include <gnutls/x509.h>

// Check if the GnuTLS library is at least version major.minor.patch
#define INSPIRCD_GNUTLS_HAS_VERSION(major, minor, patch) (GNUTLS_VERSION_NUMBER >= ((major << 16) | (minor << 8) | patch))

#ifdef _WIN32
# pragma comment(lib, "libgnutls-30.lib")
#endif

<<<<<<< HEAD
enum issl_status { ISSL_NONE, ISSL_HANDSHAKING, ISSL_HANDSHAKEN };
=======
// These don't exist in older GnuTLS versions
#if INSPIRCD_GNUTLS_HAS_VERSION(2, 1, 7)
#define GNUTLS_NEW_PRIO_API
#endif

#if INSPIRCD_GNUTLS_HAS_VERSION(2, 12, 0)
#define INSPIRCD_GNUTLS_HAS_VECTOR_PUSH
#define GNUTLS_NEW_CERT_CALLBACK_API
typedef gnutls_retr2_st cert_cb_last_param_type;
#else
typedef gnutls_retr_st cert_cb_last_param_type;
#endif
>>>>>>> 6646c9fb

#if INSPIRCD_GNUTLS_HAS_VERSION(3, 3, 5)
#define INSPIRCD_GNUTLS_HAS_RECV_PACKET
#endif

#if INSPIRCD_GNUTLS_HAS_VERSION(3, 1, 9)
#define INSPIRCD_GNUTLS_HAS_CORK
#endif

static Module* thismod;

namespace GnuTLS
{
	void GenRandom(char* buffer, size_t len)
	{
		gnutls_rnd(GNUTLS_RND_RANDOM, buffer, len);
	}

	class Init
	{
	 public:
		Init() { gnutls_global_init(); }
		~Init() { gnutls_global_deinit(); }
	};

	class Exception : public ModuleException
	{
	 public:
		Exception(const std::string& reason)
			: ModuleException(reason) { }
	};

	void ThrowOnError(int errcode, const char* msg)
	{
		if (errcode < 0)
		{
			std::string reason = msg;
			reason.append(" :").append(gnutls_strerror(errcode));
			throw Exception(reason);
		}
	}

	/** Used to create a gnutls_datum_t* from a std::string
	 */
	class Datum
	{
		gnutls_datum_t datum;

	 public:
		Datum(const std::string& dat)
		{
			datum.data = (unsigned char*)dat.data();
			datum.size = static_cast<unsigned int>(dat.length());
		}

		const gnutls_datum_t* get() const { return &datum; }
	};

	class Hash
	{
		gnutls_digest_algorithm_t hash;

	 public:
		// Nothing to deallocate, constructor may throw freely
		Hash(const std::string& hashname)
		{
			// As gnutls_digest_algorithm_t and gnutls_mac_algorithm_t are mapped 1:1, we can do this
			// There is no gnutls_dig_get_id() at the moment, but it may come later
			hash = (gnutls_digest_algorithm_t)gnutls_mac_get_id(hashname.c_str());
			if (hash == GNUTLS_DIG_UNKNOWN)
				throw Exception("Unknown hash type " + hashname);

			// Check if the user is giving us something that is a valid MAC but not digest
			gnutls_hash_hd_t is_digest;
			if (gnutls_hash_init(&is_digest, hash) < 0)
				throw Exception("Unknown hash type " + hashname);
			gnutls_hash_deinit(is_digest, NULL);
		}

		gnutls_digest_algorithm_t get() const { return hash; }
	};

	class DHParams
	{
		gnutls_dh_params_t dh_params;

		DHParams()
		{
			ThrowOnError(gnutls_dh_params_init(&dh_params), "gnutls_dh_params_init() failed");
		}

	 public:
		/** Import */
		static std::shared_ptr<DHParams> Import(const std::string& dhstr)
		{
			std::shared_ptr<DHParams> dh(new DHParams);
			int ret = gnutls_dh_params_import_pkcs3(dh->dh_params, Datum(dhstr).get(), GNUTLS_X509_FMT_PEM);
			ThrowOnError(ret, "Unable to import DH params");
			return dh;
		}

		~DHParams()
		{
			gnutls_dh_params_deinit(dh_params);
		}

		const gnutls_dh_params_t& get() const { return dh_params; }
	};

	class X509Key
	{
		/** Ensure that the key is deinited in case the constructor of X509Key throws
		 */
		class RAIIKey
		{
		 public:
			gnutls_x509_privkey_t key;

			RAIIKey()
			{
				ThrowOnError(gnutls_x509_privkey_init(&key), "gnutls_x509_privkey_init() failed");
			}

			~RAIIKey()
			{
				gnutls_x509_privkey_deinit(key);
			}
		} key;

	 public:
		/** Import */
		X509Key(const std::string& keystr)
		{
			int ret = gnutls_x509_privkey_import(key.key, Datum(keystr).get(), GNUTLS_X509_FMT_PEM);
			ThrowOnError(ret, "Unable to import private key");
		}

		gnutls_x509_privkey_t& get() { return key.key; }
	};

	class X509CertList
	{
		std::vector<gnutls_x509_crt_t> certs;

	 public:
		/** Import */
		X509CertList(const std::string& certstr)
		{
			unsigned int certcount = 3;
			certs.resize(certcount);
			Datum datum(certstr);

			int ret = gnutls_x509_crt_list_import(raw(), &certcount, datum.get(), GNUTLS_X509_FMT_PEM, GNUTLS_X509_CRT_LIST_IMPORT_FAIL_IF_EXCEED);
			if (ret == GNUTLS_E_SHORT_MEMORY_BUFFER)
			{
				// the buffer wasn't big enough to hold all certs but gnutls changed certcount to the number of available certs,
				// try again with a bigger buffer
				certs.resize(certcount);
				ret = gnutls_x509_crt_list_import(raw(), &certcount, datum.get(), GNUTLS_X509_FMT_PEM, GNUTLS_X509_CRT_LIST_IMPORT_FAIL_IF_EXCEED);
			}

			ThrowOnError(ret, "Unable to load certificates");

			// Resize the vector to the actual number of certs because we rely on its size being correct
			// when deallocating the certs
			certs.resize(certcount);
		}

		~X509CertList()
		{
			for (const auto& cert : certs)
				gnutls_x509_crt_deinit(cert);
		}

		gnutls_x509_crt_t* raw() { return &certs[0]; }
		size_t size() const { return certs.size(); }
	};

	class X509CRL
	{
		class RAIICRL
		{
		 public:
			gnutls_x509_crl_t crl;

			RAIICRL()
			{
				ThrowOnError(gnutls_x509_crl_init(&crl), "gnutls_x509_crl_init() failed");
			}

			~RAIICRL()
			{
				gnutls_x509_crl_deinit(crl);
			}
		} crl;

	 public:
		/** Import */
		X509CRL(const std::string& crlstr)
		{
			int ret = gnutls_x509_crl_import(get(), Datum(crlstr).get(), GNUTLS_X509_FMT_PEM);
			ThrowOnError(ret, "Unable to load certificate revocation list");
		}

		gnutls_x509_crl_t& get() { return crl.crl; }
	};

	class Priority
	{
		gnutls_priority_t priority;

	 public:
		Priority(const std::string& priorities)
		{
			// Try to set the priorities for ciphers, kex methods etc. to the user supplied string
			// If the user did not supply anything then the string is already set to "NORMAL"
			const char* priocstr = priorities.c_str();
			const char* prioerror;

			int ret = gnutls_priority_init(&priority, priocstr, &prioerror);
			if (ret < 0)
			{
				// gnutls did not understand the user supplied string
				throw Exception("Unable to initialize priorities to \"" + priorities + "\": " + gnutls_strerror(ret) + " Syntax error at position " + ConvToStr((unsigned int) (prioerror - priocstr)));
			}
		}

		~Priority()
		{
			gnutls_priority_deinit(priority);
		}

		void SetupSession(gnutls_session_t sess)
		{
			gnutls_priority_set(sess, priority);
		}

		static const char* GetDefault()
		{
			return "NORMAL:%SERVER_PRECEDENCE:-VERS-SSL3.0";
		}

		static std::string RemoveUnknownTokens(const std::string& prio)
		{
			std::string ret;
			irc::sepstream ss(prio, ':');
			for (std::string token; ss.GetToken(token); )
			{
				// Save current position so we can revert later if needed
				const std::string::size_type prevpos = ret.length();
				// Append next token
				if (!ret.empty())
					ret.push_back(':');
				ret.append(token);

				gnutls_priority_t test;
				if (gnutls_priority_init(&test, ret.c_str(), NULL) < 0)
				{
					// The new token broke the priority string, revert to the previously working one
					ServerInstance->Logs.Log(MODNAME, LOG_DEBUG, "Priority string token not recognized: \"%s\"", token.c_str());
					ret.erase(prevpos);
				}
				else
				{
					// Worked
					gnutls_priority_deinit(test);
				}
			}
			return ret;
		}
	};

	class CertCredentials
	{
		/** DH parameters associated with these credentials
		 */
		std::shared_ptr<DHParams> dh;

	 protected:
		gnutls_certificate_credentials_t cred;

	 public:
		CertCredentials()
		{
			ThrowOnError(gnutls_certificate_allocate_credentials(&cred), "Cannot allocate certificate credentials");
		}

		~CertCredentials()
		{
			gnutls_certificate_free_credentials(cred);
		}

		/** Associates these credentials with the session
		 */
		void SetupSession(gnutls_session_t sess)
		{
			gnutls_credentials_set(sess, GNUTLS_CRD_CERTIFICATE, cred);
		}

		/** Set the given DH parameters to be used with these credentials
		 */
		void SetDH(std::shared_ptr<DHParams>& DH)
		{
			dh = DH;
			gnutls_certificate_set_dh_params(cred, dh->get());
		}
	};

	class X509Credentials : public CertCredentials
	{
		/** Private key
		 */
		X509Key key;

		/** Certificate list, presented to the peer
		 */
		X509CertList certs;

		/** Trusted CA, may be NULL
		 */
		std::shared_ptr<X509CertList> trustedca;

		/** Certificate revocation list, may be NULL
		 */
		std::shared_ptr<X509CRL> crl;

		static int cert_callback(gnutls_session_t session, const gnutls_datum_t* req_ca_rdn, int nreqs, const gnutls_pk_algorithm_t* sign_algos, int sign_algos_length, gnutls_retr2_st* st);

	 public:
		X509Credentials(const std::string& certstr, const std::string& keystr)
			: key(keystr)
			, certs(certstr)
		{
			// Throwing is ok here, the destructor of Credentials is called in that case
			int ret = gnutls_certificate_set_x509_key(cred, certs.raw(), static_cast<int>(certs.size()), key.get());
			ThrowOnError(ret, "Unable to set cert/key pair");

			gnutls_certificate_set_retrieve_function(cred, cert_callback);
		}

		/** Sets the trusted CA and the certificate revocation list
		 * to use when verifying certificates
		 */
		void SetCA(std::shared_ptr<X509CertList>& certlist, std::shared_ptr<X509CRL>& CRL)
		{
			// Do nothing if certlist is NULL
			if (certlist.get())
			{
				int ret = gnutls_certificate_set_x509_trust(cred, certlist->raw(), static_cast<int>(certlist->size()));
				ThrowOnError(ret, "gnutls_certificate_set_x509_trust() failed");

				if (CRL.get())
				{
					ret = gnutls_certificate_set_x509_crl(cred, &CRL->get(), 1);
					ThrowOnError(ret, "gnutls_certificate_set_x509_crl() failed");
				}

				trustedca = certlist;
				crl = CRL;
			}
		}
	};

	class DataReader
	{
		ssize_t retval;
#ifdef INSPIRCD_GNUTLS_HAS_RECV_PACKET
		gnutls_packet_t packet;

	 public:
		DataReader(gnutls_session_t sess)
		{
			// Using the packet API avoids the final copy of the data which GnuTLS does if we supply
			// our own buffer. Instead, we get the buffer containing the data from GnuTLS and copy it
			// to the recvq directly from there in appendto().
			retval = gnutls_record_recv_packet(sess, &packet);
		}

		void appendto(std::string& recvq)
		{
			// Copy data from GnuTLS buffers to recvq
			gnutls_datum_t datum;
			gnutls_packet_get(packet, &datum, NULL);
			recvq.append(reinterpret_cast<const char*>(datum.data), datum.size);

			gnutls_packet_deinit(packet);
		}
#else
		char* const buffer;

	 public:
		DataReader(gnutls_session_t sess)
			: buffer(ServerInstance->GetReadBuffer())
		{
			// Read data from GnuTLS buffers into ReadBuffer
			retval = gnutls_record_recv(sess, buffer, ServerInstance->Config->NetBufferSize);
		}

		void appendto(std::string& recvq)
		{
			// Copy data from ReadBuffer to recvq
			recvq.append(buffer, retval);
		}
#endif

		ssize_t ret() const { return retval; }
	};

	class Profile
	{
		/** Name of this profile
		 */
		const std::string name;

		/** X509 certificate(s) and key
		 */
		X509Credentials x509cred;

		/** The minimum length in bits for the DH prime to be accepted as a client
		 */
		unsigned int min_dh_bits;

		/** Hashing algorithm to use when generating certificate fingerprints
		 */
		Hash hash;

		/** Priorities for ciphers, compression methods, etc.
		 */
		Priority priority;

		/** Rough max size of records to send
		 */
		const unsigned int outrecsize;

		/** True to request a client certificate as a server
		 */
		const bool requestclientcert;

		static std::string ReadFile(const std::string& filename)
		{
			FileReader reader(filename);
			std::string ret = reader.GetString();
			if (ret.empty())
				throw Exception("Cannot read file " + filename);
			return ret;
		}

		static std::string GetPrioStr(const std::string& profilename, std::shared_ptr<ConfigTag> tag)
		{
			// Use default priority string if this tag does not specify one
			std::string priostr = GnuTLS::Priority::GetDefault();
			bool found = tag->readString("priority", priostr);
			// If the prio string isn't set in the config don't be strict about the default one because it doesn't work on all versions of GnuTLS
			if (!tag->getBool("strictpriority", found))
			{
				std::string stripped = GnuTLS::Priority::RemoveUnknownTokens(priostr);
				if (stripped.empty())
				{
					// Stripping failed, act as if a prio string wasn't set
					stripped = GnuTLS::Priority::RemoveUnknownTokens(GnuTLS::Priority::GetDefault());
					ServerInstance->Logs.Log(MODNAME, LOG_DEFAULT, "Priority string for profile \"%s\" contains unknown tokens and stripping it didn't yield a working one either, falling back to \"%s\"", profilename.c_str(), stripped.c_str());
				}
				else if ((found) && (stripped != priostr))
				{
					// Prio string was set in the config and we ended up with something that works but different
					ServerInstance->Logs.Log(MODNAME, LOG_DEFAULT, "Priority string for profile \"%s\" contains unknown tokens, stripped to \"%s\"", profilename.c_str(), stripped.c_str());
				}
				priostr.swap(stripped);
			}
			return priostr;
		}

	 public:
		struct Config
		{
			std::string name;

			std::shared_ptr<X509CertList> ca;
			std::shared_ptr<X509CRL> crl;

			std::string certstr;
			std::string keystr;
			std::shared_ptr<DHParams> dh;

			std::string priostr;
			unsigned int mindh;
			std::string hashstr;

			unsigned int outrecsize;
			bool requestclientcert;

			Config(const std::string& profilename, std::shared_ptr<ConfigTag> tag)
				: name(profilename)
				, certstr(ReadFile(tag->getString("certfile", "cert.pem", 1)))
				, keystr(ReadFile(tag->getString("keyfile", "key.pem", 1)))
				, dh(DHParams::Import(ReadFile(tag->getString("dhfile", "dhparams.pem", 1))))
				, priostr(GetPrioStr(profilename, tag))
				, mindh(static_cast<unsigned int>(tag->getUInt("mindhbits", 1024, 0, UINT32_MAX)))
				, hashstr(tag->getString("hash", "sha256", 1))
				, requestclientcert(tag->getBool("requestclientcert", true))
			{
				// Load trusted CA and revocation list, if set
				std::string filename = tag->getString("cafile");
				if (!filename.empty())
				{
					ca.reset(new X509CertList(ReadFile(filename)));

					filename = tag->getString("crlfile");
					if (!filename.empty())
						crl.reset(new X509CRL(ReadFile(filename)));
				}

#ifdef INSPIRCD_GNUTLS_HAS_CORK
				// If cork support is available outrecsize represents the (rough) max amount of data we give GnuTLS while corked
				outrecsize = static_cast<unsigned int>(tag->getUInt("outrecsize", 2048, 512, UINT32_MAX));
#else
				outrecsize = static_cast<unsigned int>(tag->getUInt("outrecsize", 2048, 512, 16384));
#endif
			}
		};

		Profile(Config& config)
			: name(config.name)
			, x509cred(config.certstr, config.keystr)
			, min_dh_bits(config.mindh)
			, hash(config.hashstr)
			, priority(config.priostr)
			, outrecsize(config.outrecsize)
			, requestclientcert(config.requestclientcert)
		{
			x509cred.SetDH(config.dh);
			x509cred.SetCA(config.ca, config.crl);
		}
		/** Set up the given session with the settings in this profile
		 */
		void SetupSession(gnutls_session_t sess)
		{
			priority.SetupSession(sess);
			x509cred.SetupSession(sess);
			gnutls_dh_set_prime_bits(sess, min_dh_bits);

			// Request client certificate if enabled and we are a server, no-op if we're a client
			if (requestclientcert)
				gnutls_certificate_server_set_request(sess, GNUTLS_CERT_REQUEST);
		}

		const std::string& GetName() const { return name; }
		X509Credentials& GetX509Credentials() { return x509cred; }
		gnutls_digest_algorithm_t GetHash() const { return hash.get(); }
		unsigned int GetOutgoingRecordSize() const { return outrecsize; }
	};
}

class GnuTLSIOHook : public SSLIOHook
{
 private:
<<<<<<< HEAD
	gnutls_session_t sess = nullptr;
	issl_status status = ISSL_NONE;
=======
	gnutls_session_t sess;
>>>>>>> 6646c9fb
#ifdef INSPIRCD_GNUTLS_HAS_CORK
	size_t gbuffersize = 0;
#endif

	void CloseSession()
	{
		if (this->sess)
		{
			gnutls_bye(this->sess, GNUTLS_SHUT_WR);
			gnutls_deinit(this->sess);
		}
		sess = NULL;
		certificate = NULL;
		status = STATUS_NONE;
	}

	// Returns 1 if handshake succeeded, 0 if it is still in progress, -1 if it failed
	int Handshake(StreamSocket* user)
	{
		int ret = gnutls_handshake(this->sess);

		if (ret < 0)
		{
			if(ret == GNUTLS_E_AGAIN || ret == GNUTLS_E_INTERRUPTED)
			{
				// Handshake needs resuming later, read() or write() would have blocked.
				this->status = STATUS_HANDSHAKING;

				if (gnutls_record_get_direction(this->sess) == 0)
				{
					// gnutls_handshake() wants to read() again.
					SocketEngine::ChangeEventMask(user, FD_WANT_POLL_READ | FD_WANT_NO_WRITE);
				}
				else
				{
					// gnutls_handshake() wants to write() again.
					SocketEngine::ChangeEventMask(user, FD_WANT_NO_READ | FD_WANT_SINGLE_WRITE);
				}

				return 0;
			}
			else
			{
				user->SetError("Handshake Failed - " + std::string(gnutls_strerror(ret)));
				CloseSession();
				return -1;
			}
		}
		else
		{
			// Change the session state
			this->status = STATUS_OPEN;

			VerifyCertificate();

			// Finish writing, if any left
			SocketEngine::ChangeEventMask(user, FD_WANT_POLL_READ | FD_WANT_NO_WRITE | FD_ADD_TRIAL_WRITE);

			return 1;
		}
	}

	void VerifyCertificate()
	{
		ssl_cert* certinfo = new ssl_cert;
		this->certificate = certinfo;

		unsigned int certstatus;
		int ret = gnutls_certificate_verify_peers2(this->sess, &certstatus);
		if (ret < 0)
		{
			certinfo->error = gnutls_strerror(ret);
			return;
		}

		certinfo->invalid = (certstatus & GNUTLS_CERT_INVALID);
		certinfo->unknownsigner = (certstatus & GNUTLS_CERT_SIGNER_NOT_FOUND);
		certinfo->revoked = (certstatus & GNUTLS_CERT_REVOKED);
		certinfo->trusted = !(certstatus & GNUTLS_CERT_SIGNER_NOT_CA);

		if (gnutls_certificate_type_get(this->sess) != GNUTLS_CRT_X509)
		{
			certinfo->error = "No X509 keys sent";
			return;
		}

		gnutls_x509_crt_t cert;
		ret = gnutls_x509_crt_init(&cert);
		if (ret < 0)
		{
			certinfo->error = gnutls_strerror(ret);
			return;
		}

		char buffer[512];
		size_t buffer_size = sizeof(buffer);

		unsigned int cert_list_size = 0;
		const gnutls_datum_t* cert_list = gnutls_certificate_get_peers(this->sess, &cert_list_size);
		if (cert_list == NULL)
		{
			certinfo->error = "No certificate was found";
			goto info_done_dealloc;
		}

		ret = gnutls_x509_crt_import(cert, &cert_list[0], GNUTLS_X509_FMT_DER);
		if (ret < 0)
		{
			certinfo->error = gnutls_strerror(ret);
			goto info_done_dealloc;
		}

		if (gnutls_x509_crt_get_dn(cert, buffer, &buffer_size) == 0)
		{
			// Make sure there are no chars in the string that we consider invalid.
			certinfo->dn = buffer;
			if (certinfo->dn.find_first_of("\r\n") != std::string::npos)
				certinfo->dn.clear();
		}

		buffer_size = sizeof(buffer);
		if (gnutls_x509_crt_get_issuer_dn(cert, buffer, &buffer_size) == 0)
		{
			// Make sure there are no chars in the string that we consider invalid.
			certinfo->issuer = buffer;
			if (certinfo->issuer.find_first_of("\r\n") != std::string::npos)
				certinfo->issuer.clear();
		}

		buffer_size = sizeof(buffer);
		if ((ret = gnutls_x509_crt_get_fingerprint(cert, GetProfile().GetHash(), buffer, &buffer_size)) < 0)
		{
			certinfo->error = gnutls_strerror(ret);
		}
		else
		{
			certinfo->fingerprint = Hex::Encode(buffer, buffer_size);
		}

		/* Beware here we do not check for errors.
		 */
		if ((gnutls_x509_crt_get_expiration_time(cert) < ServerInstance->Time()) || (gnutls_x509_crt_get_activation_time(cert) > ServerInstance->Time()))
		{
			certinfo->error = "Not activated, or expired certificate";
		}

info_done_dealloc:
		gnutls_x509_crt_deinit(cert);
	}

	// Returns 1 if application I/O should proceed, 0 if it must wait for the underlying protocol to progress, -1 on fatal error
	int PrepareIO(StreamSocket* sock)
	{
		if (status == STATUS_OPEN)
			return 1;
		else if (status == STATUS_HANDSHAKING)
		{
			// The handshake isn't finished, try to finish it
			return Handshake(sock);
		}

		CloseSession();
		sock->SetError("No TLS session");
		return -1;
	}

#ifdef INSPIRCD_GNUTLS_HAS_CORK
	int FlushBuffer(StreamSocket* sock)
	{
		// If GnuTLS has some data buffered, write it
		if (gbuffersize)
			return HandleWriteRet(sock, gnutls_record_uncork(this->sess, 0));
		return 1;
	}
#endif

	int HandleWriteRet(StreamSocket* sock, int ret)
	{
		if (ret > 0)
		{
#ifdef INSPIRCD_GNUTLS_HAS_CORK
			gbuffersize -= ret;
			if (gbuffersize)
			{
				SocketEngine::ChangeEventMask(sock, FD_WANT_SINGLE_WRITE);
				return 0;
			}
#endif
			return ret;
		}
		else if (ret == GNUTLS_E_AGAIN || ret == GNUTLS_E_INTERRUPTED || ret == 0)
		{
			SocketEngine::ChangeEventMask(sock, FD_WANT_SINGLE_WRITE);
			return 0;
		}
		else // (ret < 0)
		{
			sock->SetError(gnutls_strerror(ret));
			CloseSession();
			return -1;
		}
	}

	static const char* UnknownIfNULL(const char* str)
	{
		return str ? str : "UNKNOWN";
	}

	static ssize_t gnutls_pull_wrapper(gnutls_transport_ptr_t session_wrap, void* buffer, size_t size)
	{
		StreamSocket* sock = reinterpret_cast<StreamSocket*>(session_wrap);
#ifdef _WIN32
		GnuTLSIOHook* session = static_cast<GnuTLSIOHook*>(sock->GetModHook(thismod));
#endif

		if (sock->GetEventMask() & FD_READ_WILL_BLOCK)
		{
#ifdef _WIN32
			gnutls_transport_set_errno(session->sess, EAGAIN);
#else
			errno = EAGAIN;
#endif
			return -1;
		}

		ssize_t rv = SocketEngine::Recv(sock, reinterpret_cast<char *>(buffer), size, 0);

#ifdef _WIN32
		if (rv < 0)
		{
			/* Windows doesn't use errno, but gnutls does, so check SocketEngine::IgnoreError()
			 * and then set errno appropriately.
			 * The gnutls library may also have a different errno variable than us, see
			 * gnutls_transport_set_errno(3).
			 */
			gnutls_transport_set_errno(session->sess, SocketEngine::IgnoreError() ? EAGAIN : errno);
		}
#endif

		if (rv < 0 || size_t(rv) < size)
			SocketEngine::ChangeEventMask(sock, FD_READ_WILL_BLOCK);
		return rv;
	}
	static ssize_t VectorPush(gnutls_transport_ptr_t transportptr, const giovec_t* iov, int iovcnt)
	{
		StreamSocket* sock = reinterpret_cast<StreamSocket*>(transportptr);
#ifdef _WIN32
		GnuTLSIOHook* session = static_cast<GnuTLSIOHook*>(sock->GetModHook(thismod));
#endif

		if (sock->GetEventMask() & FD_WRITE_WILL_BLOCK)
		{
#ifdef _WIN32
			gnutls_transport_set_errno(session->sess, EAGAIN);
#else
			errno = EAGAIN;
#endif
			return -1;
		}

		// Cast the giovec_t to iovec not to IOVector so the correct function is called on Windows
		ssize_t ret = SocketEngine::WriteV(sock, reinterpret_cast<const iovec*>(iov), iovcnt);
#ifdef _WIN32
		// See the function above for more info about the usage of gnutls_transport_set_errno() on Windows
		if (ret < 0)
			gnutls_transport_set_errno(session->sess, SocketEngine::IgnoreError() ? EAGAIN : errno);
#endif

		ssize_t size = 0;
		for (int i = 0; i < iovcnt; i++)
			size += iov[i].iov_len;

		if (ret < size)
			SocketEngine::ChangeEventMask(sock, FD_WRITE_WILL_BLOCK);
		return ret;
	}

 public:
	GnuTLSIOHook(std::shared_ptr<IOHookProvider> hookprov, StreamSocket* sock, unsigned int flags)
		: SSLIOHook(hookprov)
<<<<<<< HEAD
=======
		, sess(NULL)
#ifdef INSPIRCD_GNUTLS_HAS_CORK
		, gbuffersize(0)
#endif
>>>>>>> 6646c9fb
	{
		gnutls_init(&sess, flags);
		gnutls_transport_set_ptr(sess, reinterpret_cast<gnutls_transport_ptr_t>(sock));
		gnutls_transport_set_vec_push_function(sess, VectorPush);
		gnutls_transport_set_pull_function(sess, gnutls_pull_wrapper);
		GetProfile().SetupSession(sess);

		sock->AddIOHook(this);
		Handshake(sock);
	}

	void OnStreamSocketClose(StreamSocket* user) override
	{
		CloseSession();
	}

	int OnStreamSocketRead(StreamSocket* user, std::string& recvq) override
	{
		// Finish handshake if needed
		int prepret = PrepareIO(user);
		if (prepret <= 0)
			return prepret;

		// If we resumed the handshake then this->status will be STATUS_OPEN.
		{
			GnuTLS::DataReader reader(sess);
			ssize_t ret = reader.ret();
			if (ret > 0)
			{
				reader.appendto(recvq);
				// Schedule a read if there is still data in the GnuTLS buffer
				if (gnutls_record_check_pending(sess) > 0)
					SocketEngine::ChangeEventMask(user, FD_ADD_TRIAL_READ);
				return 1;
			}
			else if (ret == GNUTLS_E_AGAIN || ret == GNUTLS_E_INTERRUPTED)
			{
				return 0;
			}
			else if (ret == 0)
			{
				user->SetError("Connection closed");
				CloseSession();
				return -1;
			}
			else
			{
				user->SetError(gnutls_strerror(int(ret)));
				CloseSession();
				return -1;
			}
		}
	}

	ssize_t OnStreamSocketWrite(StreamSocket* user, StreamSocket::SendQueue& sendq) override
	{
		// Finish handshake if needed
		int prepret = PrepareIO(user);
		if (prepret <= 0)
			return prepret;

		// Session is ready for transferring application data

#ifdef INSPIRCD_GNUTLS_HAS_CORK
		while (true)
		{
			// If there is something in the GnuTLS buffer try to send() it
			ssize_t ret = FlushBuffer(user);
			if (ret <= 0)
				return ret; // Couldn't flush entire buffer, retry later (or close on error)

			// GnuTLS buffer is empty, if the sendq is empty as well then break to set FD_WANT_NO_WRITE
			if (sendq.empty())
				break;

			// GnuTLS buffer is empty but sendq is not, begin sending data from the sendq
			gnutls_record_cork(this->sess);
			while ((!sendq.empty()) && (gbuffersize < GetProfile().GetOutgoingRecordSize()))
			{
				const StreamSocket::SendQueue::Element& elem = sendq.front();
				gbuffersize += elem.length();
				ret = gnutls_record_send(this->sess, elem.data(), elem.length());
				if (ret < 0)
				{
					CloseSession();
					return -1;
				}
				sendq.pop_front();
			}
		}
#else
		int ret = 0;

		while (!sendq.empty())
		{
			FlattenSendQueue(sendq, GetProfile().GetOutgoingRecordSize());
			const StreamSocket::SendQueue::Element& buffer = sendq.front();
			ret = HandleWriteRet(user, gnutls_record_send(this->sess, buffer.data(), buffer.length()));

			if (ret <= 0)
				return ret;
			else if (ret < (int)buffer.length())
			{
				sendq.erase_front(ret);
				SocketEngine::ChangeEventMask(user, FD_WANT_SINGLE_WRITE);
				return 0;
			}

			// Wrote entire record, continue sending
			sendq.pop_front();
		}
#endif

		SocketEngine::ChangeEventMask(user, FD_WANT_NO_WRITE);
		return 1;
	}

	void GetCiphersuite(std::string& out) const override
	{
		if (!IsHookReady())
			return;
		out.append(UnknownIfNULL(gnutls_protocol_get_name(gnutls_protocol_get_version(sess)))).push_back('-');
		out.append(UnknownIfNULL(gnutls_kx_get_name(gnutls_kx_get(sess)))).push_back('-');
		out.append(UnknownIfNULL(gnutls_cipher_get_name(gnutls_cipher_get(sess)))).push_back('-');
		out.append(UnknownIfNULL(gnutls_mac_get_name(gnutls_mac_get(sess))));
	}

	bool GetServerName(std::string& out) const override
	{
		std::vector<char> nameBuffer;
		size_t nameLength = 0;
		unsigned int nameType = GNUTLS_NAME_DNS;

		// First, determine the size of the hostname.
		if (gnutls_server_name_get(sess, &nameBuffer[0], &nameLength, &nameType, 0) != GNUTLS_E_SHORT_MEMORY_BUFFER)
			return false;

		// Then retrieve the hostname.
		nameBuffer.resize(nameLength);
		if (gnutls_server_name_get(sess, &nameBuffer[0], &nameLength, &nameType, 0) != GNUTLS_E_SUCCESS)
			return false;

		out.append(&nameBuffer[0]);
		return true;
	}

	GnuTLS::Profile& GetProfile();
};

int GnuTLS::X509Credentials::cert_callback(gnutls_session_t sess, const gnutls_datum_t* req_ca_rdn, int nreqs, const gnutls_pk_algorithm_t* sign_algos, int sign_algos_length, gnutls_retr2_st* st)
{
	st->cert_type = GNUTLS_CRT_X509;
	st->key_type = GNUTLS_PRIVKEY_X509;

	StreamSocket* sock = reinterpret_cast<StreamSocket*>(gnutls_transport_get_ptr(sess));
	GnuTLS::X509Credentials& cred = static_cast<GnuTLSIOHook*>(sock->GetModHook(thismod))->GetProfile().GetX509Credentials();

	st->ncerts = static_cast<unsigned int>(cred.certs.size());
	st->cert.x509 = cred.certs.raw();
	st->key.x509 = cred.key.get();
	st->deinit_all = 0;

	return 0;
}

class GnuTLSIOHookProvider : public SSLIOHookProvider
{
	GnuTLS::Profile profile;

 public:
	GnuTLSIOHookProvider(Module* mod, GnuTLS::Profile::Config& config)
		: SSLIOHookProvider(mod, config.name)
		, profile(config)
	{
		ServerInstance->Modules.AddService(*this);
	}

	~GnuTLSIOHookProvider() override
	{
		ServerInstance->Modules.DelService(*this);
	}

	void OnAccept(StreamSocket* sock, irc::sockets::sockaddrs* client, irc::sockets::sockaddrs* server) override
	{
		new GnuTLSIOHook(shared_from_this(), sock, GNUTLS_SERVER);
	}

	void OnConnect(StreamSocket* sock) override
	{
		new GnuTLSIOHook(shared_from_this(), sock, GNUTLS_CLIENT);
	}

	GnuTLS::Profile& GetProfile() { return profile; }
};

GnuTLS::Profile& GnuTLSIOHook::GetProfile()
{
	return std::static_pointer_cast<GnuTLSIOHookProvider>(prov)->GetProfile();
}

class ModuleSSLGnuTLS : public Module
{
	typedef std::vector<std::shared_ptr<GnuTLSIOHookProvider>> ProfileList;

	// First member of the class, gets constructed first and destructed last
	GnuTLS::Init libinit;
	ProfileList profiles;

	void ReadProfiles()
	{
		// First, store all profiles in a new, temporary container. If no problems occur, swap the two
		// containers; this way if something goes wrong we can go back and continue using the current profiles,
		// avoiding unpleasant situations where no new TLS connections are possible.
		ProfileList newprofiles;

		auto tags = ServerInstance->Config->ConfTags("sslprofile");
		if (tags.empty())
			throw ModuleException("You have not specified any <sslprofile> tags that are usable by this module!");

		for (const auto& [_, tag] : tags)
		{
			if (!stdalgo::string::equalsci(tag->getString("provider"), "gnutls"))
			{
				ServerInstance->Logs.Log(MODNAME, LOG_DEFAULT, "Ignoring non-GnuTLS <sslprofile> tag at " + tag->source.str());
				continue;
			}

			std::string name = tag->getString("name");
			if (name.empty())
			{
				ServerInstance->Logs.Log(MODNAME, LOG_DEFAULT, "Ignoring <sslprofile> tag without name at " + tag->source.str());
				continue;
			}

			std::shared_ptr<GnuTLSIOHookProvider> prov;
			try
			{
				GnuTLS::Profile::Config profileconfig(name, tag);
				prov = std::make_shared<GnuTLSIOHookProvider>(this, profileconfig);
			}
			catch (CoreException& ex)
			{
				throw ModuleException("Error while initializing TLS profile \"" + name + "\" at " + tag->source.str() + " - " + ex.GetReason());
			}

			newprofiles.push_back(prov);
		}

		// New profiles are ok, begin using them
		// Old profiles are deleted when their refcount drops to zero
		for (const auto& profile : profiles)
			ServerInstance->Modules.DelService(*profile);

		profiles.swap(newprofiles);
	}

 public:
	ModuleSSLGnuTLS()
		: Module(VF_VENDOR, "Allows TLS encrypted connections using the GnuTLS library.")
	{
		thismod = this;
	}

	void init() override
	{
		ServerInstance->Logs.Log(MODNAME, LOG_DEFAULT, "GnuTLS lib version %s module was compiled for " GNUTLS_VERSION, gnutls_check_version(NULL));
		ServerInstance->GenRandom = GnuTLS::GenRandom;
	}

	void ReadConfig(ConfigStatus& status) override
	{
		auto tag = ServerInstance->Config->ConfValue("gnutls");
		if (status.initial || tag->getBool("onrehash", true))
			ReadProfiles();
	}

	void OnModuleRehash(User* user, const std::string &param) override
	{
		if (!irc::equals(param, "tls") && !irc::equals(param, "ssl"))
			return;

		try
		{
			ReadProfiles();
			ServerInstance->SNO.WriteToSnoMask('a', "GnuTLS TLS profiles have been reloaded.");
		}
		catch (ModuleException& ex)
		{
<<<<<<< HEAD
			ServerInstance->Logs.Log(MODNAME, LOG_DEFAULT, ex.GetReason() + " Not applying settings.");
=======
			ServerInstance->SNO->WriteToSnoMask('a', "Failed to reload the GnuTLS TLS (SSL) profiles. " + ex.GetReason());
>>>>>>> 6646c9fb
		}
	}

	~ModuleSSLGnuTLS() override
	{
		ServerInstance->GenRandom = &InspIRCd::DefaultGenRandom;
	}

	void OnCleanup(ExtensionItem::ExtensibleType type, Extensible* item) override
	{
		if (type == ExtensionItem::EXT_USER)
		{
			LocalUser* user = IS_LOCAL(static_cast<User*>(item));

			if ((user) && (user->eh.GetModHook(this)))
			{
				// User is using TLS, they're a local user, and they're using one of *our* TLS ports.
				// Potentially there could be multiple TLS modules loaded at once on different ports.
				ServerInstance->Users.QuitUser(user, "GnuTLS module unloading");
			}
		}
	}

	ModResult OnCheckReady(LocalUser* user) override
	{
		const GnuTLSIOHook* const iohook = static_cast<GnuTLSIOHook*>(user->eh.GetModHook(this));
		if ((iohook) && (!iohook->IsHookReady()))
			return MOD_RES_DENY;
		return MOD_RES_PASSTHRU;
	}
};

MODULE_INIT(ModuleSSLGnuTLS)<|MERGE_RESOLUTION|>--- conflicted
+++ resolved
@@ -53,23 +53,6 @@
 # pragma comment(lib, "libgnutls-30.lib")
 #endif
 
-<<<<<<< HEAD
-enum issl_status { ISSL_NONE, ISSL_HANDSHAKING, ISSL_HANDSHAKEN };
-=======
-// These don't exist in older GnuTLS versions
-#if INSPIRCD_GNUTLS_HAS_VERSION(2, 1, 7)
-#define GNUTLS_NEW_PRIO_API
-#endif
-
-#if INSPIRCD_GNUTLS_HAS_VERSION(2, 12, 0)
-#define INSPIRCD_GNUTLS_HAS_VECTOR_PUSH
-#define GNUTLS_NEW_CERT_CALLBACK_API
-typedef gnutls_retr2_st cert_cb_last_param_type;
-#else
-typedef gnutls_retr_st cert_cb_last_param_type;
-#endif
->>>>>>> 6646c9fb
-
 #if INSPIRCD_GNUTLS_HAS_VERSION(3, 3, 5)
 #define INSPIRCD_GNUTLS_HAS_RECV_PACKET
 #endif
@@ -625,12 +608,7 @@
 class GnuTLSIOHook : public SSLIOHook
 {
  private:
-<<<<<<< HEAD
 	gnutls_session_t sess = nullptr;
-	issl_status status = ISSL_NONE;
-=======
-	gnutls_session_t sess;
->>>>>>> 6646c9fb
 #ifdef INSPIRCD_GNUTLS_HAS_CORK
 	size_t gbuffersize = 0;
 #endif
@@ -911,13 +889,6 @@
  public:
 	GnuTLSIOHook(std::shared_ptr<IOHookProvider> hookprov, StreamSocket* sock, unsigned int flags)
 		: SSLIOHook(hookprov)
-<<<<<<< HEAD
-=======
-		, sess(NULL)
-#ifdef INSPIRCD_GNUTLS_HAS_CORK
-		, gbuffersize(0)
-#endif
->>>>>>> 6646c9fb
 	{
 		gnutls_init(&sess, flags);
 		gnutls_transport_set_ptr(sess, reinterpret_cast<gnutls_transport_ptr_t>(sock));
@@ -1206,11 +1177,7 @@
 		}
 		catch (ModuleException& ex)
 		{
-<<<<<<< HEAD
-			ServerInstance->Logs.Log(MODNAME, LOG_DEFAULT, ex.GetReason() + " Not applying settings.");
-=======
-			ServerInstance->SNO->WriteToSnoMask('a', "Failed to reload the GnuTLS TLS (SSL) profiles. " + ex.GetReason());
->>>>>>> 6646c9fb
+			ServerInstance->SNO.WriteToSnoMask('a', "Failed to reload the GnuTLS TLS (SSL) profiles. " + ex.GetReason());
 		}
 	}
 
