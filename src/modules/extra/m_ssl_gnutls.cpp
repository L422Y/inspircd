/*
 * InspIRCd -- Internet Relay Chat Daemon
 *
 *   Copyright (C) 2009-2010 Daniel De Graaf <danieldg@inspircd.org>
 *   Copyright (C) 2008 John Brooks <john.brooks@dereferenced.net>
 *   Copyright (C) 2006-2008 Craig Edwards <craigedwards@brainbox.cc>
 *   Copyright (C) 2007 Dennis Friis <peavey@inspircd.org>
 *   Copyright (C) 2006 Oliver Lupton <oliverlupton@gmail.com>
 *
 * This file is part of InspIRCd.  InspIRCd is free software: you can
 * redistribute it and/or modify it under the terms of the GNU General Public
 * License as published by the Free Software Foundation, version 2.
 *
 * This program is distributed in the hope that it will be useful, but WITHOUT
 * ANY WARRANTY; without even the implied warranty of MERCHANTABILITY or FITNESS
 * FOR A PARTICULAR PURPOSE.  See the GNU General Public License for more
 * details.
 *
 * You should have received a copy of the GNU General Public License
 * along with this program.  If not, see <http://www.gnu.org/licenses/>.
 */


#include "inspircd.h"
<<<<<<< HEAD
#include "modules/ssl.h"
#include <memory>

// Fix warnings about the use of commas at end of enumerator lists on C++03.
#if defined __clang__
# pragma clang diagnostic ignored "-Wc++11-extensions"
#elif defined __GNUC__
# if __GNUC__ < 6
#  pragma GCC diagnostic ignored "-pedantic"
# else
#  pragma GCC diagnostic ignored "-Wdeprecated-declarations"
# endif
=======
#include <gnutls/gnutls.h>
#include <gnutls/x509.h>
#include "ssl.h"
#include "m_cap.h"

#ifdef _WIN32
# pragma comment(lib, "libgnutls-30.lib")
>>>>>>> 1624ab03
#endif

#include <gnutls/gnutls.h>
#include <gnutls/x509.h>

#ifndef GNUTLS_VERSION_NUMBER
#define GNUTLS_VERSION_NUMBER LIBGNUTLS_VERSION_NUMBER
#define GNUTLS_VERSION LIBGNUTLS_VERSION
#endif

// Check if the GnuTLS library is at least version major.minor.patch
#define INSPIRCD_GNUTLS_HAS_VERSION(major, minor, patch) (GNUTLS_VERSION_NUMBER >= ((major << 16) | (minor << 8) | patch))

#if INSPIRCD_GNUTLS_HAS_VERSION(2, 9, 8)
#define GNUTLS_HAS_MAC_GET_ID
#include <gnutls/crypto.h>
#endif

#if INSPIRCD_GNUTLS_HAS_VERSION(2, 12, 0)
# define GNUTLS_HAS_RND
#else
# include <gcrypt.h>
#endif

#ifdef _WIN32
# pragma comment(lib, "libgnutls-28.lib")
#endif

/* $CompileFlags: pkgconfincludes("gnutls","/gnutls/gnutls.h","") eval("print `libgcrypt-config --cflags | tr -d \r` if `pkg-config --modversion gnutls 2>/dev/null | tr -d \r` lt '2.12'") */
/* $LinkerFlags: rpath("pkg-config --libs gnutls") pkgconflibs("gnutls","/libgnutls.so","-lgnutls") eval("print `libgcrypt-config --libs | tr -d \r` if `pkg-config --modversion gnutls 2>/dev/null | tr -d \r` lt '2.12'") */

// These don't exist in older GnuTLS versions
#if INSPIRCD_GNUTLS_HAS_VERSION(2, 1, 7)
#define GNUTLS_NEW_PRIO_API
#endif

#if (!INSPIRCD_GNUTLS_HAS_VERSION(2, 0, 0))
typedef gnutls_certificate_credentials_t gnutls_certificate_credentials;
typedef gnutls_dh_params_t gnutls_dh_params;
#endif

enum issl_status { ISSL_NONE, ISSL_HANDSHAKING, ISSL_HANDSHAKEN };

#if INSPIRCD_GNUTLS_HAS_VERSION(2, 12, 0)
#define INSPIRCD_GNUTLS_HAS_VECTOR_PUSH
#define GNUTLS_NEW_CERT_CALLBACK_API
typedef gnutls_retr2_st cert_cb_last_param_type;
#else
typedef gnutls_retr_st cert_cb_last_param_type;
#endif

#if INSPIRCD_GNUTLS_HAS_VERSION(3, 3, 5)
#define INSPIRCD_GNUTLS_HAS_RECV_PACKET
#endif

#if INSPIRCD_GNUTLS_HAS_VERSION(2, 99, 0)
// The second parameter of gnutls_init() has changed in 2.99.0 from gnutls_connection_end_t to unsigned int
// (it became a general flags parameter) and the enum has been deprecated and generates a warning on use.
typedef unsigned int inspircd_gnutls_session_init_flags_t;
#else
typedef gnutls_connection_end_t inspircd_gnutls_session_init_flags_t;
#endif

#if INSPIRCD_GNUTLS_HAS_VERSION(3, 1, 9)
#define INSPIRCD_GNUTLS_HAS_CORK
#endif

class RandGen : public HandlerBase2<void, char*, size_t>
{
 public:
	void Call(char* buffer, size_t len)
	{
#ifdef GNUTLS_HAS_RND
		gnutls_rnd(GNUTLS_RND_RANDOM, buffer, len);
#else
		gcry_randomize(buffer, len, GCRY_STRONG_RANDOM);
#endif
	}
};

namespace GnuTLS
{
	class Init
	{
	 public:
		Init() { gnutls_global_init(); }
		~Init() { gnutls_global_deinit(); }
	};

	class Exception : public ModuleException
	{
	 public:
		Exception(const std::string& reason)
			: ModuleException(reason) { }
	};

	void ThrowOnError(int errcode, const char* msg)
	{
		if (errcode < 0)
		{
			std::string reason = msg;
			reason.append(" :").append(gnutls_strerror(errcode));
			throw Exception(reason);
		}
	}

	/** Used to create a gnutls_datum_t* from a std::string
	 */
	class Datum
	{
		gnutls_datum_t datum;

	 public:
		Datum(const std::string& dat)
		{
			datum.data = (unsigned char*)dat.data();
			datum.size = static_cast<unsigned int>(dat.length());
		}

		const gnutls_datum_t* get() const { return &datum; }
	};

	class Hash
	{
		gnutls_digest_algorithm_t hash;

	 public:
		// Nothing to deallocate, constructor may throw freely
		Hash(const std::string& hashname)
		{
			// As older versions of gnutls can't do this, let's disable it where needed.
#ifdef GNUTLS_HAS_MAC_GET_ID
			// As gnutls_digest_algorithm_t and gnutls_mac_algorithm_t are mapped 1:1, we can do this
			// There is no gnutls_dig_get_id() at the moment, but it may come later
			hash = (gnutls_digest_algorithm_t)gnutls_mac_get_id(hashname.c_str());
			if (hash == GNUTLS_DIG_UNKNOWN)
				throw Exception("Unknown hash type " + hashname);

			// Check if the user is giving us something that is a valid MAC but not digest
			gnutls_hash_hd_t is_digest;
			if (gnutls_hash_init(&is_digest, hash) < 0)
				throw Exception("Unknown hash type " + hashname);
			gnutls_hash_deinit(is_digest, NULL);
#else
			if (hashname == "md5")
				hash = GNUTLS_DIG_MD5;
			else if (hashname == "sha1")
				hash = GNUTLS_DIG_SHA1;
#ifdef INSPIRCD_GNUTLS_ENABLE_SHA256_FINGERPRINT
			else if (hashname == "sha256")
				hash = GNUTLS_DIG_SHA256;
#endif
			else
				throw Exception("Unknown hash type " + hashname);
#endif
		}

		gnutls_digest_algorithm_t get() const { return hash; }
	};

	class DHParams
	{
		gnutls_dh_params_t dh_params;

		DHParams()
		{
			ThrowOnError(gnutls_dh_params_init(&dh_params), "gnutls_dh_params_init() failed");
		}

	 public:
		/** Import */
		static std::auto_ptr<DHParams> Import(const std::string& dhstr)
		{
			std::auto_ptr<DHParams> dh(new DHParams);
			int ret = gnutls_dh_params_import_pkcs3(dh->dh_params, Datum(dhstr).get(), GNUTLS_X509_FMT_PEM);
			ThrowOnError(ret, "Unable to import DH params");
			return dh;
		}

		~DHParams()
		{
			gnutls_dh_params_deinit(dh_params);
		}

		const gnutls_dh_params_t& get() const { return dh_params; }
	};

	class X509Key
	{
		/** Ensure that the key is deinited in case the constructor of X509Key throws
		 */
		class RAIIKey
		{
		 public:
			gnutls_x509_privkey_t key;

			RAIIKey()
			{
				ThrowOnError(gnutls_x509_privkey_init(&key), "gnutls_x509_privkey_init() failed");
			}

			~RAIIKey()
			{
				gnutls_x509_privkey_deinit(key);
			}
		} key;

	 public:
		/** Import */
		X509Key(const std::string& keystr)
		{
			int ret = gnutls_x509_privkey_import(key.key, Datum(keystr).get(), GNUTLS_X509_FMT_PEM);
			ThrowOnError(ret, "Unable to import private key");
		}

		gnutls_x509_privkey_t& get() { return key.key; }
	};

	class X509CertList
	{
		std::vector<gnutls_x509_crt_t> certs;

	 public:
		/** Import */
		X509CertList(const std::string& certstr)
		{
			unsigned int certcount = 3;
			certs.resize(certcount);
			Datum datum(certstr);

			int ret = gnutls_x509_crt_list_import(raw(), &certcount, datum.get(), GNUTLS_X509_FMT_PEM, GNUTLS_X509_CRT_LIST_IMPORT_FAIL_IF_EXCEED);
			if (ret == GNUTLS_E_SHORT_MEMORY_BUFFER)
			{
				// the buffer wasn't big enough to hold all certs but gnutls changed certcount to the number of available certs,
				// try again with a bigger buffer
				certs.resize(certcount);
				ret = gnutls_x509_crt_list_import(raw(), &certcount, datum.get(), GNUTLS_X509_FMT_PEM, GNUTLS_X509_CRT_LIST_IMPORT_FAIL_IF_EXCEED);
			}

			ThrowOnError(ret, "Unable to load certificates");

			// Resize the vector to the actual number of certs because we rely on its size being correct
			// when deallocating the certs
			certs.resize(certcount);
		}

		~X509CertList()
		{
			for (std::vector<gnutls_x509_crt_t>::iterator i = certs.begin(); i != certs.end(); ++i)
				gnutls_x509_crt_deinit(*i);
		}

		gnutls_x509_crt_t* raw() { return &certs[0]; }
		unsigned int size() const { return certs.size(); }
	};

	class X509CRL : public refcountbase
	{
		class RAIICRL
		{
		 public:
			gnutls_x509_crl_t crl;

			RAIICRL()
			{
				ThrowOnError(gnutls_x509_crl_init(&crl), "gnutls_x509_crl_init() failed");
			}

			~RAIICRL()
			{
				gnutls_x509_crl_deinit(crl);
			}
		} crl;

	 public:
		/** Import */
		X509CRL(const std::string& crlstr)
		{
			int ret = gnutls_x509_crl_import(get(), Datum(crlstr).get(), GNUTLS_X509_FMT_PEM);
			ThrowOnError(ret, "Unable to load certificate revocation list");
		}

		gnutls_x509_crl_t& get() { return crl.crl; }
	};

#ifdef GNUTLS_NEW_PRIO_API
	class Priority
	{
		gnutls_priority_t priority;

	 public:
		Priority(const std::string& priorities)
		{
			// Try to set the priorities for ciphers, kex methods etc. to the user supplied string
			// If the user did not supply anything then the string is already set to "NORMAL"
			const char* priocstr = priorities.c_str();
			const char* prioerror;

			int ret = gnutls_priority_init(&priority, priocstr, &prioerror);
			if (ret < 0)
			{
				// gnutls did not understand the user supplied string
				throw Exception("Unable to initialize priorities to \"" + priorities + "\": " + gnutls_strerror(ret) + " Syntax error at position " + ConvToStr((unsigned int) (prioerror - priocstr)));
			}
		}

		~Priority()
		{
			gnutls_priority_deinit(priority);
		}

		void SetupSession(gnutls_session_t sess)
		{
			gnutls_priority_set(sess, priority);
		}

		static const char* GetDefault()
		{
			return "NORMAL:%SERVER_PRECEDENCE:-VERS-SSL3.0";
		}

		static std::string RemoveUnknownTokens(const std::string& prio)
		{
			std::string ret;
			irc::sepstream ss(prio, ':');
			for (std::string token; ss.GetToken(token); )
			{
				// Save current position so we can revert later if needed
				const std::string::size_type prevpos = ret.length();
				// Append next token
				if (!ret.empty())
					ret.push_back(':');
				ret.append(token);

				gnutls_priority_t test;
				if (gnutls_priority_init(&test, ret.c_str(), NULL) < 0)
				{
					// The new token broke the priority string, revert to the previously working one
					ServerInstance->Logs->Log(MODNAME, LOG_DEBUG, "Priority string token not recognized: \"%s\"", token.c_str());
					ret.erase(prevpos);
				}
				else
				{
					// Worked
					gnutls_priority_deinit(test);
				}
			}
			return ret;
		}
	};
#else
	/** Dummy class, used when gnutls_priority_set() is not available
	 */
	class Priority
	{
	 public:
		Priority(const std::string& priorities)
		{
			if (priorities != GetDefault())
				throw Exception("You've set a non-default priority string, but GnuTLS lacks support for it");
		}

		static void SetupSession(gnutls_session_t sess)
		{
			// Always set the default priorities
			gnutls_set_default_priority(sess);
		}

		static const char* GetDefault()
		{
			return "NORMAL";
		}

		static std::string RemoveUnknownTokens(const std::string& prio)
		{
			// We don't do anything here because only NORMAL is accepted
			return prio;
		}
	};
#endif

	class CertCredentials
	{
		/** DH parameters associated with these credentials
		 */
		std::auto_ptr<DHParams> dh;

	 protected:
		gnutls_certificate_credentials_t cred;

	 public:
		CertCredentials()
		{
			ThrowOnError(gnutls_certificate_allocate_credentials(&cred), "Cannot allocate certificate credentials");
		}

		~CertCredentials()
		{
			gnutls_certificate_free_credentials(cred);
		}

		/** Associates these credentials with the session
		 */
		void SetupSession(gnutls_session_t sess)
		{
			gnutls_credentials_set(sess, GNUTLS_CRD_CERTIFICATE, cred);
		}

		/** Set the given DH parameters to be used with these credentials
		 */
		void SetDH(std::auto_ptr<DHParams>& DH)
		{
			dh = DH;
			gnutls_certificate_set_dh_params(cred, dh->get());
		}
	};

	class X509Credentials : public CertCredentials
	{
		/** Private key
		 */
		X509Key key;

		/** Certificate list, presented to the peer
		 */
		X509CertList certs;

		/** Trusted CA, may be NULL
		 */
		std::auto_ptr<X509CertList> trustedca;

		/** Certificate revocation list, may be NULL
		 */
		std::auto_ptr<X509CRL> crl;

		static int cert_callback(gnutls_session_t session, const gnutls_datum_t* req_ca_rdn, int nreqs, const gnutls_pk_algorithm_t* sign_algos, int sign_algos_length, cert_cb_last_param_type* st);

	 public:
		X509Credentials(const std::string& certstr, const std::string& keystr)
			: key(keystr)
			, certs(certstr)
		{
			// Throwing is ok here, the destructor of Credentials is called in that case
			int ret = gnutls_certificate_set_x509_key(cred, certs.raw(), certs.size(), key.get());
			ThrowOnError(ret, "Unable to set cert/key pair");

#ifdef GNUTLS_NEW_CERT_CALLBACK_API
			gnutls_certificate_set_retrieve_function(cred, cert_callback);
#else
			gnutls_certificate_client_set_retrieve_function(cred, cert_callback);
#endif
		}

		/** Sets the trusted CA and the certificate revocation list
		 * to use when verifying certificates
		 */
		void SetCA(std::auto_ptr<X509CertList>& certlist, std::auto_ptr<X509CRL>& CRL)
		{
			// Do nothing if certlist is NULL
			if (certlist.get())
			{
				int ret = gnutls_certificate_set_x509_trust(cred, certlist->raw(), certlist->size());
				ThrowOnError(ret, "gnutls_certificate_set_x509_trust() failed");

				if (CRL.get())
				{
					ret = gnutls_certificate_set_x509_crl(cred, &CRL->get(), 1);
					ThrowOnError(ret, "gnutls_certificate_set_x509_crl() failed");
				}

				trustedca = certlist;
				crl = CRL;
			}
		}
	};

	class DataReader
	{
		int retval;
#ifdef INSPIRCD_GNUTLS_HAS_RECV_PACKET
		gnutls_packet_t packet;

	 public:
		DataReader(gnutls_session_t sess)
		{
			// Using the packet API avoids the final copy of the data which GnuTLS does if we supply
			// our own buffer. Instead, we get the buffer containing the data from GnuTLS and copy it
			// to the recvq directly from there in appendto().
			retval = gnutls_record_recv_packet(sess, &packet);
		}

		void appendto(std::string& recvq)
		{
			// Copy data from GnuTLS buffers to recvq
			gnutls_datum_t datum;
			gnutls_packet_get(packet, &datum, NULL);
			recvq.append(reinterpret_cast<const char*>(datum.data), datum.size);

			gnutls_packet_deinit(packet);
		}
#else
		char* const buffer;

	 public:
		DataReader(gnutls_session_t sess)
			: buffer(ServerInstance->GetReadBuffer())
		{
			// Read data from GnuTLS buffers into ReadBuffer
			retval = gnutls_record_recv(sess, buffer, ServerInstance->Config->NetBufferSize);
		}

		void appendto(std::string& recvq)
		{
			// Copy data from ReadBuffer to recvq
			recvq.append(buffer, retval);
		}
#endif

		int ret() const { return retval; }
	};

	class Profile : public refcountbase
	{
		/** Name of this profile
		 */
		const std::string name;

		/** X509 certificate(s) and key
		 */
		X509Credentials x509cred;

		/** The minimum length in bits for the DH prime to be accepted as a client
		 */
		unsigned int min_dh_bits;

		/** Hashing algorithm to use when generating certificate fingerprints
		 */
		Hash hash;

		/** Priorities for ciphers, compression methods, etc.
		 */
		Priority priority;

		/** Rough max size of records to send
		 */
		const unsigned int outrecsize;

		Profile(const std::string& profilename, const std::string& certstr, const std::string& keystr,
				std::auto_ptr<DHParams>& DH, unsigned int mindh, const std::string& hashstr,
				const std::string& priostr, std::auto_ptr<X509CertList>& CA, std::auto_ptr<X509CRL>& CRL,
				unsigned int recsize)
			: name(profilename)
			, x509cred(certstr, keystr)
			, min_dh_bits(mindh)
			, hash(hashstr)
			, priority(priostr)
			, outrecsize(recsize)
		{
			x509cred.SetDH(DH);
			x509cred.SetCA(CA, CRL);
		}

		static std::string ReadFile(const std::string& filename)
		{
			FileReader reader(filename);
			std::string ret = reader.GetString();
			if (ret.empty())
				throw Exception("Cannot read file " + filename);
			return ret;
		}

		static std::string GetPrioStr(const std::string& profilename, ConfigTag* tag)
		{
			// Use default priority string if this tag does not specify one
			std::string priostr = GnuTLS::Priority::GetDefault();
			bool found = tag->readString("priority", priostr);
			// If the prio string isn't set in the config don't be strict about the default one because it doesn't work on all versions of GnuTLS
			if (!tag->getBool("strictpriority", found))
			{
				std::string stripped = GnuTLS::Priority::RemoveUnknownTokens(priostr);
				if (stripped.empty())
				{
					// Stripping failed, act as if a prio string wasn't set
					stripped = GnuTLS::Priority::RemoveUnknownTokens(GnuTLS::Priority::GetDefault());
					ServerInstance->Logs->Log(MODNAME, LOG_DEFAULT, "Priority string for profile \"%s\" contains unknown tokens and stripping it didn't yield a working one either, falling back to \"%s\"", profilename.c_str(), stripped.c_str());
				}
				else if ((found) && (stripped != priostr))
				{
					// Prio string was set in the config and we ended up with something that works but different
					ServerInstance->Logs->Log(MODNAME, LOG_DEFAULT, "Priority string for profile \"%s\" contains unknown tokens, stripped to \"%s\"", profilename.c_str(), stripped.c_str());
				}
				priostr.swap(stripped);
			}
			return priostr;
		}

	 public:
		static reference<Profile> Create(const std::string& profilename, ConfigTag* tag)
		{
			std::string certstr = ReadFile(tag->getString("certfile", "cert.pem"));
			std::string keystr = ReadFile(tag->getString("keyfile", "key.pem"));

			std::auto_ptr<DHParams> dh = DHParams::Import(ReadFile(tag->getString("dhfile", "dhparams.pem")));

			std::string priostr = GetPrioStr(profilename, tag);
			unsigned int mindh = tag->getInt("mindhbits", 1024);
			std::string hashstr = tag->getString("hash", "md5");

			// Load trusted CA and revocation list, if set
			std::auto_ptr<X509CertList> ca;
			std::auto_ptr<X509CRL> crl;
			std::string filename = tag->getString("cafile");
			if (!filename.empty())
			{
				ca.reset(new X509CertList(ReadFile(filename)));

				filename = tag->getString("crlfile");
				if (!filename.empty())
					crl.reset(new X509CRL(ReadFile(filename)));
			}

#ifdef INSPIRCD_GNUTLS_HAS_CORK
			// If cork support is available outrecsize represents the (rough) max amount of data we give GnuTLS while corked
			unsigned int outrecsize = tag->getInt("outrecsize", 2048, 512);
#else
			unsigned int outrecsize = tag->getInt("outrecsize", 2048, 512, 16384);
#endif
			return new Profile(profilename, certstr, keystr, dh, mindh, hashstr, priostr, ca, crl, outrecsize);
		}

		/** Set up the given session with the settings in this profile
		 */
		void SetupSession(gnutls_session_t sess)
		{
			priority.SetupSession(sess);
			x509cred.SetupSession(sess);
			gnutls_dh_set_prime_bits(sess, min_dh_bits);

			// Request client certificate if we are a server, no-op if we're a client
			gnutls_certificate_server_set_request(sess, GNUTLS_CERT_REQUEST);
		}

		const std::string& GetName() const { return name; }
		X509Credentials& GetX509Credentials() { return x509cred; }
		gnutls_digest_algorithm_t GetHash() const { return hash.get(); }
		unsigned int GetOutgoingRecordSize() const { return outrecsize; }
	};
}

class GnuTLSIOHook : public SSLIOHook
{
 private:
	gnutls_session_t sess;
	issl_status status;
	reference<GnuTLS::Profile> profile;
#ifdef INSPIRCD_GNUTLS_HAS_CORK
	size_t gbuffersize;
#endif

	void CloseSession()
	{
		if (this->sess)
		{
			gnutls_bye(this->sess, GNUTLS_SHUT_WR);
			gnutls_deinit(this->sess);
		}
		sess = NULL;
		certificate = NULL;
		status = ISSL_NONE;
	}

	// Returns 1 if handshake succeeded, 0 if it is still in progress, -1 if it failed
	int Handshake(StreamSocket* user)
	{
		int ret = gnutls_handshake(this->sess);

		if (ret < 0)
		{
			if(ret == GNUTLS_E_AGAIN || ret == GNUTLS_E_INTERRUPTED)
			{
				// Handshake needs resuming later, read() or write() would have blocked.
				this->status = ISSL_HANDSHAKING;

				if (gnutls_record_get_direction(this->sess) == 0)
				{
					// gnutls_handshake() wants to read() again.
					SocketEngine::ChangeEventMask(user, FD_WANT_POLL_READ | FD_WANT_NO_WRITE);
				}
				else
				{
					// gnutls_handshake() wants to write() again.
					SocketEngine::ChangeEventMask(user, FD_WANT_NO_READ | FD_WANT_SINGLE_WRITE);
				}

				return 0;
			}
			else
			{
				user->SetError("Handshake Failed - " + std::string(gnutls_strerror(ret)));
				CloseSession();
				return -1;
			}
		}
		else
		{
			// Change the seesion state
			this->status = ISSL_HANDSHAKEN;

			VerifyCertificate();

			// Finish writing, if any left
			SocketEngine::ChangeEventMask(user, FD_WANT_POLL_READ | FD_WANT_NO_WRITE | FD_ADD_TRIAL_WRITE);

			return 1;
		}
	}

	void VerifyCertificate()
	{
		unsigned int certstatus;
		const gnutls_datum_t* cert_list;
		int ret;
		unsigned int cert_list_size;
		gnutls_x509_crt_t cert;
		char str[512];
		unsigned char digest[512];
		size_t digest_size = sizeof(digest);
		size_t name_size = sizeof(str);
		ssl_cert* certinfo = new ssl_cert;
		this->certificate = certinfo;

		/* This verification function uses the trusted CAs in the credentials
		 * structure. So you must have installed one or more CA certificates.
		 */
		ret = gnutls_certificate_verify_peers2(this->sess, &certstatus);

		if (ret < 0)
		{
			certinfo->error = std::string(gnutls_strerror(ret));
			return;
		}

		certinfo->invalid = (certstatus & GNUTLS_CERT_INVALID);
		certinfo->unknownsigner = (certstatus & GNUTLS_CERT_SIGNER_NOT_FOUND);
		certinfo->revoked = (certstatus & GNUTLS_CERT_REVOKED);
		certinfo->trusted = !(certstatus & GNUTLS_CERT_SIGNER_NOT_CA);

		/* Up to here the process is the same for X.509 certificates and
		 * OpenPGP keys. From now on X.509 certificates are assumed. This can
		 * be easily extended to work with openpgp keys as well.
		 */
		if (gnutls_certificate_type_get(this->sess) != GNUTLS_CRT_X509)
		{
			certinfo->error = "No X509 keys sent";
			return;
		}

		ret = gnutls_x509_crt_init(&cert);
		if (ret < 0)
		{
			certinfo->error = gnutls_strerror(ret);
			return;
		}

		cert_list_size = 0;
		cert_list = gnutls_certificate_get_peers(this->sess, &cert_list_size);
		if (cert_list == NULL)
		{
			certinfo->error = "No certificate was found";
			goto info_done_dealloc;
		}

		/* This is not a real world example, since we only check the first
		 * certificate in the given chain.
		 */

		ret = gnutls_x509_crt_import(cert, &cert_list[0], GNUTLS_X509_FMT_DER);
		if (ret < 0)
		{
			certinfo->error = gnutls_strerror(ret);
			goto info_done_dealloc;
		}

		if (gnutls_x509_crt_get_dn(cert, str, &name_size) == 0)
		{
			std::string& dn = certinfo->dn;
			dn = str;
			// Make sure there are no chars in the string that we consider invalid
			if (dn.find_first_of("\r\n") != std::string::npos)
				dn.clear();
		}

		name_size = sizeof(str);
		if (gnutls_x509_crt_get_issuer_dn(cert, str, &name_size) == 0)
		{
			std::string& issuer = certinfo->issuer;
			issuer = str;
			if (issuer.find_first_of("\r\n") != std::string::npos)
				issuer.clear();
		}

		if ((ret = gnutls_x509_crt_get_fingerprint(cert, profile->GetHash(), digest, &digest_size)) < 0)
		{
			certinfo->error = gnutls_strerror(ret);
		}
		else
		{
			certinfo->fingerprint = BinToHex(digest, digest_size);
		}

		/* Beware here we do not check for errors.
		 */
		if ((gnutls_x509_crt_get_expiration_time(cert) < ServerInstance->Time()) || (gnutls_x509_crt_get_activation_time(cert) > ServerInstance->Time()))
		{
			certinfo->error = "Not activated, or expired certificate";
		}

info_done_dealloc:
		gnutls_x509_crt_deinit(cert);
	}

	// Returns 1 if application I/O should proceed, 0 if it must wait for the underlying protocol to progress, -1 on fatal error
	int PrepareIO(StreamSocket* sock)
	{
		if (status == ISSL_HANDSHAKEN)
			return 1;
		else if (status == ISSL_HANDSHAKING)
		{
			// The handshake isn't finished, try to finish it
			return Handshake(sock);
		}

		CloseSession();
		sock->SetError("No SSL session");
		return -1;
	}

#ifdef INSPIRCD_GNUTLS_HAS_CORK
	int FlushBuffer(StreamSocket* sock)
	{
		// If GnuTLS has some data buffered, write it
		if (gbuffersize)
			return HandleWriteRet(sock, gnutls_record_uncork(this->sess, 0));
		return 1;
	}
#endif

	int HandleWriteRet(StreamSocket* sock, int ret)
	{
		if (ret > 0)
		{
#ifdef INSPIRCD_GNUTLS_HAS_CORK
			gbuffersize -= ret;
			if (gbuffersize)
			{
				SocketEngine::ChangeEventMask(sock, FD_WANT_SINGLE_WRITE);
				return 0;
			}
#endif
			return ret;
		}
		else if (ret == GNUTLS_E_AGAIN || ret == GNUTLS_E_INTERRUPTED || ret == 0)
		{
			SocketEngine::ChangeEventMask(sock, FD_WANT_SINGLE_WRITE);
			return 0;
		}
		else // (ret < 0)
		{
			sock->SetError(gnutls_strerror(ret));
			CloseSession();
			return -1;
		}
	}

	static const char* UnknownIfNULL(const char* str)
	{
		return str ? str : "UNKNOWN";
	}

	static ssize_t gnutls_pull_wrapper(gnutls_transport_ptr_t session_wrap, void* buffer, size_t size)
	{
		StreamSocket* sock = reinterpret_cast<StreamSocket*>(session_wrap);
#ifdef _WIN32
		GnuTLSIOHook* session = static_cast<GnuTLSIOHook*>(sock->GetIOHook());
#endif

		if (sock->GetEventMask() & FD_READ_WILL_BLOCK)
		{
#ifdef _WIN32
			gnutls_transport_set_errno(session->sess, EAGAIN);
#else
			errno = EAGAIN;
#endif
			return -1;
		}

		int rv = SocketEngine::Recv(sock, reinterpret_cast<char *>(buffer), size, 0);

#ifdef _WIN32
		if (rv < 0)
		{
			/* Windows doesn't use errno, but gnutls does, so check SocketEngine::IgnoreError()
			 * and then set errno appropriately.
			 * The gnutls library may also have a different errno variable than us, see
			 * gnutls_transport_set_errno(3).
			 */
			gnutls_transport_set_errno(session->sess, SocketEngine::IgnoreError() ? EAGAIN : errno);
		}
#endif

		if (rv < (int)size)
			SocketEngine::ChangeEventMask(sock, FD_READ_WILL_BLOCK);
		return rv;
	}

#ifdef INSPIRCD_GNUTLS_HAS_VECTOR_PUSH
	static ssize_t VectorPush(gnutls_transport_ptr_t transportptr, const giovec_t* iov, int iovcnt)
	{
		StreamSocket* sock = reinterpret_cast<StreamSocket*>(transportptr);
#ifdef _WIN32
		GnuTLSIOHook* session = static_cast<GnuTLSIOHook*>(sock->GetIOHook());
#endif

		if (sock->GetEventMask() & FD_WRITE_WILL_BLOCK)
		{
#ifdef _WIN32
			gnutls_transport_set_errno(session->sess, EAGAIN);
#else
			errno = EAGAIN;
#endif
			return -1;
		}

		// Cast the giovec_t to iovec not to IOVector so the correct function is called on Windows
		int ret = SocketEngine::WriteV(sock, reinterpret_cast<const iovec*>(iov), iovcnt);
#ifdef _WIN32
		// See the function above for more info about the usage of gnutls_transport_set_errno() on Windows
		if (ret < 0)
			gnutls_transport_set_errno(session->sess, SocketEngine::IgnoreError() ? EAGAIN : errno);
#endif

		int size = 0;
		for (int i = 0; i < iovcnt; i++)
			size += iov[i].iov_len;

		if (ret < size)
			SocketEngine::ChangeEventMask(sock, FD_WRITE_WILL_BLOCK);
		return ret;
	}

#else // INSPIRCD_GNUTLS_HAS_VECTOR_PUSH
	static ssize_t gnutls_push_wrapper(gnutls_transport_ptr_t session_wrap, const void* buffer, size_t size)
	{
		StreamSocket* sock = reinterpret_cast<StreamSocket*>(session_wrap);
#ifdef _WIN32
		GnuTLSIOHook* session = static_cast<GnuTLSIOHook*>(sock->GetIOHook());
#endif

		if (sock->GetEventMask() & FD_WRITE_WILL_BLOCK)
		{
#ifdef _WIN32
			gnutls_transport_set_errno(session->sess, EAGAIN);
#else
			errno = EAGAIN;
#endif
			return -1;
		}

		int rv = SocketEngine::Send(sock, reinterpret_cast<const char *>(buffer), size, 0);

#ifdef _WIN32
		if (rv < 0)
		{
			/* Windows doesn't use errno, but gnutls does, so check SocketEngine::IgnoreError()
			 * and then set errno appropriately.
			 * The gnutls library may also have a different errno variable than us, see
			 * gnutls_transport_set_errno(3).
			 */
			gnutls_transport_set_errno(session->sess, SocketEngine::IgnoreError() ? EAGAIN : errno);
		}
#endif

		if (rv < (int)size)
			SocketEngine::ChangeEventMask(sock, FD_WRITE_WILL_BLOCK);
		return rv;
	}
#endif // INSPIRCD_GNUTLS_HAS_VECTOR_PUSH

 public:
	GnuTLSIOHook(IOHookProvider* hookprov, StreamSocket* sock, inspircd_gnutls_session_init_flags_t flags, const reference<GnuTLS::Profile>& sslprofile)
		: SSLIOHook(hookprov)
		, sess(NULL)
		, status(ISSL_NONE)
		, profile(sslprofile)
#ifdef INSPIRCD_GNUTLS_HAS_CORK
		, gbuffersize(0)
#endif
	{
		gnutls_init(&sess, flags);
		gnutls_transport_set_ptr(sess, reinterpret_cast<gnutls_transport_ptr_t>(sock));
#ifdef INSPIRCD_GNUTLS_HAS_VECTOR_PUSH
		gnutls_transport_set_vec_push_function(sess, VectorPush);
#else
		gnutls_transport_set_push_function(sess, gnutls_push_wrapper);
#endif
		gnutls_transport_set_pull_function(sess, gnutls_pull_wrapper);
		profile->SetupSession(sess);

		sock->AddIOHook(this);
		Handshake(sock);
	}

	void OnStreamSocketClose(StreamSocket* user) CXX11_OVERRIDE
	{
		CloseSession();
	}

	int OnStreamSocketRead(StreamSocket* user, std::string& recvq) CXX11_OVERRIDE
	{
		// Finish handshake if needed
		int prepret = PrepareIO(user);
		if (prepret <= 0)
			return prepret;

		// If we resumed the handshake then this->status will be ISSL_HANDSHAKEN.
		{
			GnuTLS::DataReader reader(sess);
			int ret = reader.ret();
			if (ret > 0)
			{
				reader.appendto(recvq);
				return 1;
			}
			else if (ret == GNUTLS_E_AGAIN || ret == GNUTLS_E_INTERRUPTED)
			{
				return 0;
			}
			else if (ret == 0)
			{
				user->SetError("Connection closed");
				CloseSession();
				return -1;
			}
			else
			{
				user->SetError(gnutls_strerror(ret));
				CloseSession();
				return -1;
			}
		}
	}

	int OnStreamSocketWrite(StreamSocket* user) CXX11_OVERRIDE
	{
		// Finish handshake if needed
		int prepret = PrepareIO(user);
		if (prepret <= 0)
			return prepret;

		// Session is ready for transferring application data
		StreamSocket::SendQueue& sendq = user->GetSendQ();

#ifdef INSPIRCD_GNUTLS_HAS_CORK
		while (true)
		{
			// If there is something in the GnuTLS buffer try to send() it
			int ret = FlushBuffer(user);
			if (ret <= 0)
				return ret; // Couldn't flush entire buffer, retry later (or close on error)

			// GnuTLS buffer is empty, if the sendq is empty as well then break to set FD_WANT_NO_WRITE
			if (sendq.empty())
				break;

			// GnuTLS buffer is empty but sendq is not, begin sending data from the sendq
			gnutls_record_cork(this->sess);
			while ((!sendq.empty()) && (gbuffersize < profile->GetOutgoingRecordSize()))
			{
				const StreamSocket::SendQueue::Element& elem = sendq.front();
				gbuffersize += elem.length();
				ret = gnutls_record_send(this->sess, elem.data(), elem.length());
				if (ret < 0)
				{
					CloseSession();
					return -1;
				}
				sendq.pop_front();
			}
		}
#else
		int ret = 0;

		while (!sendq.empty())
		{
			FlattenSendQueue(sendq, profile->GetOutgoingRecordSize());
			const StreamSocket::SendQueue::Element& buffer = sendq.front();
			ret = HandleWriteRet(user, gnutls_record_send(this->sess, buffer.data(), buffer.length()));

			if (ret <= 0)
				return ret;
			else if (ret < (int)buffer.length())
			{
				sendq.erase_front(ret);
				SocketEngine::ChangeEventMask(user, FD_WANT_SINGLE_WRITE);
				return 0;
			}

			// Wrote entire record, continue sending
			sendq.pop_front();
		}
#endif

		SocketEngine::ChangeEventMask(user, FD_WANT_NO_WRITE);
		return 1;
	}

	void TellCiphersAndFingerprint(LocalUser* user)
	{
		if (sess)
		{
			std::string text = "*** You are connected using SSL cipher '";
			GetCiphersuite(text);
			text += '\'';
			if (!certificate->fingerprint.empty())
				text += " and your SSL certificate fingerprint is " + certificate->fingerprint;

			user->WriteNotice(text);
		}
	}

	void GetCiphersuite(std::string& out) const
	{
		out.append(UnknownIfNULL(gnutls_protocol_get_name(gnutls_protocol_get_version(sess)))).push_back('-');
		out.append(UnknownIfNULL(gnutls_kx_get_name(gnutls_kx_get(sess)))).push_back('-');
		out.append(UnknownIfNULL(gnutls_cipher_get_name(gnutls_cipher_get(sess)))).push_back('-');
		out.append(UnknownIfNULL(gnutls_mac_get_name(gnutls_mac_get(sess))));
	}

	GnuTLS::Profile* GetProfile() { return profile; }
	bool IsHandshakeDone() const { return (status == ISSL_HANDSHAKEN); }
};

int GnuTLS::X509Credentials::cert_callback(gnutls_session_t sess, const gnutls_datum_t* req_ca_rdn, int nreqs, const gnutls_pk_algorithm_t* sign_algos, int sign_algos_length, cert_cb_last_param_type* st)
{
#ifndef GNUTLS_NEW_CERT_CALLBACK_API
	st->type = GNUTLS_CRT_X509;
#else
	st->cert_type = GNUTLS_CRT_X509;
	st->key_type = GNUTLS_PRIVKEY_X509;
#endif
	StreamSocket* sock = reinterpret_cast<StreamSocket*>(gnutls_transport_get_ptr(sess));
	GnuTLS::X509Credentials& cred = static_cast<GnuTLSIOHook*>(sock->GetIOHook())->GetProfile()->GetX509Credentials();

	st->ncerts = cred.certs.size();
	st->cert.x509 = cred.certs.raw();
	st->key.x509 = cred.key.get();
	st->deinit_all = 0;

	return 0;
}

class GnuTLSIOHookProvider : public refcountbase, public IOHookProvider
{
	reference<GnuTLS::Profile> profile;

 public:
 	GnuTLSIOHookProvider(Module* mod, reference<GnuTLS::Profile>& prof)
		: IOHookProvider(mod, "ssl/" + prof->GetName(), IOHookProvider::IOH_SSL)
		, profile(prof)
	{
		ServerInstance->Modules->AddService(*this);
	}

	~GnuTLSIOHookProvider()
	{
		ServerInstance->Modules->DelService(*this);
	}

	void OnAccept(StreamSocket* sock, irc::sockets::sockaddrs* client, irc::sockets::sockaddrs* server) CXX11_OVERRIDE
	{
		new GnuTLSIOHook(this, sock, GNUTLS_SERVER, profile);
	}

	void OnConnect(StreamSocket* sock) CXX11_OVERRIDE
	{
		new GnuTLSIOHook(this, sock, GNUTLS_CLIENT, profile);
	}
};

class ModuleSSLGnuTLS : public Module
{
	typedef std::vector<reference<GnuTLSIOHookProvider> > ProfileList;

	// First member of the class, gets constructed first and destructed last
	GnuTLS::Init libinit;
	RandGen randhandler;
	ProfileList profiles;

	void ReadProfiles()
	{
		// First, store all profiles in a new, temporary container. If no problems occur, swap the two
		// containers; this way if something goes wrong we can go back and continue using the current profiles,
		// avoiding unpleasant situations where no new SSL connections are possible.
		ProfileList newprofiles;

		ConfigTagList tags = ServerInstance->Config->ConfTags("sslprofile");
		if (tags.first == tags.second)
		{
			// No <sslprofile> tags found, create a profile named "gnutls" from settings in the <gnutls> block
			const std::string defname = "gnutls";
			ConfigTag* tag = ServerInstance->Config->ConfValue(defname);
			ServerInstance->Logs->Log(MODNAME, LOG_DEFAULT, "No <sslprofile> tags found; using settings from the <gnutls> tag");

			try
			{
				reference<GnuTLS::Profile> profile(GnuTLS::Profile::Create(defname, tag));
				newprofiles.push_back(new GnuTLSIOHookProvider(this, profile));
			}
			catch (CoreException& ex)
			{
				throw ModuleException("Error while initializing the default SSL profile - " + ex.GetReason());
			}
		}

		for (ConfigIter i = tags.first; i != tags.second; ++i)
		{
			ConfigTag* tag = i->second;
			if (tag->getString("provider") != "gnutls")
				continue;

			std::string name = tag->getString("name");
			if (name.empty())
			{
				ServerInstance->Logs->Log(MODNAME, LOG_DEFAULT, "Ignoring <sslprofile> tag without name at " + tag->getTagLocation());
				continue;
			}

			reference<GnuTLS::Profile> profile;
			try
			{
				profile = GnuTLS::Profile::Create(name, tag);
			}
			catch (CoreException& ex)
			{
				throw ModuleException("Error while initializing SSL profile \"" + name + "\" at " + tag->getTagLocation() + " - " + ex.GetReason());
			}

			newprofiles.push_back(new GnuTLSIOHookProvider(this, profile));
		}

		// New profiles are ok, begin using them
		// Old profiles are deleted when their refcount drops to zero
		profiles.swap(newprofiles);
	}

 public:
	ModuleSSLGnuTLS()
	{
#ifndef GNUTLS_HAS_RND
		gcry_control (GCRYCTL_INITIALIZATION_FINISHED, 0);
#endif
	}

	void init() CXX11_OVERRIDE
	{
		ServerInstance->Logs->Log(MODNAME, LOG_DEFAULT, "GnuTLS lib version %s module was compiled for " GNUTLS_VERSION, gnutls_check_version(NULL));
		ReadProfiles();
		ServerInstance->GenRandom = &randhandler;
	}

	void OnModuleRehash(User* user, const std::string &param) CXX11_OVERRIDE
	{
		if(param != "ssl")
			return;

		try
		{
			ReadProfiles();
		}
		catch (ModuleException& ex)
		{
			ServerInstance->Logs->Log(MODNAME, LOG_DEFAULT, ex.GetReason() + " Not applying settings.");
		}
	}

	~ModuleSSLGnuTLS()
	{
		ServerInstance->GenRandom = &ServerInstance->HandleGenRandom;
	}

	void OnCleanup(int target_type, void* item) CXX11_OVERRIDE
	{
		if(target_type == TYPE_USER)
		{
			LocalUser* user = IS_LOCAL(static_cast<User*>(item));

			if (user && user->eh.GetIOHook() && user->eh.GetIOHook()->prov->creator == this)
			{
				// User is using SSL, they're a local user, and they're using one of *our* SSL ports.
				// Potentially there could be multiple SSL modules loaded at once on different ports.
				ServerInstance->Users->QuitUser(user, "SSL module unloading");
			}
		}
	}

	Version GetVersion() CXX11_OVERRIDE
	{
		return Version("Provides SSL support for clients", VF_VENDOR);
	}

	void OnUserConnect(LocalUser* user) CXX11_OVERRIDE
	{
		IOHook* hook = user->eh.GetIOHook();
		if (hook && hook->prov->creator == this)
			static_cast<GnuTLSIOHook*>(hook)->TellCiphersAndFingerprint(user);
	}

	ModResult OnCheckReady(LocalUser* user) CXX11_OVERRIDE
	{
		if ((user->eh.GetIOHook()) && (user->eh.GetIOHook()->prov->creator == this))
		{
			GnuTLSIOHook* iohook = static_cast<GnuTLSIOHook*>(user->eh.GetIOHook());
			if (!iohook->IsHandshakeDone())
				return MOD_RES_DENY;
		}

		return MOD_RES_PASSTHRU;
	}
};

MODULE_INIT(ModuleSSLGnuTLS)<|MERGE_RESOLUTION|>--- conflicted
+++ resolved
@@ -22,7 +22,6 @@
 
 
 #include "inspircd.h"
-<<<<<<< HEAD
 #include "modules/ssl.h"
 #include <memory>
 
@@ -35,15 +34,6 @@
 # else
 #  pragma GCC diagnostic ignored "-Wdeprecated-declarations"
 # endif
-=======
-#include <gnutls/gnutls.h>
-#include <gnutls/x509.h>
-#include "ssl.h"
-#include "m_cap.h"
-
-#ifdef _WIN32
-# pragma comment(lib, "libgnutls-30.lib")
->>>>>>> 1624ab03
 #endif
 
 #include <gnutls/gnutls.h>
@@ -69,7 +59,7 @@
 #endif
 
 #ifdef _WIN32
-# pragma comment(lib, "libgnutls-28.lib")
+# pragma comment(lib, "libgnutls-30.lib")
 #endif
 
 /* $CompileFlags: pkgconfincludes("gnutls","/gnutls/gnutls.h","") eval("print `libgcrypt-config --cflags | tr -d \r` if `pkg-config --modversion gnutls 2>/dev/null | tr -d \r` lt '2.12'") */
