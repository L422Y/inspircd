/*
 * InspIRCd -- Internet Relay Chat Daemon
 *
 *   Copyright (C) 2020 Matt Schatz <genius3000@g3k.solutions>
 *   Copyright (C) 2019 linuxdaemon <linuxdaemon.irc@gmail.com>
 *   Copyright (C) 2013-2014, 2016-2023 Sadie Powell <sadie@witchery.services>
 *   Copyright (C) 2013 Daniel Vassdal <shutter@canternet.org>
 *   Copyright (C) 2012-2017 Attila Molnar <attilamolnar@hush.com>
 *   Copyright (C) 2012-2013, 2016 Adam <Adam@anope.org>
 *   Copyright (C) 2012 Robby <robby@chatbelgie.be>
 *   Copyright (C) 2012 ChrisTX <xpipe@hotmail.de>
 *   Copyright (C) 2009-2010 Daniel De Graaf <danieldg@inspircd.org>
 *   Copyright (C) 2008 Robin Burchell <robin+git@viroteck.net>
 *   Copyright (C) 2008 John Brooks <special@inspircd.org>
 *   Copyright (C) 2007-2008 Craig Edwards <brain@inspircd.org>
 *   Copyright (C) 2007 Dennis Friis <peavey@inspircd.org>
 *   Copyright (C) 2006 Oliver Lupton <om@inspircd.org>
 *
 * This file is part of InspIRCd.  InspIRCd is free software: you can
 * redistribute it and/or modify it under the terms of the GNU General Public
 * License as published by the Free Software Foundation, version 2.
 *
 * This program is distributed in the hope that it will be useful, but WITHOUT
 * ANY WARRANTY; without even the implied warranty of MERCHANTABILITY or FITNESS
 * FOR A PARTICULAR PURPOSE.  See the GNU General Public License for more
 * details.
 *
 * You should have received a copy of the GNU General Public License
 * along with this program.  If not, see <http://www.gnu.org/licenses/>.
 */

/// $CompilerFlags: find_compiler_flags("gnutls")
/// $LinkerFlags: find_linker_flags("gnutls")

/// $PackageInfo: require_system("arch") gnutls pkgconf
/// $PackageInfo: require_system("centos") gnutls-devel pkgconfig
/// $PackageInfo: require_system("darwin") gnutls pkg-config
/// $PackageInfo: require_system("debian") gnutls-bin libgnutls28-dev pkg-config
/// $PackageInfo: require_system("rocky") gnutls-devel pkgconfig
/// $PackageInfo: require_system("ubuntu") gnutls-bin libgnutls28-dev pkg-config

#include "inspircd.h"
#include "modules/ssl.h"
#include "stringutils.h"
#include "timeutils.h"
#include "utility/string.h"

#include <gnutls/gnutls.h>
#include <gnutls/abstract.h>
#include <gnutls/crypto.h>
#include <gnutls/x509.h>

// Check if the GnuTLS library is at least version major.minor.patch
#define INSPIRCD_GNUTLS_HAS_VERSION(major, minor, patch) (GNUTLS_VERSION_NUMBER >= ((major << 16) | (minor << 8) | patch))

#if !INSPIRCD_GNUTLS_HAS_VERSION(3, 3, 5)
# error GnuTLS 3.3.5 or newer is required by the ssl_openssl module.
#elif INSPIRCD_GNUTLS_HAS_VERSION(3, 6, 0)
# define GNUTLS_AUTO_DH
#endif

#ifdef _WIN32
# pragma comment(lib, "libgnutls-30.lib")
#endif

static Module* thismod;

namespace GnuTLS
{
	void GenRandom(char* buffer, size_t len)
	{
		gnutls_rnd(GNUTLS_RND_RANDOM, buffer, len);
	}

	class Init final
	{
	public:
		Init() { gnutls_global_init(); }
		~Init() { gnutls_global_deinit(); }
	};

	class Exception final
		: public ModuleException
	{
	public:
		Exception(const std::string& msg)
			: ModuleException(thismod, msg)
		{
		}
	};

	void ThrowOnError(int errcode, const char* msg)
	{
		if (errcode < 0)
		{
			std::string reason = msg;
			reason.append(" :").append(gnutls_strerror(errcode));
			throw Exception(reason);
		}
	}

	/** Used to create a gnutls_datum_t* from a std::string
	 */
	class Datum final
	{
		gnutls_datum_t datum;

	public:
		Datum(const std::string& dat)
		{
			datum.data = (unsigned char*)dat.data();
			datum.size = static_cast<unsigned int>(dat.length());
		}

		const gnutls_datum_t* get() const { return &datum; }
	};

	class Hash final
	{
		gnutls_digest_algorithm_t hash;

	public:
		// Nothing to deallocate, constructor may throw freely
		Hash(const std::string& hashname)
		{
			hash = gnutls_digest_get_id(hashname.c_str());
			if (hash == GNUTLS_DIG_UNKNOWN)
				throw Exception("Unknown hash type " + hashname);

			// Check if the user is giving us something that is a valid MAC but not digest
			gnutls_hash_hd_t is_digest;
			if (gnutls_hash_init(&is_digest, hash) < 0)
				throw Exception("Unknown hash type " + hashname);
			gnutls_hash_deinit(is_digest, nullptr);
		}

		gnutls_digest_algorithm_t get() const { return hash; }
	};

#ifndef GNUTLS_AUTO_DH
	class DHParams final
	{
		gnutls_dh_params_t dh_params;

		DHParams()
		{
			ThrowOnError(gnutls_dh_params_init(&dh_params), "gnutls_dh_params_init() failed");
		}

	public:
		/** Import */
		static std::shared_ptr<DHParams> Import(const std::string& dhstr)
		{
			std::shared_ptr<DHParams> dh(new DHParams);
			int ret = gnutls_dh_params_import_pkcs3(dh->dh_params, Datum(dhstr).get(), GNUTLS_X509_FMT_PEM);
			ThrowOnError(ret, "Unable to import DH params");
			return dh;
		}

		~DHParams()
		{
			gnutls_dh_params_deinit(dh_params);
		}

		const gnutls_dh_params_t& get() const { return dh_params; }
	};
#endif

	class X509Key final
	{
		/** Ensure that the key is deinited in case the constructor of X509Key throws
		 */
		class RAIIKey final
		{
		public:
			gnutls_x509_privkey_t key;

			RAIIKey()
			{
				ThrowOnError(gnutls_x509_privkey_init(&key), "gnutls_x509_privkey_init() failed");
			}

			~RAIIKey()
			{
				gnutls_x509_privkey_deinit(key);
			}
		} key;

	public:
		/** Import */
		X509Key(const std::string& keystr)
		{
			int ret = gnutls_x509_privkey_import(key.key, Datum(keystr).get(), GNUTLS_X509_FMT_PEM);
			ThrowOnError(ret, "Unable to import private key");
		}

		gnutls_x509_privkey_t& get() { return key.key; }
	};

	class X509CertList final
	{
		std::vector<gnutls_x509_crt_t> certs;

	public:
		/** Import */
		X509CertList(const std::string& certstr)
		{
			unsigned int certcount = 3;
			certs.resize(certcount);
			Datum datum(certstr);

			int ret = gnutls_x509_crt_list_import(raw(), &certcount, datum.get(), GNUTLS_X509_FMT_PEM, GNUTLS_X509_CRT_LIST_IMPORT_FAIL_IF_EXCEED);
			if (ret == GNUTLS_E_SHORT_MEMORY_BUFFER)
			{
				// the buffer wasn't big enough to hold all certs but gnutls changed certcount to the number of available certs,
				// try again with a bigger buffer
				certs.resize(certcount);
				ret = gnutls_x509_crt_list_import(raw(), &certcount, datum.get(), GNUTLS_X509_FMT_PEM, GNUTLS_X509_CRT_LIST_IMPORT_FAIL_IF_EXCEED);
			}

			ThrowOnError(ret, "Unable to load certificates");

			// Resize the vector to the actual number of certs because we rely on its size being correct
			// when deallocating the certs
			certs.resize(certcount);
		}

		~X509CertList()
		{
			for (auto* cert : certs)
				gnutls_x509_crt_deinit(cert);
		}

		gnutls_x509_crt_t* raw() { return certs.data(); }
		size_t size() const { return certs.size(); }
	};

	class X509CRL final
	{
		class RAIICRL final
		{
		public:
			gnutls_x509_crl_t crl;

			RAIICRL()
			{
				ThrowOnError(gnutls_x509_crl_init(&crl), "gnutls_x509_crl_init() failed");
			}

			~RAIICRL()
			{
				gnutls_x509_crl_deinit(crl);
			}
		} crl;

	public:
		/** Import */
		X509CRL(const std::string& crlstr)
		{
			int ret = gnutls_x509_crl_import(get(), Datum(crlstr).get(), GNUTLS_X509_FMT_PEM);
			ThrowOnError(ret, "Unable to load certificate revocation list");
		}

		gnutls_x509_crl_t& get() { return crl.crl; }
	};

	class Priority final
	{
		gnutls_priority_t priority;

	public:
		Priority(const std::string& priorities)
		{
			// Try to set the priorities for ciphers, kex methods etc. to the user supplied string
			// If the user did not supply anything then the string is already set to "NORMAL"
			const char* priocstr = priorities.c_str();
			const char* prioerror;

			int ret = gnutls_priority_init(&priority, priocstr, &prioerror);
			if (ret < 0)
			{
				// gnutls did not understand the user supplied string
				throw Exception("Unable to initialize priorities to \"" + priorities + "\": " + gnutls_strerror(ret) + " Syntax error at position " + ConvToStr((unsigned int) (prioerror - priocstr)));
			}
		}

		~Priority()
		{
			gnutls_priority_deinit(priority);
		}

		void SetupSession(gnutls_session_t sess)
		{
			gnutls_priority_set(sess, priority);
		}

		static const char* GetDefault()
		{
			return "NORMAL:%SERVER_PRECEDENCE:-VERS-SSL3.0";
		}

		static std::string RemoveUnknownTokens(const std::string& prio)
		{
			std::string ret;
			irc::sepstream ss(prio, ':');
			for (std::string token; ss.GetToken(token); )
			{
				// Save current position so we can revert later if needed
				const std::string::size_type prevpos = ret.length();
				// Append next token
				if (!ret.empty())
					ret.push_back(':');
				ret.append(token);

				gnutls_priority_t test;
				if (gnutls_priority_init(&test, ret.c_str(), nullptr) < 0)
				{
					// The new token broke the priority string, revert to the previously working one
					ServerInstance->Logs.Debug(MODNAME, "Priority string token not recognized: \"{}\"", token);
					ret.erase(prevpos);
				}
				else
				{
					// Worked
					gnutls_priority_deinit(test);
				}
			}
			return ret;
		}
	};

	class CertCredentials
	{
#ifndef GNUTLS_AUTO_DH
		/** DH parameters associated with these credentials
		 */
		std::shared_ptr<DHParams> dh;
#endif

	protected:
		gnutls_certificate_credentials_t cred;

	public:
		CertCredentials()
		{
			ThrowOnError(gnutls_certificate_allocate_credentials(&cred), "Cannot allocate certificate credentials");
		}

		~CertCredentials()
		{
			gnutls_certificate_free_credentials(cred);
		}

		/** Associates these credentials with the session
		 */
		void SetupSession(gnutls_session_t sess)
		{
			gnutls_credentials_set(sess, GNUTLS_CRD_CERTIFICATE, cred);
		}

#ifndef GNUTLS_AUTO_DH
		/** Set the given DH parameters to be used with these credentials
		 */
		void SetDH(const std::shared_ptr<DHParams>& DH)
		{
			dh = DH;
			gnutls_certificate_set_dh_params(cred, dh->get());
		}
#endif
	};

	class X509Credentials final
		: public CertCredentials
	{
		/** Private key
		 */
		X509Key key;

		/** Certificate list, presented to the peer
		 */
		X509CertList certs;

		/** Trusted CA, may be NULL
		 */
		std::shared_ptr<X509CertList> trustedca;

		/** Certificate revocation list, may be NULL
		 */
		std::shared_ptr<X509CRL> crl;

		static int cert_callback(gnutls_session_t session, const gnutls_datum_t* req_ca_rdn, int nreqs, const gnutls_pk_algorithm_t* sign_algos, int sign_algos_length, gnutls_retr2_st* st);

	public:
		X509Credentials(const std::string& certstr, const std::string& keystr)
			: key(keystr)
			, certs(certstr)
		{
			// Throwing is ok here, the destructor of Credentials is called in that case
			int ret = gnutls_certificate_set_x509_key(cred, certs.raw(), static_cast<int>(certs.size()), key.get());
			ThrowOnError(ret, "Unable to set cert/key pair");

			gnutls_certificate_set_retrieve_function(cred, cert_callback);
		}

		/** Sets the trusted CA and the certificate revocation list
		 * to use when verifying certificates
		 */
		void SetCA(const std::shared_ptr<X509CertList>& certlist, const std::shared_ptr<X509CRL>& CRL)
		{
			// Do nothing if certlist is NULL
			if (certlist.get())
			{
				int ret = gnutls_certificate_set_x509_trust(cred, certlist->raw(), static_cast<int>(certlist->size()));
				ThrowOnError(ret, "gnutls_certificate_set_x509_trust() failed");

				if (CRL.get())
				{
					ret = gnutls_certificate_set_x509_crl(cred, &CRL->get(), 1);
					ThrowOnError(ret, "gnutls_certificate_set_x509_crl() failed");
				}

				trustedca = certlist;
				crl = CRL;
			}
		}
	};

	class DataReader final
	{
		ssize_t retval;
		gnutls_packet_t packet;

	public:
		DataReader(gnutls_session_t sess)
		{
			// Using the packet API avoids the final copy of the data which GnuTLS does if we supply
			// our own buffer. Instead, we get the buffer containing the data from GnuTLS and copy it
			// to the recvq directly from there in appendto().
			retval = gnutls_record_recv_packet(sess, &packet);
		}

		void appendto(std::string& recvq)
		{
			// Copy data from GnuTLS buffers to recvq
			gnutls_datum_t datum;
			gnutls_packet_get(packet, &datum, nullptr);
			recvq.append(reinterpret_cast<const char*>(datum.data), datum.size);

			gnutls_packet_deinit(packet);
		}

		ssize_t ret() const { return retval; }
	};

	class Profile final
	{
		/** Name of this profile
		 */
		const std::string name;

		/** X509 certificate(s) and key
		 */
		X509Credentials x509cred;

		/** The minimum length in bits for the DH prime to be accepted as a client
		 */
		unsigned int min_dh_bits;

		/** Hashing algorithm to use when generating certificate fingerprints
		 */
		Hash hash;

		/** Priorities for ciphers, compression methods, etc.
		 */
		Priority priority;

		/** Rough max size of records to send
		 */
		const unsigned int outrecsize;

		/** True to request a client certificate as a server
		 */
		const bool requestclientcert;

		/** Whether the fingerprint is a SPKI fingerprint or not. */
		bool spkifp;

		static std::string ReadFile(const std::string& filename)
		{
			auto file = ServerInstance->Config->ReadFile(filename, ServerInstance->Time());
			if (!file)
				throw Exception("Cannot read file " + filename + ": " + file.error);
			return file.contents;
		}

		static std::string GetPrioStr(const std::string& profilename, const std::shared_ptr<ConfigTag>& tag)
		{
			// Use default priority string if this tag does not specify one
			std::string priostr = GnuTLS::Priority::GetDefault();
			bool found = tag->readString("priority", priostr);
			// If the prio string isn't set in the config don't be strict about the default one because it doesn't work on all versions of GnuTLS
			if (!tag->getBool("strictpriority", found))
			{
				std::string stripped = GnuTLS::Priority::RemoveUnknownTokens(priostr);
				if (stripped.empty())
				{
					// Stripping failed, act as if a prio string wasn't set
					stripped = GnuTLS::Priority::RemoveUnknownTokens(GnuTLS::Priority::GetDefault());
					ServerInstance->Logs.Normal(MODNAME, "Priority string for profile \"{}\" contains unknown tokens and stripping it didn't yield a working one either, falling back to \"{}\"", profilename, stripped);
				}
				else if ((found) && (stripped != priostr))
				{
					// Prio string was set in the config and we ended up with something that works but different
					ServerInstance->Logs.Warning(MODNAME, "Priority string for profile \"{}\" contains unknown tokens, stripped to \"{}\"", profilename, stripped);
				}
				priostr.swap(stripped);
			}
			return priostr;
		}

	public:
		struct Config final
		{
			std::string name;

			std::shared_ptr<X509CertList> ca;
			std::shared_ptr<X509CRL> crl;

			std::string certstr;
			std::string keystr;
#ifndef GNUTLS_AUTO_DH
			std::shared_ptr<DHParams> dh;
#endif

			std::string priostr;
			unsigned int mindh;
			std::string hashstr;

			unsigned int outrecsize;
			bool requestclientcert;
			bool spkifp;

			Config(const std::string& profilename, const std::shared_ptr<ConfigTag>& tag)
				: name(profilename)
				, certstr(ReadFile(tag->getString("certfile", "cert.pem", 1)))
				, keystr(ReadFile(tag->getString("keyfile", "key.pem", 1)))
#ifndef GNUTLS_AUTO_DH
				, dh(DHParams::Import(ReadFile(tag->getString("dhfile", "dhparams.pem", 1))))
#endif
				, priostr(GetPrioStr(profilename, tag))
				, mindh(tag->getNum<unsigned int>("mindhbits", 1024))
				, hashstr(tag->getString("hash", "sha256", 1))
				, requestclientcert(tag->getBool("requestclientcert", true))
				, spkifp(tag->getBool("spkifp"))
			{
				// Load trusted CA and revocation list, if set
				std::string filename = tag->getString("cafile");
				if (!filename.empty())
				{
					ca.reset(new X509CertList(ReadFile(filename)));

					filename = tag->getString("crlfile");
					if (!filename.empty())
						crl.reset(new X509CRL(ReadFile(filename)));
				}

				outrecsize = tag->getNum<unsigned int>("outrecsize", 2048, 512);
			}
		};

		Profile(Config& config)
			: name(config.name)
			, x509cred(config.certstr, config.keystr)
			, min_dh_bits(config.mindh)
			, hash(config.hashstr)
			, priority(config.priostr)
			, outrecsize(config.outrecsize)
			, requestclientcert(config.requestclientcert)
			, spkifp(config.spkifp)
		{
#ifndef GNUTLS_AUTO_DH
			x509cred.SetDH(config.dh);
#endif
			x509cred.SetCA(config.ca, config.crl);
		}
		/** Set up the given session with the settings in this profile
		 */
		void SetupSession(gnutls_session_t sess)
		{
			priority.SetupSession(sess);
			x509cred.SetupSession(sess);
			gnutls_dh_set_prime_bits(sess, min_dh_bits);

			// Request client certificate if enabled and we are a server, no-op if we're a client
			if (requestclientcert)
				gnutls_certificate_server_set_request(sess, GNUTLS_CERT_REQUEST);
		}

		const std::string& GetName() const { return name; }
		X509Credentials& GetX509Credentials() { return x509cred; }
		gnutls_digest_algorithm_t GetHash() const { return hash.get(); }
		unsigned int GetOutgoingRecordSize() const { return outrecsize; }
		bool UseSPKI() const { return spkifp; }
	};
}

class GnuTLSIOHook final
	: public SSLIOHook
{
private:
	gnutls_session_t sess = nullptr;
	size_t gbuffersize = 0;

	void CloseSession()
	{
		if (this->sess)
		{
			gnutls_bye(this->sess, GNUTLS_SHUT_WR);
			gnutls_deinit(this->sess);
		}
		sess = nullptr;
		certificate = nullptr;
		status = STATUS_NONE;
	}

	// Returns 1 if handshake succeeded, 0 if it is still in progress, -1 if it failed
	int Handshake(StreamSocket* user)
	{
		int ret = gnutls_handshake(this->sess);

		if (ret < 0)
		{
			if(ret == GNUTLS_E_AGAIN || ret == GNUTLS_E_INTERRUPTED)
			{
				// Handshake needs resuming later, read() or write() would have blocked.
				this->status = STATUS_HANDSHAKING;

				if (gnutls_record_get_direction(this->sess) == 0)
				{
					// gnutls_handshake() wants to read() again.
					SocketEngine::ChangeEventMask(user, FD_WANT_POLL_READ | FD_WANT_NO_WRITE);
				}
				else
				{
					// gnutls_handshake() wants to write() again.
					SocketEngine::ChangeEventMask(user, FD_WANT_NO_READ | FD_WANT_SINGLE_WRITE);
				}

				return 0;
			}
			else
			{
				user->SetError("Handshake Failed - " + std::string(gnutls_strerror(ret)));
				CloseSession();
				return -1;
			}
		}
		else
		{
			// Change the session state
			this->status = STATUS_OPEN;

			VerifyCertificate();

			// Finish writing, if any left
			SocketEngine::ChangeEventMask(user, FD_WANT_POLL_READ | FD_WANT_NO_WRITE | FD_ADD_TRIAL_WRITE);

			return 1;
		}
	}

	int GetCertFP(gnutls_x509_crt_t& cert, char* buffer, size_t& buffer_size)
	{
		return gnutls_x509_crt_get_fingerprint(cert, GetProfile().GetHash(), buffer, &buffer_size);
	}

	int GetSPKIFP(gnutls_x509_crt_t& cert, char* buffer, size_t& buffer_size)
	{
		int ret;
		gnutls_pubkey_t pubkey;

		if ((ret = gnutls_pubkey_init(&pubkey)) != GNUTLS_E_SUCCESS)
			return ret;

		if ((ret = gnutls_pubkey_import_x509(pubkey, cert, 0)) != GNUTLS_E_SUCCESS)
		{
			gnutls_pubkey_deinit(pubkey);
			return ret;
		}

		// We need to do this twice in order to find the size of the public key.
		size_t derkey_size = 0;
		if (gnutls_pubkey_export(pubkey, GNUTLS_X509_FMT_DER, buffer, &derkey_size) != GNUTLS_E_SHORT_MEMORY_BUFFER)
			return GNUTLS_E_SHORT_MEMORY_BUFFER;

		std::vector<char> derkey(derkey_size);
		if ((ret = gnutls_pubkey_export(pubkey, GNUTLS_X509_FMT_DER, &derkey[0], &derkey_size)) != GNUTLS_E_SUCCESS)
			return ret;

		gnutls_pubkey_deinit(pubkey);
		if (gnutls_hash_fast(GetProfile().GetHash(), &derkey[0], derkey_size, buffer) != GNUTLS_E_SUCCESS)
			return ret;

		buffer_size = gnutls_hash_get_len(GetProfile().GetHash());
		return GNUTLS_E_SUCCESS;
	}

	void VerifyCertificate()
	{
		auto* certinfo = new ssl_cert();
		this->certificate = certinfo;

		unsigned int certstatus;
		int ret = gnutls_certificate_verify_peers2(this->sess, &certstatus);
		if (ret < 0)
		{
			certinfo->error = gnutls_strerror(ret);
			return;
		}

		certinfo->invalid = (certstatus & GNUTLS_CERT_INVALID);
		certinfo->unknownsigner = (certstatus & GNUTLS_CERT_SIGNER_NOT_FOUND);
		certinfo->revoked = (certstatus & GNUTLS_CERT_REVOKED);
		certinfo->trusted = !(certstatus & GNUTLS_CERT_SIGNER_NOT_CA);

		if (gnutls_certificate_type_get(this->sess) != GNUTLS_CRT_X509)
		{
			certinfo->error = "No X509 keys sent";
			return;
		}

		gnutls_x509_crt_t cert;
		ret = gnutls_x509_crt_init(&cert);
		if (ret < 0)
		{
			certinfo->error = gnutls_strerror(ret);
			return;
		}

		char buffer[512];
		size_t buffer_size = sizeof(buffer);

		unsigned int cert_list_size = 0;
		const gnutls_datum_t* cert_list = gnutls_certificate_get_peers(this->sess, &cert_list_size);
		if (!cert_list)
		{
			certinfo->error = "No certificate was found";
			goto info_done_dealloc;
		}

		ret = gnutls_x509_crt_import(cert, &cert_list[0], GNUTLS_X509_FMT_DER);
		if (ret < 0)
		{
			certinfo->error = gnutls_strerror(ret);
			goto info_done_dealloc;
		}

		if (gnutls_x509_crt_get_dn(cert, buffer, &buffer_size) == 0)
			ProcessDNString(buffer, buffer_size, certinfo->dn);

		buffer_size = sizeof(buffer);
		if (gnutls_x509_crt_get_issuer_dn(cert, buffer, &buffer_size) == 0)
			ProcessDNString(buffer, buffer_size, certinfo->issuer);

		buffer_size = sizeof(buffer);
		ret = GetProfile().UseSPKI() ? GetSPKIFP(cert, buffer, buffer_size) : GetCertFP(cert, buffer, buffer_size);
		if (ret != GNUTLS_E_SUCCESS)
		{
			certinfo->error = gnutls_strerror(ret);
		}
		else
		{
			certinfo->fingerprint = Hex::Encode(buffer, buffer_size);
		}

		certinfo->activation = gnutls_x509_crt_get_activation_time(cert);
		if (certinfo->activation == -1)
		{
			certinfo->activation = 0;
			certinfo->error = "Unable to check certificate activation time";
		}
		else if (certinfo->activation >= ServerInstance->Time())
		{
			certinfo->error = INSP_FORMAT("Certificate not active for {} (on {})",
				Duration::ToString(certinfo->activation - ServerInstance->Time()),
				Time::ToString(certinfo->activation));
		}

		certinfo->expiration = gnutls_x509_crt_get_expiration_time(cert);
		if (certinfo->expiration == -1)
		{
			certinfo->expiration = 0;
			certinfo->error = "Unable to check certificate expiration time";
		}
		else if (certinfo->expiration <= ServerInstance->Time())
		{
			certinfo->error = INSP_FORMAT("Certificate expired {} ago (on {})",
				Duration::ToString(ServerInstance->Time() - certinfo->expiration),
				Time::ToString(certinfo->expiration));
		}

info_done_dealloc:
		gnutls_x509_crt_deinit(cert);
	}

	static void ProcessDNString(const char* buffer, size_t buffer_size, std::string& out)
	{
		out.assign(buffer, buffer_size);
		for (size_t pos = 0; ((pos = out.find_first_of("\r\n", pos)) != std::string::npos); )
			out[pos] = ' ';
	}

	// Returns 1 if application I/O should proceed, 0 if it must wait for the underlying protocol to progress, -1 on fatal error
	int PrepareIO(StreamSocket* sock)
	{
		if (status == STATUS_OPEN)
			return 1;
		else if (status == STATUS_HANDSHAKING)
		{
			// The handshake isn't finished, try to finish it
			return Handshake(sock);
		}

		CloseSession();
		sock->SetError("No TLS session");
		return -1;
	}

	int FlushBuffer(StreamSocket* sock)
	{
		// If GnuTLS has some data buffered, write it
		if (gbuffersize)
			return HandleWriteRet(sock, gnutls_record_uncork(this->sess, 0));
		return 1;
	}

	int HandleWriteRet(StreamSocket* sock, int ret)
	{
		if (ret > 0)
		{
			gbuffersize -= ret;
			if (gbuffersize)
			{
				SocketEngine::ChangeEventMask(sock, FD_WANT_SINGLE_WRITE);
				return 0;
			}
			return ret;
		}
		else if (ret == GNUTLS_E_AGAIN || ret == GNUTLS_E_INTERRUPTED || ret == 0)
		{
			SocketEngine::ChangeEventMask(sock, FD_WANT_SINGLE_WRITE);
			return 0;
		}
		else // (ret < 0)
		{
			sock->SetError(gnutls_strerror(ret));
			CloseSession();
			return -1;
		}
	}

	static const char* UnknownIfNULL(const char* str)
	{
		return str ? str : "UNKNOWN";
	}

	static ssize_t gnutls_pull_wrapper(gnutls_transport_ptr_t session_wrap, void* buffer, size_t size)
	{
		StreamSocket* sock = reinterpret_cast<StreamSocket*>(session_wrap);
#ifdef _WIN32
		GnuTLSIOHook* session = static_cast<GnuTLSIOHook*>(sock->GetModHook(thismod));
#endif

		if (sock->GetEventMask() & FD_READ_WILL_BLOCK)
		{
#ifdef _WIN32
			gnutls_transport_set_errno(session->sess, EAGAIN);
#else
			errno = EAGAIN;
#endif
			return -1;
		}

		ssize_t rv = SocketEngine::Recv(sock, reinterpret_cast<char *>(buffer), size, 0);

#ifdef _WIN32
		if (rv < 0)
		{
			/* Windows doesn't use errno, but gnutls does, so check SocketEngine::IgnoreError()
			 * and then set errno appropriately.
			 * The gnutls library may also have a different errno variable than us, see
			 * gnutls_transport_set_errno(3).
			 */
			gnutls_transport_set_errno(session->sess, SocketEngine::IgnoreError() ? EAGAIN : errno);
		}
#endif

		if (rv < 0 || size_t(rv) < size)
			SocketEngine::ChangeEventMask(sock, FD_READ_WILL_BLOCK);
		return rv;
	}
	static ssize_t VectorPush(gnutls_transport_ptr_t transportptr, const giovec_t* iov, int iovcnt)
	{
		StreamSocket* sock = reinterpret_cast<StreamSocket*>(transportptr);
#ifdef _WIN32
		GnuTLSIOHook* session = static_cast<GnuTLSIOHook*>(sock->GetModHook(thismod));
#endif

		if (sock->GetEventMask() & FD_WRITE_WILL_BLOCK)
		{
#ifdef _WIN32
			gnutls_transport_set_errno(session->sess, EAGAIN);
#else
			errno = EAGAIN;
#endif
			return -1;
		}

		// Cast the giovec_t to iovec not to IOVector so the correct function is called on Windows
		ssize_t ret = SocketEngine::WriteV(sock, reinterpret_cast<const iovec*>(iov), iovcnt);
#ifdef _WIN32
		// See the function above for more info about the usage of gnutls_transport_set_errno() on Windows
		if (ret < 0)
			gnutls_transport_set_errno(session->sess, SocketEngine::IgnoreError() ? EAGAIN : errno);
#endif

		ssize_t size = 0;
		for (int i = 0; i < iovcnt; i++)
			size += iov[i].iov_len;

		if (ret < size)
			SocketEngine::ChangeEventMask(sock, FD_WRITE_WILL_BLOCK);
		return ret;
	}

public:
	GnuTLSIOHook(const std::shared_ptr<IOHookProvider>& hookprov, StreamSocket* sock, unsigned int flags)
		: SSLIOHook(hookprov)
	{
		gnutls_init(&sess, flags);
		gnutls_transport_set_ptr(sess, reinterpret_cast<gnutls_transport_ptr_t>(sock));
		gnutls_transport_set_vec_push_function(sess, VectorPush);
		gnutls_transport_set_pull_function(sess, gnutls_pull_wrapper);
		GetProfile().SetupSession(sess);

		sock->AddIOHook(this);
		Handshake(sock);
	}

	void OnStreamSocketClose(StreamSocket* user) override
	{
		CloseSession();
	}

	ssize_t OnStreamSocketRead(StreamSocket* user, std::string& recvq) override
	{
		// Finish handshake if needed
		int prepret = PrepareIO(user);
		if (prepret <= 0)
			return prepret;

		// If we resumed the handshake then this->status will be STATUS_OPEN.
		{
			GnuTLS::DataReader reader(sess);
			ssize_t ret = reader.ret();
			if (ret > 0)
			{
				reader.appendto(recvq);
				// Schedule a read if there is still data in the GnuTLS buffer
				if (gnutls_record_check_pending(sess) > 0)
					SocketEngine::ChangeEventMask(user, FD_ADD_TRIAL_READ);
				return 1;
			}
			else if (ret == GNUTLS_E_AGAIN || ret == GNUTLS_E_INTERRUPTED)
			{
				return 0;
			}
			else if (ret == 0)
			{
				user->SetError("Connection closed");
				CloseSession();
				return -1;
			}
			else
			{
				user->SetError(gnutls_strerror(int(ret)));
				CloseSession();
				return -1;
			}
		}
	}

	ssize_t OnStreamSocketWrite(StreamSocket* user, StreamSocket::SendQueue& sendq) override
	{
		// Finish handshake if needed
		int prepret = PrepareIO(user);
		if (prepret <= 0)
			return prepret;

		// Session is ready for transferring application data

		while (true)
		{
			// If there is something in the GnuTLS buffer try to send() it
			ssize_t ret = FlushBuffer(user);
			if (ret <= 0)
				return ret; // Couldn't flush entire buffer, retry later (or close on error)

			// GnuTLS buffer is empty, if the sendq is empty as well then break to set FD_WANT_NO_WRITE
			if (sendq.empty())
				break;

			// GnuTLS buffer is empty but sendq is not, begin sending data from the sendq
			gnutls_record_cork(this->sess);
			while ((!sendq.empty()) && (gbuffersize < GetProfile().GetOutgoingRecordSize()))
			{
				const StreamSocket::SendQueue::Element& elem = sendq.front();
				gbuffersize += elem.length();
				ret = gnutls_record_send(this->sess, elem.data(), elem.length());
				if (ret < 0)
				{
					CloseSession();
					return -1;
				}
				sendq.pop_front();
			}
		}

		SocketEngine::ChangeEventMask(user, FD_WANT_NO_WRITE);
		return 1;
	}

	void GetCiphersuite(std::string& out) const override
	{
		if (!IsHookReady())
			return;
		out.append(UnknownIfNULL(gnutls_protocol_get_name(gnutls_protocol_get_version(sess)))).push_back('-');
		out.append(UnknownIfNULL(gnutls_kx_get_name(gnutls_kx_get(sess)))).push_back('-');
		out.append(UnknownIfNULL(gnutls_cipher_get_name(gnutls_cipher_get(sess)))).push_back('-');
		out.append(UnknownIfNULL(gnutls_mac_get_name(gnutls_mac_get(sess))));
	}

	bool GetServerName(std::string& out) const override
	{
		std::vector<char> nameBuffer(1);
		size_t nameLength = 0;
		unsigned int nameType = GNUTLS_NAME_DNS;

		// First, determine the size of the hostname.
		if (gnutls_server_name_get(sess, nameBuffer.data(), &nameLength, &nameType, 0) != GNUTLS_E_SHORT_MEMORY_BUFFER)
			return false;

		// Then retrieve the hostname.
		nameBuffer.resize(nameLength);
		if (gnutls_server_name_get(sess, nameBuffer.data(), &nameLength, &nameType, 0) != GNUTLS_E_SUCCESS)
			return false;

		out.append(nameBuffer.data());
		return true;
	}

	GnuTLS::Profile& GetProfile();
};

int GnuTLS::X509Credentials::cert_callback(gnutls_session_t sess, const gnutls_datum_t* req_ca_rdn, int nreqs, const gnutls_pk_algorithm_t* sign_algos, int sign_algos_length, gnutls_retr2_st* st)
{
	st->cert_type = GNUTLS_CRT_X509;
	st->key_type = GNUTLS_PRIVKEY_X509;

	StreamSocket* sock = reinterpret_cast<StreamSocket*>(gnutls_transport_get_ptr(sess));
	GnuTLS::X509Credentials& cred = static_cast<GnuTLSIOHook*>(sock->GetModHook(thismod))->GetProfile().GetX509Credentials();

	st->ncerts = static_cast<unsigned int>(cred.certs.size());
	st->cert.x509 = cred.certs.raw();
	st->key.x509 = cred.key.get();
	st->deinit_all = 0;

	return 0;
}

class GnuTLSIOHookProvider final
	: public SSLIOHookProvider
{
	GnuTLS::Profile profile;

public:
	GnuTLSIOHookProvider(Module* mod, GnuTLS::Profile::Config& config)
		: SSLIOHookProvider(mod, config.name)
		, profile(config)
	{
		ServerInstance->Modules.AddService(*this);
	}

	~GnuTLSIOHookProvider() override
	{
		ServerInstance->Modules.DelService(*this);
	}

	void OnAccept(StreamSocket* sock, const irc::sockets::sockaddrs& client, const irc::sockets::sockaddrs& server) override
	{
		new GnuTLSIOHook(shared_from_this(), sock, GNUTLS_SERVER);
	}

	void OnConnect(StreamSocket* sock) override
	{
		new GnuTLSIOHook(shared_from_this(), sock, GNUTLS_CLIENT);
	}

	GnuTLS::Profile& GetProfile() { return profile; }
};

GnuTLS::Profile& GnuTLSIOHook::GetProfile()
{
	return std::static_pointer_cast<GnuTLSIOHookProvider>(prov)->GetProfile();
}

class ModuleSSLGnuTLS final
	: public Module
{
	typedef std::vector<std::shared_ptr<GnuTLSIOHookProvider>> ProfileList;

	// First member of the class, gets constructed first and destructed last
	GnuTLS::Init libinit;
	ProfileList profiles;
	TR1NS::function<void(char*, size_t)> rememberer;

	void ReadProfiles()
	{
		// First, store all profiles in a new, temporary container. If no problems occur, swap the two
		// containers; this way if something goes wrong we can go back and continue using the current profiles,
		// avoiding unpleasant situations where no new TLS connections are possible.
		ProfileList newprofiles;

		auto tags = ServerInstance->Config->ConfTags("sslprofile");
		if (tags.empty())
			throw ModuleException(this, "You have not specified any <sslprofile> tags that are usable by this module!");

		for (const auto& [_, tag] : tags)
		{
			if (!insp::equalsci(tag->getString("provider", "gnutls", 1), "gnutls"))
			{
				ServerInstance->Logs.Debug(MODNAME, "Ignoring non-GnuTLS <sslprofile> tag at " + tag->source.str());
				continue;
			}

			const std::string name = tag->getString("name");
			if (name.empty())
			{
				ServerInstance->Logs.Warning(MODNAME, "Ignoring <sslprofile> tag without name at " + tag->source.str());
				continue;
			}

			std::shared_ptr<GnuTLSIOHookProvider> prov;
			try
			{
				GnuTLS::Profile::Config profileconfig(name, tag);
				prov = std::make_shared<GnuTLSIOHookProvider>(this, profileconfig);
			}
			catch (const CoreException& ex)
			{
				throw ModuleException(this, "Error while initializing TLS profile \"" + name + "\" at " + tag->source.str() + " - " + ex.GetReason());
			}

			newprofiles.push_back(prov);
		}

		// New profiles are ok, begin using them
		// Old profiles are deleted when their refcount drops to zero
		for (const auto& profile : profiles)
			ServerInstance->Modules.DelService(*profile);

		profiles.swap(newprofiles);
	}

public:
	ModuleSSLGnuTLS()
<<<<<<< HEAD
		: Module(VF_VENDOR, "Allows TLS encrypted connections using the GnuTLS library.")
=======
		: rememberer(ServerInstance->GenRandom)
>>>>>>> a3e0c33f
	{
		thismod = this;
	}

	void init() override
	{
<<<<<<< HEAD
		ServerInstance->Logs.Normal(MODNAME, "Module was compiled against GnuTLS version {} and is running against version {}",
			GNUTLS_VERSION, gnutls_check_version(nullptr));

		ServerInstance->GenRandom = GnuTLS::GenRandom;
=======
		ServerInstance->Logs->Log(MODNAME, LOG_DEFAULT, "GnuTLS lib version %s module was compiled for " GNUTLS_VERSION, gnutls_check_version(NULL));
		ServerInstance->GenRandom = &RandGen::Call;
>>>>>>> a3e0c33f
	}

	void ReadConfig(ConfigStatus& status) override
	{
		const auto& tag = ServerInstance->Config->ConfValue("gnutls");
		if (status.initial || tag->getBool("onrehash", true))
		{
			// Try to help people who have outdated configs.
			for (const auto& field : {"cafile", "certfile", "crlfile", "dhfile", "hash", "keyfile", "mindhbits", "outrecsize", "priority", "requestclientcert", "strictpriority"})
			{
				if (!tag->getString(field).empty())
					throw ModuleException(this, "TLS settings have moved from <gnutls> to <sslprofile>. See " INSPIRCD_DOCS "modules/ssl_gnutls/#sslprofile for more information.");
			}
			ReadProfiles();
		}
	}

	void OnModuleRehash(User* user, const std::string& param) override
	{
		if (!irc::equals(param, "tls") && !irc::equals(param, "ssl"))
			return;

		try
		{
			ReadProfiles();
			ServerInstance->SNO.WriteToSnoMask('r', "GnuTLS TLS profiles have been reloaded.");
		}
		catch (const ModuleException& ex)
		{
			ServerInstance->SNO.WriteToSnoMask('r', "Failed to reload the GnuTLS TLS profiles. " + ex.GetReason());
		}
	}

	~ModuleSSLGnuTLS() override
	{
		ServerInstance->GenRandom = rememberer;
	}

	void OnCleanup(ExtensionType type, Extensible* item) override
	{
		if (type == ExtensionType::USER)
		{
			LocalUser* user = IS_LOCAL(static_cast<User*>(item));

			if ((user) && (user->eh.GetModHook(this)))
			{
				// User is using TLS, they're a local user, and they're using one of *our* TLS ports.
				// Potentially there could be multiple TLS modules loaded at once on different ports.
				ServerInstance->Users.QuitUser(user, "GnuTLS module unloading");
			}
		}
	}

	ModResult OnCheckReady(LocalUser* user) override
	{
		const GnuTLSIOHook* const iohook = static_cast<GnuTLSIOHook*>(user->eh.GetModHook(this));
		if ((iohook) && (!iohook->IsHookReady()))
			return MOD_RES_DENY;
		return MOD_RES_PASSTHRU;
	}
};

MODULE_INIT(ModuleSSLGnuTLS)<|MERGE_RESOLUTION|>--- conflicted
+++ resolved
@@ -1122,7 +1122,7 @@
 	// First member of the class, gets constructed first and destructed last
 	GnuTLS::Init libinit;
 	ProfileList profiles;
-	TR1NS::function<void(char*, size_t)> rememberer;
+	std::function<void(char*, size_t)> rememberer;
 
 	void ReadProfiles()
 	{
@@ -1174,26 +1174,17 @@
 
 public:
 	ModuleSSLGnuTLS()
-<<<<<<< HEAD
 		: Module(VF_VENDOR, "Allows TLS encrypted connections using the GnuTLS library.")
-=======
-		: rememberer(ServerInstance->GenRandom)
->>>>>>> a3e0c33f
+		, rememberer(ServerInstance->GenRandom)
 	{
 		thismod = this;
 	}
 
 	void init() override
 	{
-<<<<<<< HEAD
 		ServerInstance->Logs.Normal(MODNAME, "Module was compiled against GnuTLS version {} and is running against version {}",
 			GNUTLS_VERSION, gnutls_check_version(nullptr));
-
-		ServerInstance->GenRandom = GnuTLS::GenRandom;
-=======
-		ServerInstance->Logs->Log(MODNAME, LOG_DEFAULT, "GnuTLS lib version %s module was compiled for " GNUTLS_VERSION, gnutls_check_version(NULL));
-		ServerInstance->GenRandom = &RandGen::Call;
->>>>>>> a3e0c33f
+		ServerInstance->GenRandom = &GnuTLS::GenRandom;
 	}
 
 	void ReadConfig(ConfigStatus& status) override
