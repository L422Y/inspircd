/*
 * InspIRCd -- Internet Relay Chat Daemon
 *
 *   Copyright (C) 2020 Matt Schatz <genius3000@g3k.solutions>
 *   Copyright (C) 2019 linuxdaemon <linuxdaemon.irc@gmail.com>
 *   Copyright (C) 2013-2014, 2016-2021 Sadie Powell <sadie@witchery.services>
 *   Copyright (C) 2013 Daniel Vassdal <shutter@canternet.org>
 *   Copyright (C) 2012-2017 Attila Molnar <attilamolnar@hush.com>
 *   Copyright (C) 2012-2013, 2016 Adam <Adam@anope.org>
 *   Copyright (C) 2012 Robby <robby@chatbelgie.be>
 *   Copyright (C) 2012 ChrisTX <xpipe@hotmail.de>
 *   Copyright (C) 2009-2010 Daniel De Graaf <danieldg@inspircd.org>
 *   Copyright (C) 2009 Uli Schlachter <psychon@inspircd.org>
 *   Copyright (C) 2008 Robin Burchell <robin+git@viroteck.net>
 *   Copyright (C) 2008 John Brooks <special@inspircd.org>
 *   Copyright (C) 2007-2008, 2010 Craig Edwards <brain@inspircd.org>
 *   Copyright (C) 2007 Dennis Friis <peavey@inspircd.org>
 *   Copyright (C) 2006 Oliver Lupton <om@inspircd.org>
 *
 * This file is part of InspIRCd.  InspIRCd is free software: you can
 * redistribute it and/or modify it under the terms of the GNU General Public
 * License as published by the Free Software Foundation, version 2.
 *
 * This program is distributed in the hope that it will be useful, but WITHOUT
 * ANY WARRANTY; without even the implied warranty of MERCHANTABILITY or FITNESS
 * FOR A PARTICULAR PURPOSE.  See the GNU General Public License for more
 * details.
 *
 * You should have received a copy of the GNU General Public License
 * along with this program.  If not, see <http://www.gnu.org/licenses/>.
 */

/// $CompilerFlags: find_compiler_flags("gnutls")
/// $LinkerFlags: find_linker_flags("gnutls")

/// $PackageInfo: require_system("arch") gnutls pkgconf
/// $PackageInfo: require_system("centos") gnutls-devel pkgconfig
/// $PackageInfo: require_system("darwin") gnutls pkg-config
/// $PackageInfo: require_system("debian") gnutls-bin libgnutls28-dev pkg-config
/// $PackageInfo: require_system("ubuntu") gnutls-bin libgnutls28-dev pkg-config

#include "inspircd.h"
#include "modules/ssl.h"

#include <gnutls/gnutls.h>
#include <gnutls/crypto.h>
#include <gnutls/x509.h>

// Check if the GnuTLS library is at least version major.minor.patch
#define INSPIRCD_GNUTLS_HAS_VERSION(major, minor, patch) (GNUTLS_VERSION_NUMBER >= ((major << 16) | (minor << 8) | patch))

#ifdef _WIN32
# pragma comment(lib, "libgnutls-30.lib")
#endif

enum issl_status { ISSL_NONE, ISSL_HANDSHAKING, ISSL_HANDSHAKEN };

#if INSPIRCD_GNUTLS_HAS_VERSION(3, 3, 5)
#define INSPIRCD_GNUTLS_HAS_RECV_PACKET
#endif

#if INSPIRCD_GNUTLS_HAS_VERSION(3, 1, 9)
#define INSPIRCD_GNUTLS_HAS_CORK
#endif

static Module* thismod;

namespace GnuTLS
{
	void GenRandom(char* buffer, size_t len)
	{
		gnutls_rnd(GNUTLS_RND_RANDOM, buffer, len);
	}

	class Init
	{
	 public:
		Init() { gnutls_global_init(); }
		~Init() { gnutls_global_deinit(); }
	};

	class Exception : public ModuleException
	{
	 public:
		Exception(const std::string& reason)
			: ModuleException(reason) { }
	};

	void ThrowOnError(int errcode, const char* msg)
	{
		if (errcode < 0)
		{
			std::string reason = msg;
			reason.append(" :").append(gnutls_strerror(errcode));
			throw Exception(reason);
		}
	}

	/** Used to create a gnutls_datum_t* from a std::string
	 */
	class Datum
	{
		gnutls_datum_t datum;

	 public:
		Datum(const std::string& dat)
		{
			datum.data = (unsigned char*)dat.data();
			datum.size = static_cast<unsigned int>(dat.length());
		}

		const gnutls_datum_t* get() const { return &datum; }
	};

	class Hash
	{
		gnutls_digest_algorithm_t hash;

	 public:
		// Nothing to deallocate, constructor may throw freely
		Hash(const std::string& hashname)
		{
			// As gnutls_digest_algorithm_t and gnutls_mac_algorithm_t are mapped 1:1, we can do this
			// There is no gnutls_dig_get_id() at the moment, but it may come later
			hash = (gnutls_digest_algorithm_t)gnutls_mac_get_id(hashname.c_str());
			if (hash == GNUTLS_DIG_UNKNOWN)
				throw Exception("Unknown hash type " + hashname);

			// Check if the user is giving us something that is a valid MAC but not digest
			gnutls_hash_hd_t is_digest;
			if (gnutls_hash_init(&is_digest, hash) < 0)
				throw Exception("Unknown hash type " + hashname);
			gnutls_hash_deinit(is_digest, NULL);
		}

		gnutls_digest_algorithm_t get() const { return hash; }
	};

	class DHParams
	{
		gnutls_dh_params_t dh_params;

		DHParams()
		{
			ThrowOnError(gnutls_dh_params_init(&dh_params), "gnutls_dh_params_init() failed");
		}

	 public:
		/** Import */
		static std::shared_ptr<DHParams> Import(const std::string& dhstr)
		{
			std::shared_ptr<DHParams> dh(new DHParams);
			int ret = gnutls_dh_params_import_pkcs3(dh->dh_params, Datum(dhstr).get(), GNUTLS_X509_FMT_PEM);
			ThrowOnError(ret, "Unable to import DH params");
			return dh;
		}

		~DHParams()
		{
			gnutls_dh_params_deinit(dh_params);
		}

		const gnutls_dh_params_t& get() const { return dh_params; }
	};

	class X509Key
	{
		/** Ensure that the key is deinited in case the constructor of X509Key throws
		 */
		class RAIIKey
		{
		 public:
			gnutls_x509_privkey_t key;

			RAIIKey()
			{
				ThrowOnError(gnutls_x509_privkey_init(&key), "gnutls_x509_privkey_init() failed");
			}

			~RAIIKey()
			{
				gnutls_x509_privkey_deinit(key);
			}
		} key;

	 public:
		/** Import */
		X509Key(const std::string& keystr)
		{
			int ret = gnutls_x509_privkey_import(key.key, Datum(keystr).get(), GNUTLS_X509_FMT_PEM);
			ThrowOnError(ret, "Unable to import private key");
		}

		gnutls_x509_privkey_t& get() { return key.key; }
	};

	class X509CertList
	{
		std::vector<gnutls_x509_crt_t> certs;

	 public:
		/** Import */
		X509CertList(const std::string& certstr)
		{
			unsigned int certcount = 3;
			certs.resize(certcount);
			Datum datum(certstr);

			int ret = gnutls_x509_crt_list_import(raw(), &certcount, datum.get(), GNUTLS_X509_FMT_PEM, GNUTLS_X509_CRT_LIST_IMPORT_FAIL_IF_EXCEED);
			if (ret == GNUTLS_E_SHORT_MEMORY_BUFFER)
			{
				// the buffer wasn't big enough to hold all certs but gnutls changed certcount to the number of available certs,
				// try again with a bigger buffer
				certs.resize(certcount);
				ret = gnutls_x509_crt_list_import(raw(), &certcount, datum.get(), GNUTLS_X509_FMT_PEM, GNUTLS_X509_CRT_LIST_IMPORT_FAIL_IF_EXCEED);
			}

			ThrowOnError(ret, "Unable to load certificates");

			// Resize the vector to the actual number of certs because we rely on its size being correct
			// when deallocating the certs
			certs.resize(certcount);
		}

		~X509CertList()
		{
			for (const auto& cert : certs)
				gnutls_x509_crt_deinit(cert);
		}

		gnutls_x509_crt_t* raw() { return &certs[0]; }
		size_t size() const { return certs.size(); }
	};

	class X509CRL
	{
		class RAIICRL
		{
		 public:
			gnutls_x509_crl_t crl;

			RAIICRL()
			{
				ThrowOnError(gnutls_x509_crl_init(&crl), "gnutls_x509_crl_init() failed");
			}

			~RAIICRL()
			{
				gnutls_x509_crl_deinit(crl);
			}
		} crl;

	 public:
		/** Import */
		X509CRL(const std::string& crlstr)
		{
			int ret = gnutls_x509_crl_import(get(), Datum(crlstr).get(), GNUTLS_X509_FMT_PEM);
			ThrowOnError(ret, "Unable to load certificate revocation list");
		}

		gnutls_x509_crl_t& get() { return crl.crl; }
	};

	class Priority
	{
		gnutls_priority_t priority;

	 public:
		Priority(const std::string& priorities)
		{
			// Try to set the priorities for ciphers, kex methods etc. to the user supplied string
			// If the user did not supply anything then the string is already set to "NORMAL"
			const char* priocstr = priorities.c_str();
			const char* prioerror;

			int ret = gnutls_priority_init(&priority, priocstr, &prioerror);
			if (ret < 0)
			{
				// gnutls did not understand the user supplied string
				throw Exception("Unable to initialize priorities to \"" + priorities + "\": " + gnutls_strerror(ret) + " Syntax error at position " + ConvToStr((unsigned int) (prioerror - priocstr)));
			}
		}

		~Priority()
		{
			gnutls_priority_deinit(priority);
		}

		void SetupSession(gnutls_session_t sess)
		{
			gnutls_priority_set(sess, priority);
		}

		static const char* GetDefault()
		{
			return "NORMAL:%SERVER_PRECEDENCE:-VERS-SSL3.0";
		}

		static std::string RemoveUnknownTokens(const std::string& prio)
		{
			std::string ret;
			irc::sepstream ss(prio, ':');
			for (std::string token; ss.GetToken(token); )
			{
				// Save current position so we can revert later if needed
				const std::string::size_type prevpos = ret.length();
				// Append next token
				if (!ret.empty())
					ret.push_back(':');
				ret.append(token);

				gnutls_priority_t test;
				if (gnutls_priority_init(&test, ret.c_str(), NULL) < 0)
				{
					// The new token broke the priority string, revert to the previously working one
					ServerInstance->Logs.Log(MODNAME, LOG_DEBUG, "Priority string token not recognized: \"%s\"", token.c_str());
					ret.erase(prevpos);
				}
				else
				{
					// Worked
					gnutls_priority_deinit(test);
				}
			}
			return ret;
		}
	};

	class CertCredentials
	{
		/** DH parameters associated with these credentials
		 */
		std::shared_ptr<DHParams> dh;

	 protected:
		gnutls_certificate_credentials_t cred;

	 public:
		CertCredentials()
		{
			ThrowOnError(gnutls_certificate_allocate_credentials(&cred), "Cannot allocate certificate credentials");
		}

		~CertCredentials()
		{
			gnutls_certificate_free_credentials(cred);
		}

		/** Associates these credentials with the session
		 */
		void SetupSession(gnutls_session_t sess)
		{
			gnutls_credentials_set(sess, GNUTLS_CRD_CERTIFICATE, cred);
		}

		/** Set the given DH parameters to be used with these credentials
		 */
		void SetDH(std::shared_ptr<DHParams>& DH)
		{
			dh = DH;
			gnutls_certificate_set_dh_params(cred, dh->get());
		}
	};

	class X509Credentials : public CertCredentials
	{
		/** Private key
		 */
		X509Key key;

		/** Certificate list, presented to the peer
		 */
		X509CertList certs;

		/** Trusted CA, may be NULL
		 */
		std::shared_ptr<X509CertList> trustedca;

		/** Certificate revocation list, may be NULL
		 */
		std::shared_ptr<X509CRL> crl;

		static int cert_callback(gnutls_session_t session, const gnutls_datum_t* req_ca_rdn, int nreqs, const gnutls_pk_algorithm_t* sign_algos, int sign_algos_length, gnutls_retr2_st* st);

	 public:
		X509Credentials(const std::string& certstr, const std::string& keystr)
			: key(keystr)
			, certs(certstr)
		{
			// Throwing is ok here, the destructor of Credentials is called in that case
			int ret = gnutls_certificate_set_x509_key(cred, certs.raw(), static_cast<int>(certs.size()), key.get());
			ThrowOnError(ret, "Unable to set cert/key pair");

			gnutls_certificate_set_retrieve_function(cred, cert_callback);
		}

		/** Sets the trusted CA and the certificate revocation list
		 * to use when verifying certificates
		 */
		void SetCA(std::shared_ptr<X509CertList>& certlist, std::shared_ptr<X509CRL>& CRL)
		{
			// Do nothing if certlist is NULL
			if (certlist.get())
			{
				int ret = gnutls_certificate_set_x509_trust(cred, certlist->raw(), static_cast<int>(certlist->size()));
				ThrowOnError(ret, "gnutls_certificate_set_x509_trust() failed");

				if (CRL.get())
				{
					ret = gnutls_certificate_set_x509_crl(cred, &CRL->get(), 1);
					ThrowOnError(ret, "gnutls_certificate_set_x509_crl() failed");
				}

				trustedca = certlist;
				crl = CRL;
			}
		}
	};

	class DataReader
	{
		ssize_t retval;
#ifdef INSPIRCD_GNUTLS_HAS_RECV_PACKET
		gnutls_packet_t packet;

	 public:
		DataReader(gnutls_session_t sess)
		{
			// Using the packet API avoids the final copy of the data which GnuTLS does if we supply
			// our own buffer. Instead, we get the buffer containing the data from GnuTLS and copy it
			// to the recvq directly from there in appendto().
			retval = gnutls_record_recv_packet(sess, &packet);
		}

		void appendto(std::string& recvq)
		{
			// Copy data from GnuTLS buffers to recvq
			gnutls_datum_t datum;
			gnutls_packet_get(packet, &datum, NULL);
			recvq.append(reinterpret_cast<const char*>(datum.data), datum.size);

			gnutls_packet_deinit(packet);
		}
#else
		char* const buffer;

	 public:
		DataReader(gnutls_session_t sess)
			: buffer(ServerInstance->GetReadBuffer())
		{
			// Read data from GnuTLS buffers into ReadBuffer
			retval = gnutls_record_recv(sess, buffer, ServerInstance->Config->NetBufferSize);
		}

		void appendto(std::string& recvq)
		{
			// Copy data from ReadBuffer to recvq
			recvq.append(buffer, retval);
		}
#endif

		ssize_t ret() const { return retval; }
	};

	class Profile
	{
		/** Name of this profile
		 */
		const std::string name;

		/** X509 certificate(s) and key
		 */
		X509Credentials x509cred;

		/** The minimum length in bits for the DH prime to be accepted as a client
		 */
		unsigned int min_dh_bits;

		/** Hashing algorithm to use when generating certificate fingerprints
		 */
		Hash hash;

		/** Priorities for ciphers, compression methods, etc.
		 */
		Priority priority;

		/** Rough max size of records to send
		 */
		const unsigned int outrecsize;

		/** True to request a client certificate as a server
		 */
		const bool requestclientcert;

		static std::string ReadFile(const std::string& filename)
		{
			FileReader reader(filename);
			std::string ret = reader.GetString();
			if (ret.empty())
				throw Exception("Cannot read file " + filename);
			return ret;
		}

		static std::string GetPrioStr(const std::string& profilename, std::shared_ptr<ConfigTag> tag)
		{
			// Use default priority string if this tag does not specify one
			std::string priostr = GnuTLS::Priority::GetDefault();
			bool found = tag->readString("priority", priostr);
			// If the prio string isn't set in the config don't be strict about the default one because it doesn't work on all versions of GnuTLS
			if (!tag->getBool("strictpriority", found))
			{
				std::string stripped = GnuTLS::Priority::RemoveUnknownTokens(priostr);
				if (stripped.empty())
				{
					// Stripping failed, act as if a prio string wasn't set
					stripped = GnuTLS::Priority::RemoveUnknownTokens(GnuTLS::Priority::GetDefault());
					ServerInstance->Logs.Log(MODNAME, LOG_DEFAULT, "Priority string for profile \"%s\" contains unknown tokens and stripping it didn't yield a working one either, falling back to \"%s\"", profilename.c_str(), stripped.c_str());
				}
				else if ((found) && (stripped != priostr))
				{
					// Prio string was set in the config and we ended up with something that works but different
					ServerInstance->Logs.Log(MODNAME, LOG_DEFAULT, "Priority string for profile \"%s\" contains unknown tokens, stripped to \"%s\"", profilename.c_str(), stripped.c_str());
				}
				priostr.swap(stripped);
			}
			return priostr;
		}

	 public:
		struct Config
		{
			std::string name;

			std::shared_ptr<X509CertList> ca;
			std::shared_ptr<X509CRL> crl;

			std::string certstr;
			std::string keystr;
			std::shared_ptr<DHParams> dh;

			std::string priostr;
			unsigned int mindh;
			std::string hashstr;

			unsigned int outrecsize;
			bool requestclientcert;

			Config(const std::string& profilename, std::shared_ptr<ConfigTag> tag)
				: name(profilename)
				, certstr(ReadFile(tag->getString("certfile", "cert.pem", 1)))
				, keystr(ReadFile(tag->getString("keyfile", "key.pem", 1)))
				, dh(DHParams::Import(ReadFile(tag->getString("dhfile", "dhparams.pem", 1))))
				, priostr(GetPrioStr(profilename, tag))
				, mindh(static_cast<unsigned int>(tag->getUInt("mindhbits", 1024, 0, UINT32_MAX)))
				, hashstr(tag->getString("hash", "sha256", 1))
				, requestclientcert(tag->getBool("requestclientcert", true))
			{
				// Load trusted CA and revocation list, if set
				std::string filename = tag->getString("cafile");
				if (!filename.empty())
				{
					ca.reset(new X509CertList(ReadFile(filename)));

					filename = tag->getString("crlfile");
					if (!filename.empty())
						crl.reset(new X509CRL(ReadFile(filename)));
				}

#ifdef INSPIRCD_GNUTLS_HAS_CORK
				// If cork support is available outrecsize represents the (rough) max amount of data we give GnuTLS while corked
				outrecsize = static_cast<unsigned int>(tag->getUInt("outrecsize", 2048, 512, UINT32_MAX));
#else
				outrecsize = static_cast<unsigned int>(tag->getUInt("outrecsize", 2048, 512, 16384));
#endif
			}
		};

		Profile(Config& config)
			: name(config.name)
			, x509cred(config.certstr, config.keystr)
			, min_dh_bits(config.mindh)
			, hash(config.hashstr)
			, priority(config.priostr)
			, outrecsize(config.outrecsize)
			, requestclientcert(config.requestclientcert)
		{
			x509cred.SetDH(config.dh);
			x509cred.SetCA(config.ca, config.crl);
		}
		/** Set up the given session with the settings in this profile
		 */
		void SetupSession(gnutls_session_t sess)
		{
			priority.SetupSession(sess);
			x509cred.SetupSession(sess);
			gnutls_dh_set_prime_bits(sess, min_dh_bits);

			// Request client certificate if enabled and we are a server, no-op if we're a client
			if (requestclientcert)
				gnutls_certificate_server_set_request(sess, GNUTLS_CERT_REQUEST);
		}

		const std::string& GetName() const { return name; }
		X509Credentials& GetX509Credentials() { return x509cred; }
		gnutls_digest_algorithm_t GetHash() const { return hash.get(); }
		unsigned int GetOutgoingRecordSize() const { return outrecsize; }
	};
}

class GnuTLSIOHook : public SSLIOHook
{
 private:
	gnutls_session_t sess = nullptr;
	issl_status status = ISSL_NONE;
#ifdef INSPIRCD_GNUTLS_HAS_CORK
	size_t gbuffersize = 0;
#endif

	void CloseSession()
	{
		if (this->sess)
		{
			gnutls_bye(this->sess, GNUTLS_SHUT_WR);
			gnutls_deinit(this->sess);
		}
		sess = NULL;
		certificate = NULL;
		status = ISSL_NONE;
	}

	// Returns 1 if handshake succeeded, 0 if it is still in progress, -1 if it failed
	int Handshake(StreamSocket* user)
	{
		int ret = gnutls_handshake(this->sess);

		if (ret < 0)
		{
			if(ret == GNUTLS_E_AGAIN || ret == GNUTLS_E_INTERRUPTED)
			{
				// Handshake needs resuming later, read() or write() would have blocked.
				this->status = ISSL_HANDSHAKING;

				if (gnutls_record_get_direction(this->sess) == 0)
				{
					// gnutls_handshake() wants to read() again.
					SocketEngine::ChangeEventMask(user, FD_WANT_POLL_READ | FD_WANT_NO_WRITE);
				}
				else
				{
					// gnutls_handshake() wants to write() again.
					SocketEngine::ChangeEventMask(user, FD_WANT_NO_READ | FD_WANT_SINGLE_WRITE);
				}

				return 0;
			}
			else
			{
				user->SetError("Handshake Failed - " + std::string(gnutls_strerror(ret)));
				CloseSession();
				return -1;
			}
		}
		else
		{
			// Change the seesion state
			this->status = ISSL_HANDSHAKEN;

			VerifyCertificate();

			// Finish writing, if any left
			SocketEngine::ChangeEventMask(user, FD_WANT_POLL_READ | FD_WANT_NO_WRITE | FD_ADD_TRIAL_WRITE);

			return 1;
		}
	}

	void VerifyCertificate()
	{
		ssl_cert* certinfo = new ssl_cert;
		this->certificate = certinfo;

		unsigned int certstatus;
		int ret = gnutls_certificate_verify_peers2(this->sess, &certstatus);
		if (ret < 0)
		{
			certinfo->error = gnutls_strerror(ret);
			return;
		}

		certinfo->invalid = (certstatus & GNUTLS_CERT_INVALID);
		certinfo->unknownsigner = (certstatus & GNUTLS_CERT_SIGNER_NOT_FOUND);
		certinfo->revoked = (certstatus & GNUTLS_CERT_REVOKED);
		certinfo->trusted = !(certstatus & GNUTLS_CERT_SIGNER_NOT_CA);

		if (gnutls_certificate_type_get(this->sess) != GNUTLS_CRT_X509)
		{
			certinfo->error = "No X509 keys sent";
			return;
		}

		gnutls_x509_crt_t cert;
		ret = gnutls_x509_crt_init(&cert);
		if (ret < 0)
		{
			certinfo->error = gnutls_strerror(ret);
			return;
		}

		char buffer[512];
		size_t buffer_size = sizeof(buffer);

		unsigned int cert_list_size = 0;
		const gnutls_datum_t* cert_list = gnutls_certificate_get_peers(this->sess, &cert_list_size);
		if (cert_list == NULL)
		{
			certinfo->error = "No certificate was found";
			goto info_done_dealloc;
		}

		ret = gnutls_x509_crt_import(cert, &cert_list[0], GNUTLS_X509_FMT_DER);
		if (ret < 0)
		{
			certinfo->error = gnutls_strerror(ret);
			goto info_done_dealloc;
		}

		if (gnutls_x509_crt_get_dn(cert, buffer, &buffer_size) == 0)
		{
			// Make sure there are no chars in the string that we consider invalid.
			certinfo->dn = buffer;
			if (certinfo->dn.find_first_of("\r\n") != std::string::npos)
				certinfo->dn.clear();
		}

		buffer_size = sizeof(buffer);
		if (gnutls_x509_crt_get_issuer_dn(cert, buffer, &buffer_size) == 0)
		{
			// Make sure there are no chars in the string that we consider invalid.
			certinfo->issuer = buffer;
			if (certinfo->issuer.find_first_of("\r\n") != std::string::npos)
				certinfo->issuer.clear();
		}

		buffer_size = sizeof(buffer);
		if ((ret = gnutls_x509_crt_get_fingerprint(cert, GetProfile().GetHash(), buffer, &buffer_size)) < 0)
		{
			certinfo->error = gnutls_strerror(ret);
		}
		else
		{
<<<<<<< HEAD
			certinfo->fingerprint = Hex::Encode(digest, digest_size);
=======
			certinfo->fingerprint = BinToHex(buffer, buffer_size);
>>>>>>> 0bbfafb9
		}

		/* Beware here we do not check for errors.
		 */
		if ((gnutls_x509_crt_get_expiration_time(cert) < ServerInstance->Time()) || (gnutls_x509_crt_get_activation_time(cert) > ServerInstance->Time()))
		{
			certinfo->error = "Not activated, or expired certificate";
		}

info_done_dealloc:
		gnutls_x509_crt_deinit(cert);
	}

	// Returns 1 if application I/O should proceed, 0 if it must wait for the underlying protocol to progress, -1 on fatal error
	int PrepareIO(StreamSocket* sock)
	{
		if (status == ISSL_HANDSHAKEN)
			return 1;
		else if (status == ISSL_HANDSHAKING)
		{
			// The handshake isn't finished, try to finish it
			return Handshake(sock);
		}

		CloseSession();
		sock->SetError("No TLS session");
		return -1;
	}

#ifdef INSPIRCD_GNUTLS_HAS_CORK
	int FlushBuffer(StreamSocket* sock)
	{
		// If GnuTLS has some data buffered, write it
		if (gbuffersize)
			return HandleWriteRet(sock, gnutls_record_uncork(this->sess, 0));
		return 1;
	}
#endif

	int HandleWriteRet(StreamSocket* sock, int ret)
	{
		if (ret > 0)
		{
#ifdef INSPIRCD_GNUTLS_HAS_CORK
			gbuffersize -= ret;
			if (gbuffersize)
			{
				SocketEngine::ChangeEventMask(sock, FD_WANT_SINGLE_WRITE);
				return 0;
			}
#endif
			return ret;
		}
		else if (ret == GNUTLS_E_AGAIN || ret == GNUTLS_E_INTERRUPTED || ret == 0)
		{
			SocketEngine::ChangeEventMask(sock, FD_WANT_SINGLE_WRITE);
			return 0;
		}
		else // (ret < 0)
		{
			sock->SetError(gnutls_strerror(ret));
			CloseSession();
			return -1;
		}
	}

	static const char* UnknownIfNULL(const char* str)
	{
		return str ? str : "UNKNOWN";
	}

	static ssize_t gnutls_pull_wrapper(gnutls_transport_ptr_t session_wrap, void* buffer, size_t size)
	{
		StreamSocket* sock = reinterpret_cast<StreamSocket*>(session_wrap);
#ifdef _WIN32
		GnuTLSIOHook* session = static_cast<GnuTLSIOHook*>(sock->GetModHook(thismod));
#endif

		if (sock->GetEventMask() & FD_READ_WILL_BLOCK)
		{
#ifdef _WIN32
			gnutls_transport_set_errno(session->sess, EAGAIN);
#else
			errno = EAGAIN;
#endif
			return -1;
		}

		ssize_t rv = SocketEngine::Recv(sock, reinterpret_cast<char *>(buffer), size, 0);

#ifdef _WIN32
		if (rv < 0)
		{
			/* Windows doesn't use errno, but gnutls does, so check SocketEngine::IgnoreError()
			 * and then set errno appropriately.
			 * The gnutls library may also have a different errno variable than us, see
			 * gnutls_transport_set_errno(3).
			 */
			gnutls_transport_set_errno(session->sess, SocketEngine::IgnoreError() ? EAGAIN : errno);
		}
#endif

		if (rv < 0 || size_t(rv) < size)
			SocketEngine::ChangeEventMask(sock, FD_READ_WILL_BLOCK);
		return rv;
	}
	static ssize_t VectorPush(gnutls_transport_ptr_t transportptr, const giovec_t* iov, int iovcnt)
	{
		StreamSocket* sock = reinterpret_cast<StreamSocket*>(transportptr);
#ifdef _WIN32
		GnuTLSIOHook* session = static_cast<GnuTLSIOHook*>(sock->GetModHook(thismod));
#endif

		if (sock->GetEventMask() & FD_WRITE_WILL_BLOCK)
		{
#ifdef _WIN32
			gnutls_transport_set_errno(session->sess, EAGAIN);
#else
			errno = EAGAIN;
#endif
			return -1;
		}

		// Cast the giovec_t to iovec not to IOVector so the correct function is called on Windows
		ssize_t ret = SocketEngine::WriteV(sock, reinterpret_cast<const iovec*>(iov), iovcnt);
#ifdef _WIN32
		// See the function above for more info about the usage of gnutls_transport_set_errno() on Windows
		if (ret < 0)
			gnutls_transport_set_errno(session->sess, SocketEngine::IgnoreError() ? EAGAIN : errno);
#endif

		ssize_t size = 0;
		for (int i = 0; i < iovcnt; i++)
			size += iov[i].iov_len;

		if (ret < size)
			SocketEngine::ChangeEventMask(sock, FD_WRITE_WILL_BLOCK);
		return ret;
	}

 public:
	GnuTLSIOHook(std::shared_ptr<IOHookProvider> hookprov, StreamSocket* sock, unsigned int flags)
		: SSLIOHook(hookprov)
	{
		gnutls_init(&sess, flags);
		gnutls_transport_set_ptr(sess, reinterpret_cast<gnutls_transport_ptr_t>(sock));
		gnutls_transport_set_vec_push_function(sess, VectorPush);
		gnutls_transport_set_pull_function(sess, gnutls_pull_wrapper);
		GetProfile().SetupSession(sess);

		sock->AddIOHook(this);
		Handshake(sock);
	}

	void OnStreamSocketClose(StreamSocket* user) override
	{
		CloseSession();
	}

	int OnStreamSocketRead(StreamSocket* user, std::string& recvq) override
	{
		// Finish handshake if needed
		int prepret = PrepareIO(user);
		if (prepret <= 0)
			return prepret;

		// If we resumed the handshake then this->status will be ISSL_HANDSHAKEN.
		{
			GnuTLS::DataReader reader(sess);
			ssize_t ret = reader.ret();
			if (ret > 0)
			{
				reader.appendto(recvq);
				// Schedule a read if there is still data in the GnuTLS buffer
				if (gnutls_record_check_pending(sess) > 0)
					SocketEngine::ChangeEventMask(user, FD_ADD_TRIAL_READ);
				return 1;
			}
			else if (ret == GNUTLS_E_AGAIN || ret == GNUTLS_E_INTERRUPTED)
			{
				return 0;
			}
			else if (ret == 0)
			{
				user->SetError("Connection closed");
				CloseSession();
				return -1;
			}
			else
			{
				user->SetError(gnutls_strerror(int(ret)));
				CloseSession();
				return -1;
			}
		}
	}

	ssize_t OnStreamSocketWrite(StreamSocket* user, StreamSocket::SendQueue& sendq) override
	{
		// Finish handshake if needed
		int prepret = PrepareIO(user);
		if (prepret <= 0)
			return prepret;

		// Session is ready for transferring application data

#ifdef INSPIRCD_GNUTLS_HAS_CORK
		while (true)
		{
			// If there is something in the GnuTLS buffer try to send() it
			ssize_t ret = FlushBuffer(user);
			if (ret <= 0)
				return ret; // Couldn't flush entire buffer, retry later (or close on error)

			// GnuTLS buffer is empty, if the sendq is empty as well then break to set FD_WANT_NO_WRITE
			if (sendq.empty())
				break;

			// GnuTLS buffer is empty but sendq is not, begin sending data from the sendq
			gnutls_record_cork(this->sess);
			while ((!sendq.empty()) && (gbuffersize < GetProfile().GetOutgoingRecordSize()))
			{
				const StreamSocket::SendQueue::Element& elem = sendq.front();
				gbuffersize += elem.length();
				ret = gnutls_record_send(this->sess, elem.data(), elem.length());
				if (ret < 0)
				{
					CloseSession();
					return -1;
				}
				sendq.pop_front();
			}
		}
#else
		int ret = 0;

		while (!sendq.empty())
		{
			FlattenSendQueue(sendq, GetProfile().GetOutgoingRecordSize());
			const StreamSocket::SendQueue::Element& buffer = sendq.front();
			ret = HandleWriteRet(user, gnutls_record_send(this->sess, buffer.data(), buffer.length()));

			if (ret <= 0)
				return ret;
			else if (ret < (int)buffer.length())
			{
				sendq.erase_front(ret);
				SocketEngine::ChangeEventMask(user, FD_WANT_SINGLE_WRITE);
				return 0;
			}

			// Wrote entire record, continue sending
			sendq.pop_front();
		}
#endif

		SocketEngine::ChangeEventMask(user, FD_WANT_NO_WRITE);
		return 1;
	}

	void GetCiphersuite(std::string& out) const override
	{
		if (!IsHandshakeDone())
			return;
		out.append(UnknownIfNULL(gnutls_protocol_get_name(gnutls_protocol_get_version(sess)))).push_back('-');
		out.append(UnknownIfNULL(gnutls_kx_get_name(gnutls_kx_get(sess)))).push_back('-');
		out.append(UnknownIfNULL(gnutls_cipher_get_name(gnutls_cipher_get(sess)))).push_back('-');
		out.append(UnknownIfNULL(gnutls_mac_get_name(gnutls_mac_get(sess))));
	}

	bool GetServerName(std::string& out) const override
	{
		std::vector<char> nameBuffer;
		size_t nameLength = 0;
		unsigned int nameType = GNUTLS_NAME_DNS;

		// First, determine the size of the hostname.
		if (gnutls_server_name_get(sess, &nameBuffer[0], &nameLength, &nameType, 0) != GNUTLS_E_SHORT_MEMORY_BUFFER)
			return false;

		// Then retrieve the hostname.
		nameBuffer.resize(nameLength);
		if (gnutls_server_name_get(sess, &nameBuffer[0], &nameLength, &nameType, 0) != GNUTLS_E_SUCCESS)
			return false;

		out.append(&nameBuffer[0]);
		return true;
	}

	GnuTLS::Profile& GetProfile();
	bool IsHandshakeDone() const { return (status == ISSL_HANDSHAKEN); }
};

int GnuTLS::X509Credentials::cert_callback(gnutls_session_t sess, const gnutls_datum_t* req_ca_rdn, int nreqs, const gnutls_pk_algorithm_t* sign_algos, int sign_algos_length, gnutls_retr2_st* st)
{
	st->cert_type = GNUTLS_CRT_X509;
	st->key_type = GNUTLS_PRIVKEY_X509;

	StreamSocket* sock = reinterpret_cast<StreamSocket*>(gnutls_transport_get_ptr(sess));
	GnuTLS::X509Credentials& cred = static_cast<GnuTLSIOHook*>(sock->GetModHook(thismod))->GetProfile().GetX509Credentials();

	st->ncerts = static_cast<unsigned int>(cred.certs.size());
	st->cert.x509 = cred.certs.raw();
	st->key.x509 = cred.key.get();
	st->deinit_all = 0;

	return 0;
}

class GnuTLSIOHookProvider : public SSLIOHookProvider
{
	GnuTLS::Profile profile;

 public:
	GnuTLSIOHookProvider(Module* mod, GnuTLS::Profile::Config& config)
		: SSLIOHookProvider(mod, config.name)
		, profile(config)
	{
		ServerInstance->Modules.AddService(*this);
	}

	~GnuTLSIOHookProvider() override
	{
		ServerInstance->Modules.DelService(*this);
	}

	void OnAccept(StreamSocket* sock, irc::sockets::sockaddrs* client, irc::sockets::sockaddrs* server) override
	{
		new GnuTLSIOHook(shared_from_this(), sock, GNUTLS_SERVER);
	}

	void OnConnect(StreamSocket* sock) override
	{
		new GnuTLSIOHook(shared_from_this(), sock, GNUTLS_CLIENT);
	}

	GnuTLS::Profile& GetProfile() { return profile; }
};

GnuTLS::Profile& GnuTLSIOHook::GetProfile()
{
	return std::static_pointer_cast<GnuTLSIOHookProvider>(prov)->GetProfile();
}

class ModuleSSLGnuTLS : public Module
{
	typedef std::vector<std::shared_ptr<GnuTLSIOHookProvider>> ProfileList;

	// First member of the class, gets constructed first and destructed last
	GnuTLS::Init libinit;
	ProfileList profiles;

	void ReadProfiles()
	{
		// First, store all profiles in a new, temporary container. If no problems occur, swap the two
		// containers; this way if something goes wrong we can go back and continue using the current profiles,
		// avoiding unpleasant situations where no new TLS connections are possible.
		ProfileList newprofiles;

		auto tags = ServerInstance->Config->ConfTags("sslprofile");
		if (tags.empty())
			throw ModuleException("You have not specified any <sslprofile> tags that are usable by this module!");

		for (const auto& [_, tag] : tags)
		{
			if (!stdalgo::string::equalsci(tag->getString("provider"), "gnutls"))
			{
				ServerInstance->Logs.Log(MODNAME, LOG_DEFAULT, "Ignoring non-GnuTLS <sslprofile> tag at " + tag->source.str());
				continue;
			}

			std::string name = tag->getString("name");
			if (name.empty())
			{
				ServerInstance->Logs.Log(MODNAME, LOG_DEFAULT, "Ignoring <sslprofile> tag without name at " + tag->source.str());
				continue;
			}

			std::shared_ptr<GnuTLSIOHookProvider> prov;
			try
			{
				GnuTLS::Profile::Config profileconfig(name, tag);
				prov = std::make_shared<GnuTLSIOHookProvider>(this, profileconfig);
			}
			catch (CoreException& ex)
			{
				throw ModuleException("Error while initializing TLS profile \"" + name + "\" at " + tag->source.str() + " - " + ex.GetReason());
			}

			newprofiles.push_back(prov);
		}

		// New profiles are ok, begin using them
		// Old profiles are deleted when their refcount drops to zero
		for (const auto& profile : profiles)
			ServerInstance->Modules.DelService(*profile);

		profiles.swap(newprofiles);
	}

 public:
	ModuleSSLGnuTLS()
		: Module(VF_VENDOR, "Allows TLS encrypted connections using the GnuTLS library.")
	{
		thismod = this;
	}

	void init() override
	{
		ServerInstance->Logs.Log(MODNAME, LOG_DEFAULT, "GnuTLS lib version %s module was compiled for " GNUTLS_VERSION, gnutls_check_version(NULL));
		ServerInstance->GenRandom = GnuTLS::GenRandom;
	}

	void ReadConfig(ConfigStatus& status) override
	{
		auto tag = ServerInstance->Config->ConfValue("gnutls");
		if (status.initial || tag->getBool("onrehash", true))
			ReadProfiles();
	}

	void OnModuleRehash(User* user, const std::string &param) override
	{
		if (!irc::equals(param, "tls") && !irc::equals(param, "ssl"))
			return;

		try
		{
			ReadProfiles();
			ServerInstance->SNO.WriteToSnoMask('a', "GnuTLS TLS profiles have been reloaded.");
		}
		catch (ModuleException& ex)
		{
			ServerInstance->Logs.Log(MODNAME, LOG_DEFAULT, ex.GetReason() + " Not applying settings.");
		}
	}

	~ModuleSSLGnuTLS() override
	{
		ServerInstance->GenRandom = &InspIRCd::DefaultGenRandom;
	}

	void OnCleanup(ExtensionItem::ExtensibleType type, Extensible* item) override
	{
		if (type == ExtensionItem::EXT_USER)
		{
			LocalUser* user = IS_LOCAL(static_cast<User*>(item));

			if ((user) && (user->eh.GetModHook(this)))
			{
				// User is using TLS, they're a local user, and they're using one of *our* TLS ports.
				// Potentially there could be multiple TLS modules loaded at once on different ports.
				ServerInstance->Users.QuitUser(user, "GnuTLS module unloading");
			}
		}
	}

	ModResult OnCheckReady(LocalUser* user) override
	{
		const GnuTLSIOHook* const iohook = static_cast<GnuTLSIOHook*>(user->eh.GetModHook(this));
		if ((iohook) && (!iohook->IsHandshakeDone()))
			return MOD_RES_DENY;
		return MOD_RES_PASSTHRU;
	}
};

MODULE_INIT(ModuleSSLGnuTLS)<|MERGE_RESOLUTION|>--- conflicted
+++ resolved
@@ -748,11 +748,7 @@
 		}
 		else
 		{
-<<<<<<< HEAD
-			certinfo->fingerprint = Hex::Encode(digest, digest_size);
-=======
-			certinfo->fingerprint = BinToHex(buffer, buffer_size);
->>>>>>> 0bbfafb9
+			certinfo->fingerprint = Hex::Encode(buffer, buffer_size);
 		}
 
 		/* Beware here we do not check for errors.
