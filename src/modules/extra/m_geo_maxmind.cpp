--- conflicted
+++ resolved
@@ -142,7 +142,7 @@
 
  public:
 	ModuleGeoMaxMind()
-		: Module(VF_VENDOR, "Provides Geolocation lookups using the libMaxMindDB library")
+		: Module(VF_VENDOR, "Allows the server to perform geolocation lookups on both IP addresses and users.")
 		, geoapi(this)
 	{
 		memset(&geoapi.mmdb, 0, sizeof(geoapi.mmdb));
@@ -153,16 +153,7 @@
 		MMDB_close(&geoapi.mmdb);
 	}
 
-<<<<<<< HEAD
 	void ReadConfig(ConfigStatus& status) override
-=======
-	Version GetVersion() CXX11_OVERRIDE
-	{
-		return Version("Allows the server to perform geolocation lookups on both IP addresses and users.", VF_VENDOR);
-	}
-
-	void ReadConfig(ConfigStatus& status) CXX11_OVERRIDE
->>>>>>> c5680d64
 	{
 		ConfigTag* tag = ServerInstance->Config->ConfValue("maxmind");
 		const std::string file = ServerInstance->Config->Paths.PrependConfig(tag->getString("file", "GeoLite2-Country.mmdb", 1));
