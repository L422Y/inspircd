/*
 * InspIRCd -- Internet Relay Chat Daemon
 *
 *   Copyright (C) 2019 linuxdaemon <linuxdaemon.irc@gmail.com>
 *   Copyright (C) 2019 Matt Schatz <genius3000@g3k.solutions>
 *   Copyright (C) 2013, 2017, 2019 Sadie Powell <sadie@witchery.services>
 *   Copyright (C) 2012-2014, 2016 Attila Molnar <attilamolnar@hush.com>
 *   Copyright (C) 2012, 2019 Robby <robby@chatbelgie.be>
 *   Copyright (C) 2009 Daniel De Graaf <danieldg@inspircd.org>
 *   Copyright (C) 2008, 2010 Craig Edwards <brain@inspircd.org>
 *   Copyright (C) 2007 Robin Burchell <robin+git@viroteck.net>
 *   Copyright (C) 2006-2007 Dennis Friis <peavey@inspircd.org>
 *
 * This file is part of InspIRCd.  InspIRCd is free software: you can
 * redistribute it and/or modify it under the terms of the GNU General Public
 * License as published by the Free Software Foundation, version 2.
 *
 * This program is distributed in the hope that it will be useful, but WITHOUT
 * ANY WARRANTY; without even the implied warranty of MERCHANTABILITY or FITNESS
 * FOR A PARTICULAR PURPOSE.  See the GNU General Public License for more
 * details.
 *
 * You should have received a copy of the GNU General Public License
 * along with this program.  If not, see <http://www.gnu.org/licenses/>.
 */


#include "inspircd.h"
#include "modules/ctctags.h"

// User mode +d - filter out channel messages and channel notices
class DeafMode : public ModeHandler
{
 public:
	DeafMode(Module* Creator) : ModeHandler(Creator, "deaf", 'd', PARAM_NONE, MODETYPE_USER) { }

	ModeAction OnModeChange(User* source, User* dest, Channel* channel, std::string& parameter, bool adding) override
	{
		if (adding == dest->IsModeSet(this))
			return MODEACTION_DENY;

		if (adding)
			dest->WriteNotice("*** You have enabled user mode +d, deaf mode. This mode means you WILL NOT receive any messages from any channels you are in. If you did NOT mean to do this, use /mode " + dest->nick + " -d.");

		dest->SetMode(this, adding);
		return MODEACTION_ALLOW;
	}
};

// User mode +D - filter out user messages and user notices
class PrivDeafMode : public ModeHandler
{
 public:
	PrivDeafMode(Module* Creator) : ModeHandler(Creator, "privdeaf", 'D', PARAM_NONE, MODETYPE_USER)
	{
	}

	ModeAction OnModeChange(User* source, User* dest, Channel* channel, std::string& parameter, bool adding) override
	{
		if (adding == dest->IsModeSet(this))
			return MODEACTION_DENY;

		if (adding)
			dest->WriteNotice("*** You have enabled user mode +D, private deaf mode. This mode means you WILL NOT receive any messages and notices from any nicks. If you did NOT mean to do this, use /mode " + dest->nick + " -D.");

		dest->SetMode(this, adding);
		return MODEACTION_ALLOW;
	}
};

class ModuleDeaf
	: public Module
	, public CTCTags::EventListener
{
 private:
	DeafMode deafmode;
	PrivDeafMode privdeafmode;
	std::string deaf_bypasschars;
	std::string deaf_bypasschars_service;
	bool privdeafservice;

	ModResult HandleChannel(User* source, Channel* target, CUList& exemptions, bool is_bypasschar, bool is_bypasschar_uline)
	{
		const Channel::MemberMap& ulist = target->GetUsers();
		for (Channel::MemberMap::const_iterator i = ulist.begin(); i != ulist.end(); ++i)
		{
			User* member = i->first;

			// Allow if the user doesn't have the mode set.
			if (!member->IsModeSet(deafmode))
				continue;

			// Allow if the message begins with a uline char and the
			// user is on a ulined server.
			if (is_bypasschar_uline && member->server->IsULine())
				continue;

			// Allow if the prefix begins with a normal char and the
			// user is not on a ulined server.
			if (is_bypasschar && !member->server->IsULine())
				continue;

			exemptions.insert(member);
		}

		return MOD_RES_PASSTHRU;
	}

	ModResult HandleUser(User* source, User* target)
	{
		// Allow if the mode is not set.
		if (!target->IsModeSet(privdeafmode))
			return MOD_RES_PASSTHRU;

		// Reject if the source is ulined and privdeafuline is disaled.
		if (!privdeafuline && source->server->IsULine())
			return MOD_RES_DENY;

		// Reject if the source doesn't have the right priv.
		if (!source->HasPrivPermission("users/ignore-privdeaf"))
			return MOD_RES_DENY;

		return MOD_RES_ALLOW;
	}

 public:
	ModuleDeaf()
<<<<<<< HEAD
		: Module(VF_VENDOR, "Adds user mode d (deaf) which prevents users from receiving channel messages.")
=======
		: CTCTags::EventListener(this)
>>>>>>> 8c3c4f8e
		, deafmode(this)
		, privdeafmode(this)
	{
	}

	void ReadConfig(ConfigStatus& status) override
	{
		auto tag = ServerInstance->Config->ConfValue("deaf");
		deaf_bypasschars = tag->getString("bypasschars");
		deaf_bypasschars_service = tag->getString("servicebypasschars", tag->getString("bypasscharsuline"));
		privdeafservice = tag->getBool("privdeafservice", tag->getBool("privdeafuline", true));
	}

<<<<<<< HEAD
	ModResult OnUserPreMessage(User* user, const MessageTarget& target, MessageDetails& details) override
=======
	ModResult OnUserPreTagMessage(User* user, const MessageTarget& target, CTCTags::TagMessageDetails& details) CXX11_OVERRIDE
	{
		switch (target.type)
		{
			case MessageTarget::TYPE_CHANNEL:
				return HandleChannel(user, target.Get<Channel>(), details.exemptions, false, false);

			case MessageTarget::TYPE_USER:
				return HandleUser(user, target.Get<User>());

			case MessageTarget::TYPE_SERVER:
				break;
		}

		return MOD_RES_PASSTHRU;
	}

	ModResult OnUserPreMessage(User* user, const MessageTarget& target, MessageDetails& details) CXX11_OVERRIDE
>>>>>>> 8c3c4f8e
	{
		switch (target.type)
		{
			case MessageTarget::TYPE_CHANNEL:
			{
<<<<<<< HEAD
				Channel* chan = target.Get<Channel>();
				bool is_bypasschar = (deaf_bypasschars.find(details.text[0]) != std::string::npos);
				bool is_bypasschar_service = (deaf_bypasschars_service.find(details.text[0]) != std::string::npos);

				// If we have no bypasschars_service in config, and this is a bypasschar (regular)
				// Then it is obviously going to get through +d, no exemption list required
				if (deaf_bypasschars_service.empty() && is_bypasschar)
					return MOD_RES_PASSTHRU;
				// If it matches both bypasschar and bypasschar_service, it will get through.
				if (is_bypasschar && is_bypasschar_service)
					return MOD_RES_PASSTHRU;

				const Channel::MemberMap& ulist = chan->GetUsers();
				for (Channel::MemberMap::const_iterator i = ulist.begin(); i != ulist.end(); ++i)
				{
					// not +d
					if (!i->first->IsModeSet(deafmode))
						continue;

					bool is_a_service = i->first->server->IsService();
					// matched a U-line only bypass
					if (is_bypasschar_service && is_a_service)
						continue;
					// matched a regular bypass
					if (is_bypasschar && !is_a_service)
						continue;

					// don't deliver message!
					details.exemptions.insert(i->first);
				}
				break;
			}
			case MessageTarget::TYPE_USER:
			{
				User* targ = target.Get<User>();
				if (!targ->IsModeSet(privdeafmode))
					return MOD_RES_PASSTHRU;

				if (!privdeafservice && user->server->IsService())
					return MOD_RES_DENY;
=======
				// If we have no bypasschars_uline in config, and this is a bypasschar (regular)
				// Then it is obviously going to get through +d, no exemption list required
				bool is_bypasschar = (deaf_bypasschars.find(details.text[0]) != std::string::npos);
				if (deaf_bypasschars_uline.empty() && is_bypasschar)
					return MOD_RES_PASSTHRU;

				// If it matches both bypasschar and bypasschar_uline, it will get through.
				bool is_bypasschar_uline = (deaf_bypasschars_uline.find(details.text[0]) != std::string::npos);
				if (is_bypasschar && is_bypasschar_uline)
					return MOD_RES_PASSTHRU;

				return HandleChannel(user, target.Get<Channel>(), details.exemptions, is_bypasschar, is_bypasschar_uline);
			}
>>>>>>> 8c3c4f8e

			case MessageTarget::TYPE_USER:
				return HandleUser(user, target.Get<User>());

			case MessageTarget::TYPE_SERVER:
				break;
		}

		return MOD_RES_PASSTHRU;
	}
};

MODULE_INIT(ModuleDeaf)<|MERGE_RESOLUTION|>--- conflicted
+++ resolved
@@ -79,25 +79,22 @@
 	std::string deaf_bypasschars_service;
 	bool privdeafservice;
 
-	ModResult HandleChannel(User* source, Channel* target, CUList& exemptions, bool is_bypasschar, bool is_bypasschar_uline)
+	ModResult HandleChannel(User* source, Channel* target, CUList& exemptions, bool is_bypasschar, bool is_bypasschar_service)
 	{
-		const Channel::MemberMap& ulist = target->GetUsers();
-		for (Channel::MemberMap::const_iterator i = ulist.begin(); i != ulist.end(); ++i)
+		for (const auto& [member, _] : target->GetUsers())
 		{
-			User* member = i->first;
-
 			// Allow if the user doesn't have the mode set.
 			if (!member->IsModeSet(deafmode))
 				continue;
 
-			// Allow if the message begins with a uline char and the
-			// user is on a ulined server.
-			if (is_bypasschar_uline && member->server->IsULine())
+			// Allow if the message begins with a service char and the
+			// user is on a services server.
+			if (is_bypasschar_service && member->server->IsService())
 				continue;
 
 			// Allow if the prefix begins with a normal char and the
-			// user is not on a ulined server.
-			if (is_bypasschar && !member->server->IsULine())
+			// user is not on a services server.
+			if (is_bypasschar && !member->server->IsService())
 				continue;
 
 			exemptions.insert(member);
@@ -112,8 +109,8 @@
 		if (!target->IsModeSet(privdeafmode))
 			return MOD_RES_PASSTHRU;
 
-		// Reject if the source is ulined and privdeafuline is disaled.
-		if (!privdeafuline && source->server->IsULine())
+		// Reject if the source is a service and privdeafservice is disabled.
+		if (!privdeafservice && source->server->IsService())
 			return MOD_RES_DENY;
 
 		// Reject if the source doesn't have the right priv.
@@ -125,11 +122,8 @@
 
  public:
 	ModuleDeaf()
-<<<<<<< HEAD
 		: Module(VF_VENDOR, "Adds user mode d (deaf) which prevents users from receiving channel messages.")
-=======
-		: CTCTags::EventListener(this)
->>>>>>> 8c3c4f8e
+		, CTCTags::EventListener(this)
 		, deafmode(this)
 		, privdeafmode(this)
 	{
@@ -139,14 +133,11 @@
 	{
 		auto tag = ServerInstance->Config->ConfValue("deaf");
 		deaf_bypasschars = tag->getString("bypasschars");
-		deaf_bypasschars_service = tag->getString("servicebypasschars", tag->getString("bypasscharsuline"));
-		privdeafservice = tag->getBool("privdeafservice", tag->getBool("privdeafuline", true));
+		deaf_bypasschars_service = tag->getString("servicebypasschars", tag->getString("bypasscharsservice"));
+		privdeafservice = tag->getBool("privdeafservice", tag->getBool("privdeafservice", true));
 	}
 
-<<<<<<< HEAD
-	ModResult OnUserPreMessage(User* user, const MessageTarget& target, MessageDetails& details) override
-=======
-	ModResult OnUserPreTagMessage(User* user, const MessageTarget& target, CTCTags::TagMessageDetails& details) CXX11_OVERRIDE
+	ModResult OnUserPreTagMessage(User* user, const MessageTarget& target, CTCTags::TagMessageDetails& details) override
 	{
 		switch (target.type)
 		{
@@ -163,69 +154,25 @@
 		return MOD_RES_PASSTHRU;
 	}
 
-	ModResult OnUserPreMessage(User* user, const MessageTarget& target, MessageDetails& details) CXX11_OVERRIDE
->>>>>>> 8c3c4f8e
+	ModResult OnUserPreMessage(User* user, const MessageTarget& target, MessageDetails& details) override
 	{
 		switch (target.type)
 		{
 			case MessageTarget::TYPE_CHANNEL:
 			{
-<<<<<<< HEAD
-				Channel* chan = target.Get<Channel>();
-				bool is_bypasschar = (deaf_bypasschars.find(details.text[0]) != std::string::npos);
-				bool is_bypasschar_service = (deaf_bypasschars_service.find(details.text[0]) != std::string::npos);
-
 				// If we have no bypasschars_service in config, and this is a bypasschar (regular)
 				// Then it is obviously going to get through +d, no exemption list required
+				bool is_bypasschar = (deaf_bypasschars.find(details.text[0]) != std::string::npos);
 				if (deaf_bypasschars_service.empty() && is_bypasschar)
 					return MOD_RES_PASSTHRU;
+
 				// If it matches both bypasschar and bypasschar_service, it will get through.
+				bool is_bypasschar_service = (deaf_bypasschars_service.find(details.text[0]) != std::string::npos);
 				if (is_bypasschar && is_bypasschar_service)
 					return MOD_RES_PASSTHRU;
 
-				const Channel::MemberMap& ulist = chan->GetUsers();
-				for (Channel::MemberMap::const_iterator i = ulist.begin(); i != ulist.end(); ++i)
-				{
-					// not +d
-					if (!i->first->IsModeSet(deafmode))
-						continue;
-
-					bool is_a_service = i->first->server->IsService();
-					// matched a U-line only bypass
-					if (is_bypasschar_service && is_a_service)
-						continue;
-					// matched a regular bypass
-					if (is_bypasschar && !is_a_service)
-						continue;
-
-					// don't deliver message!
-					details.exemptions.insert(i->first);
-				}
-				break;
+				return HandleChannel(user, target.Get<Channel>(), details.exemptions, is_bypasschar, is_bypasschar_service);
 			}
-			case MessageTarget::TYPE_USER:
-			{
-				User* targ = target.Get<User>();
-				if (!targ->IsModeSet(privdeafmode))
-					return MOD_RES_PASSTHRU;
-
-				if (!privdeafservice && user->server->IsService())
-					return MOD_RES_DENY;
-=======
-				// If we have no bypasschars_uline in config, and this is a bypasschar (regular)
-				// Then it is obviously going to get through +d, no exemption list required
-				bool is_bypasschar = (deaf_bypasschars.find(details.text[0]) != std::string::npos);
-				if (deaf_bypasschars_uline.empty() && is_bypasschar)
-					return MOD_RES_PASSTHRU;
-
-				// If it matches both bypasschar and bypasschar_uline, it will get through.
-				bool is_bypasschar_uline = (deaf_bypasschars_uline.find(details.text[0]) != std::string::npos);
-				if (is_bypasschar && is_bypasschar_uline)
-					return MOD_RES_PASSTHRU;
-
-				return HandleChannel(user, target.Get<Channel>(), details.exemptions, is_bypasschar, is_bypasschar_uline);
-			}
->>>>>>> 8c3c4f8e
 
 			case MessageTarget::TYPE_USER:
 				return HandleUser(user, target.Get<User>());
