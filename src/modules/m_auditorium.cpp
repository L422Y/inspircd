/*
 * InspIRCd -- Internet Relay Chat Daemon
 *
 *   Copyright (C) 2013-2014, 2016-2018 Attila Molnar <attilamolnar@hush.com>
 *   Copyright (C) 2013, 2017-2019 Sadie Powell <sadie@witchery.services>
 *   Copyright (C) 2012, 2019 Robby <robby@chatbelgie.be>
 *   Copyright (C) 2009-2010 Daniel De Graaf <danieldg@inspircd.org>
 *   Copyright (C) 2008 Robin Burchell <robin+git@viroteck.net>
 *   Copyright (C) 2007-2008, 2010 Craig Edwards <brain@inspircd.org>
 *   Copyright (C) 2007, 2009 Dennis Friis <peavey@inspircd.org>
 *
 * This file is part of InspIRCd.  InspIRCd is free software: you can
 * redistribute it and/or modify it under the terms of the GNU General Public
 * License as published by the Free Software Foundation, version 2.
 *
 * This program is distributed in the hope that it will be useful, but WITHOUT
 * ANY WARRANTY; without even the implied warranty of MERCHANTABILITY or FITNESS
 * FOR A PARTICULAR PURPOSE.  See the GNU General Public License for more
 * details.
 *
 * You should have received a copy of the GNU General Public License
 * along with this program.  If not, see <http://www.gnu.org/licenses/>.
 */


#include "inspircd.h"
#include "modules/exemption.h"
#include "modules/names.h"
#include "modules/who.h"

class AuditoriumMode : public SimpleChannelModeHandler
{
 public:
	AuditoriumMode(Module* Creator) : SimpleChannelModeHandler(Creator, "auditorium", 'u')
	{
		ranktoset = ranktounset = OP_VALUE;
	}
};

class ModuleAuditorium;

namespace
{

/** Hook handler for join client protocol events.
 * This allows us to block join protocol events completely, including all associated messages (e.g. MODE, away-notify AWAY).
 * This is not the same as OnUserJoin() because that runs only when a real join happens but this runs also when a module
 * such as delayjoin or hostcycle generates a join.
 */
class JoinHook : public ClientProtocol::EventHook
{
	ModuleAuditorium* const parentmod;
	bool active;

 public:
	JoinHook(ModuleAuditorium* mod);
	void OnEventInit(const ClientProtocol::Event& ev) override;
	ModResult OnPreEventSend(LocalUser* user, const ClientProtocol::Event& ev, ClientProtocol::MessageList& messagelist) override;
};

}

class ModuleAuditorium
	: public Module
	, public Names::EventListener
	, public Who::EventListener
{
	CheckExemption::EventProvider exemptionprov;
	AuditoriumMode aum;
	bool OpsVisible;
	bool OpsCanSee;
	bool OperCanSee;
	JoinHook joinhook;

 public:
	ModuleAuditorium()
		: Module(VF_VENDOR, "Provides channel mode +u, auditorium channels where nobody can see others joining and parting or the nick list")
		, Names::EventListener(this)
		, Who::EventListener(this)
		, exemptionprov(this)
		, aum(this)
		, joinhook(this)
	{
	}

	void ReadConfig(ConfigStatus& status) override
	{
		ConfigTag* tag = ServerInstance->Config->ConfValue("auditorium");
		OpsVisible = tag->getBool("opvisible");
		OpsCanSee = tag->getBool("opcansee");
		OperCanSee = tag->getBool("opercansee", true);
	}

<<<<<<< HEAD
=======
	Version GetVersion() CXX11_OVERRIDE
	{
		return Version("Adds channel mode u (auditorium) which hides unprivileged users in a channel from each other.", VF_VENDOR);
	}

>>>>>>> c5680d64
	/* Can they be seen by everyone? */
	bool IsVisible(Membership* memb)
	{
		if (!memb->chan->IsModeSet(&aum))
			return true;

		ModResult res = CheckExemption::Call(exemptionprov, memb->user, memb->chan, "auditorium-vis");
		return res.check(OpsVisible && memb->getRank() >= OP_VALUE);
	}

	/* Can they see this specific membership? */
	bool CanSee(User* issuer, Membership* memb)
	{
		// If user is oper and operoverride is on, don't touch the list
		if (OperCanSee && issuer->HasPrivPermission("channels/auspex"))
			return true;

		// You can always see yourself
		if (issuer == memb->user)
			return true;

		// Can you see the list by permission?
		ModResult res = CheckExemption::Call(exemptionprov, issuer, memb->chan, "auditorium-see");
		if (res.check(OpsCanSee && memb->chan->GetPrefixValue(issuer) >= OP_VALUE))
			return true;

		return false;
	}

	ModResult OnNamesListItem(LocalUser* issuer, Membership* memb, std::string& prefixes, std::string& nick) override
	{
		if (IsVisible(memb))
			return MOD_RES_PASSTHRU;

		if (CanSee(issuer, memb))
			return MOD_RES_PASSTHRU;

		// Don't display this user in the NAMES list
		return MOD_RES_DENY;
	}

	/** Build CUList for showing this join/part/kick */
	void BuildExcept(Membership* memb, CUList& excepts)
	{
		if (IsVisible(memb))
			return;

		const Channel::MemberMap& users = memb->chan->GetUsers();
		for (Channel::MemberMap::const_iterator i = users.begin(); i != users.end(); ++i)
		{
			if (IS_LOCAL(i->first) && !CanSee(i->first, memb))
				excepts.insert(i->first);
		}
	}

	void OnUserPart(Membership* memb, std::string &partmessage, CUList& excepts) override
	{
		BuildExcept(memb, excepts);
	}

	void OnUserKick(User* source, Membership* memb, const std::string &reason, CUList& excepts) override
	{
		BuildExcept(memb, excepts);
	}

	void OnBuildNeighborList(User* source, IncludeChanList& include, std::map<User*, bool>& exception) override
	{
		for (IncludeChanList::iterator i = include.begin(); i != include.end(); )
		{
			Membership* memb = *i;
			if (IsVisible(memb))
			{
				++i;
				continue;
			}

			// this channel should not be considered when listing my neighbors
			i = include.erase(i);
			// however, that might hide me from ops that can see me...
			const Channel::MemberMap& users = memb->chan->GetUsers();
			for(Channel::MemberMap::const_iterator j = users.begin(); j != users.end(); ++j)
			{
				if (IS_LOCAL(j->first) && CanSee(j->first, memb))
					exception[j->first] = true;
			}
		}
	}

	ModResult OnWhoLine(const Who::Request& request, LocalUser* source, User* user, Membership* memb, Numeric::Numeric& numeric) override
	{
		if (!memb)
			return MOD_RES_PASSTHRU;
		if (IsVisible(memb))
			return MOD_RES_PASSTHRU;
		if (CanSee(source, memb))
			return MOD_RES_PASSTHRU;
		return MOD_RES_DENY;
	}
};

JoinHook::JoinHook(ModuleAuditorium* mod)
	: ClientProtocol::EventHook(mod, "JOIN", 10)
	, parentmod(mod)
{
}

void JoinHook::OnEventInit(const ClientProtocol::Event& ev)
{
	const ClientProtocol::Events::Join& join = static_cast<const ClientProtocol::Events::Join&>(ev);
	active = !parentmod->IsVisible(join.GetMember());
}

ModResult JoinHook::OnPreEventSend(LocalUser* user, const ClientProtocol::Event& ev, ClientProtocol::MessageList& messagelist)
{
	if (!active)
		return MOD_RES_PASSTHRU;

	const ClientProtocol::Events::Join& join = static_cast<const ClientProtocol::Events::Join&>(ev);
	return ((parentmod->CanSee(user, join.GetMember())) ? MOD_RES_PASSTHRU : MOD_RES_DENY);
}

MODULE_INIT(ModuleAuditorium)<|MERGE_RESOLUTION|>--- conflicted
+++ resolved
@@ -74,7 +74,7 @@
 
  public:
 	ModuleAuditorium()
-		: Module(VF_VENDOR, "Provides channel mode +u, auditorium channels where nobody can see others joining and parting or the nick list")
+		: Module(VF_VENDOR, "Adds channel mode u (auditorium) which hides unprivileged users in a channel from each other.")
 		, Names::EventListener(this)
 		, Who::EventListener(this)
 		, exemptionprov(this)
@@ -91,14 +91,6 @@
 		OperCanSee = tag->getBool("opercansee", true);
 	}
 
-<<<<<<< HEAD
-=======
-	Version GetVersion() CXX11_OVERRIDE
-	{
-		return Version("Adds channel mode u (auditorium) which hides unprivileged users in a channel from each other.", VF_VENDOR);
-	}
-
->>>>>>> c5680d64
 	/* Can they be seen by everyone? */
 	bool IsVisible(Membership* memb)
 	{
