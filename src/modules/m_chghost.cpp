/*
 * InspIRCd -- Internet Relay Chat Daemon
 *
 *   Copyright (C) 2013-2014, 2017-2018 Sadie Powell <sadie@witchery.services>
 *   Copyright (C) 2012-2014, 2016 Attila Molnar <attilamolnar@hush.com>
 *   Copyright (C) 2012, 2019 Robby <robby@chatbelgie.be>
 *   Copyright (C) 2009, 2012 Daniel De Graaf <danieldg@inspircd.org>
 *   Copyright (C) 2007-2008 Robin Burchell <robin+git@viroteck.net>
 *   Copyright (C) 2007, 2009 Dennis Friis <peavey@inspircd.org>
 *   Copyright (C) 2006 Craig Edwards <brain@inspircd.org>
 *
 * This file is part of InspIRCd.  InspIRCd is free software: you can
 * redistribute it and/or modify it under the terms of the GNU General Public
 * License as published by the Free Software Foundation, version 2.
 *
 * This program is distributed in the hope that it will be useful, but WITHOUT
 * ANY WARRANTY; without even the implied warranty of MERCHANTABILITY or FITNESS
 * FOR A PARTICULAR PURPOSE.  See the GNU General Public License for more
 * details.
 *
 * You should have received a copy of the GNU General Public License
 * along with this program.  If not, see <http://www.gnu.org/licenses/>.
 */


#include "inspircd.h"

/** Handle /CHGHOST
 */
class CommandChghost : public Command
{
 public:
	std::bitset<UCHAR_MAX> hostmap;

	CommandChghost(Module* Creator)
		: Command(Creator,"CHGHOST", 2)
	{
		allow_empty_last_param = false;
		flags_needed = 'o';
		syntax = "<nick> <host>";
		translation = { TR_NICK, TR_TEXT };
	}

	CmdResult Handle(User* user, const Params& parameters) override
	{
		if (parameters[1].length() > ServerInstance->Config->Limits.MaxHost)
		{
			user->WriteNotice("*** CHGHOST: Host too long");
			return CMD_FAILURE;
		}

		for (std::string::const_iterator x = parameters[1].begin(); x != parameters[1].end(); x++)
		{
			if (!hostmap.test(static_cast<unsigned char>(*x)))
			{
				user->WriteNotice("*** CHGHOST: Invalid characters in hostname");
				return CMD_FAILURE;
			}
		}

		User* dest = ServerInstance->Users.Find(parameters[0]);

		// Allow services to change the host of unregistered users
		if ((!dest) || ((dest->registered != REG_ALL) && (!user->server->IsULine())))
		{
			user->WriteNumeric(Numerics::NoSuchNick(parameters[0]));
			return CMD_FAILURE;
		}

		if (IS_LOCAL(dest))
		{
			if ((dest->ChangeDisplayedHost(parameters[1])) && (!user->server->IsULine()))
			{
				// fix by brain - ulines set hosts silently
				ServerInstance->SNO.WriteGlobalSno('a', user->nick+" used CHGHOST to make the displayed host of "+dest->nick+" become "+dest->GetDisplayedHost());
			}
		}

		return CMD_SUCCESS;
	}

	RouteDescriptor GetRouting(User* user, const Params& parameters) override
	{
		return ROUTE_OPT_UCAST(parameters[0]);
	}
};


class ModuleChgHost : public Module
{
 private:
	CommandChghost cmd;

 public:
	ModuleChgHost()
		: Module(VF_VENDOR | VF_OPTCOMMON, "Provides the CHGHOST command")
		, cmd(this)
	{
	}

	void ReadConfig(ConfigStatus& status) override
	{
		ConfigTag* tag = ServerInstance->Config->ConfValue("hostname");
		const std::string hmap = tag->getString("charmap", "ABCDEFGHIJKLMNOPQRSTUVWXYZabcdefghijklmnopqrstuvwxyz.-_/0123456789", 1);

		cmd.hostmap.reset();
		for (std::string::const_iterator n = hmap.begin(); n != hmap.end(); n++)
			cmd.hostmap.set(static_cast<unsigned char>(*n));
	}
<<<<<<< HEAD
=======

	Version GetVersion() CXX11_OVERRIDE
	{
		return Version("Adds the /CHGHOST command which allows server operators to change the displayed hostname of a user.", VF_OPTCOMMON | VF_VENDOR);
	}
>>>>>>> c5680d64
};

MODULE_INIT(ModuleChgHost)<|MERGE_RESOLUTION|>--- conflicted
+++ resolved
@@ -93,7 +93,7 @@
 
  public:
 	ModuleChgHost()
-		: Module(VF_VENDOR | VF_OPTCOMMON, "Provides the CHGHOST command")
+		: Module(VF_VENDOR | VF_OPTCOMMON, "Adds the /CHGHOST command which allows server operators to change the displayed hostname of a user.")
 		, cmd(this)
 	{
 	}
@@ -107,14 +107,6 @@
 		for (std::string::const_iterator n = hmap.begin(); n != hmap.end(); n++)
 			cmd.hostmap.set(static_cast<unsigned char>(*n));
 	}
-<<<<<<< HEAD
-=======
-
-	Version GetVersion() CXX11_OVERRIDE
-	{
-		return Version("Adds the /CHGHOST command which allows server operators to change the displayed hostname of a user.", VF_OPTCOMMON | VF_VENDOR);
-	}
->>>>>>> c5680d64
 };
 
 MODULE_INIT(ModuleChgHost)