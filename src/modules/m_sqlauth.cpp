--- conflicted
+++ resolved
@@ -86,11 +86,7 @@
 				}
 
 				if (verbose)
-<<<<<<< HEAD
-					ServerInstance->SNO.WriteGlobalSno('a', "Forbidden connection from %s (Password from the SQL query did not match the user provided password)", user->GetFullRealHost().c_str());
-=======
-					ServerInstance->SNO->WriteGlobalSno('a', "Forbidden connection from %s (password from the SQL query did not match the user provided password)", user->GetFullRealHost().c_str());
->>>>>>> a55ca005
+					ServerInstance->SNO.WriteGlobalSno('a', "Forbidden connection from %s (password from the SQL query did not match the user provided password)", user->GetFullRealHost().c_str());
 				pendingExt.set(user, AUTH_STATE_FAIL);
 				return;
 			}
@@ -175,13 +171,8 @@
 
 		if (!SQL)
 		{
-<<<<<<< HEAD
-			ServerInstance->SNO.WriteGlobalSno('a', "Forbiding connection from %s (SQL database not present)", user->GetFullRealHost().c_str());
+			ServerInstance->SNO.WriteGlobalSno('a', "Forbidden connection from %s (SQL database not present)", user->GetFullRealHost().c_str());
 			ServerInstance->Users.QuitUser(user, killreason);
-=======
-			ServerInstance->SNO->WriteGlobalSno('a', "Forbidden connection from %s (SQL database not present)", user->GetFullRealHost().c_str());
-			ServerInstance->Users->QuitUser(user, killreason);
->>>>>>> a55ca005
 			return MOD_RES_PASSTHRU;
 		}
 
