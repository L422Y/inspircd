/*
 * InspIRCd -- Internet Relay Chat Daemon
 *
 *   Copyright (C) 2015 Daniel Vassdal <shutter@canternet.org>
 *   Copyright (C) 2013, 2017-2019 Sadie Powell <sadie@witchery.services>
 *   Copyright (C) 2012-2015 Attila Molnar <attilamolnar@hush.com>
 *   Copyright (C) 2012, 2019 Robby <robby@chatbelgie.be>
 *   Copyright (C) 2009-2010 Daniel De Graaf <danieldg@inspircd.org>
 *   Copyright (C) 2007-2008, 2010 Craig Edwards <brain@inspircd.org>
 *   Copyright (C) 2007-2008 Robin Burchell <robin+git@viroteck.net>
 *   Copyright (C) 2007 Dennis Friis <peavey@inspircd.org>
 *
 * This file is part of InspIRCd.  InspIRCd is free software: you can
 * redistribute it and/or modify it under the terms of the GNU General Public
 * License as published by the Free Software Foundation, version 2.
 *
 * This program is distributed in the hope that it will be useful, but WITHOUT
 * ANY WARRANTY; without even the implied warranty of MERCHANTABILITY or FITNESS
 * FOR A PARTICULAR PURPOSE.  See the GNU General Public License for more
 * details.
 *
 * You should have received a copy of the GNU General Public License
 * along with this program.  If not, see <http://www.gnu.org/licenses/>.
 */


#include "inspircd.h"
#include "modules/sql.h"
#include "modules/hash.h"
#include "modules/ssl.h"

enum AuthState {
	AUTH_STATE_NONE = 0,
	AUTH_STATE_BUSY = 1,
	AUTH_STATE_FAIL = 2
};

class AuthQuery : public SQL::Query
{
 public:
	const std::string uid;
	IntExtItem& pendingExt;
	bool verbose;
	const std::string& kdf;
	const std::string& pwcolumn;

	AuthQuery(Module* me, const std::string& u, IntExtItem& e, bool v, const std::string& kd, const std::string& pwcol)
		: SQL::Query(me)
		, uid(u)
		, pendingExt(e)
		, verbose(v)
		, kdf(kd)
		, pwcolumn(pwcol)
	{
	}

	void OnResult(SQL::Result& res) override
	{
		LocalUser* user = IS_LOCAL(ServerInstance->Users.FindUUID(uid));
		if (!user)
			return;

		if (res.Rows())
		{
			if (!kdf.empty())
			{
				HashProvider* hashprov = ServerInstance->Modules.FindDataService<HashProvider>("hash/" + kdf);
				if (!hashprov)
				{
					if (verbose)
						ServerInstance->SNO.WriteGlobalSno('a', "Forbidden connection from %s (a provider for %s was not loaded)", user->GetFullRealHost().c_str(), kdf.c_str());
					pendingExt.set(user, AUTH_STATE_FAIL);
					return;
				}

				size_t colindex = 0;
				if (!pwcolumn.empty() && !res.HasColumn(pwcolumn, colindex))
				{
					if (verbose)
						ServerInstance->SNO.WriteGlobalSno('a', "Forbidden connection from %s (the column specified (%s) was not returned)", user->GetFullRealHost().c_str(), pwcolumn.c_str());
					pendingExt.set(user, AUTH_STATE_FAIL);
					return;
				}

				SQL::Row row;
				while (res.GetRow(row))
				{
					if (hashprov->Compare(user->password, row[colindex]))
					{
						pendingExt.set(user, AUTH_STATE_NONE);
						return;
					}
				}

				if (verbose)
					ServerInstance->SNO.WriteGlobalSno('a', "Forbidden connection from %s (password from the SQL query did not match the user provided password)", user->GetFullRealHost().c_str());
				pendingExt.set(user, AUTH_STATE_FAIL);
				return;
			}

			pendingExt.set(user, AUTH_STATE_NONE);
		}
		else
		{
			if (verbose)
				ServerInstance->SNO.WriteGlobalSno('a', "Forbidden connection from %s (SQL query returned no matches)", user->GetFullRealHost().c_str());
			pendingExt.set(user, AUTH_STATE_FAIL);
		}
	}

	void OnError(SQL::Error& error) override
	{
		User* user = ServerInstance->Users.Find(uid);
		if (!user)
			return;
		pendingExt.set(user, AUTH_STATE_FAIL);
		if (verbose)
			ServerInstance->SNO.WriteGlobalSno('a', "Forbidden connection from %s (SQL query failed: %s)", user->GetFullRealHost().c_str(), error.ToString());
	}
};

class ModuleSQLAuth : public Module
{
	IntExtItem pendingExt;
	dynamic_reference<SQL::Provider> SQL;
	UserCertificateAPI sslapi;

	std::string freeformquery;
	std::string killreason;
	std::string allowpattern;
	bool verbose;
	std::vector<std::string> hash_algos;
	std::string kdf;
	std::string pwcolumn;

 public:
	ModuleSQLAuth()
		: Module(VF_VENDOR, "Allow/deny connections based upon an arbitrary SQL table")
		, pendingExt(this, "sqlauth-wait", ExtensionItem::EXT_USER)
		, SQL(this, "SQL")
		, sslapi(this)
	{
	}

	void ReadConfig(ConfigStatus& status) override
	{
		ConfigTag* conf = ServerInstance->Config->ConfValue("sqlauth");
		std::string dbid = conf->getString("dbid");
		if (dbid.empty())
			SQL.SetProvider("SQL");
		else
			SQL.SetProvider("SQL/" + dbid);
		freeformquery = conf->getString("query");
		killreason = conf->getString("killreason");
		allowpattern = conf->getString("allowpattern");
		verbose = conf->getBool("verbose");
		kdf = conf->getString("kdf");
		pwcolumn = conf->getString("column");

		hash_algos.clear();
		irc::commasepstream algos(conf->getString("hash", "md5,sha256"));
		std::string algo;
		while (algos.GetToken(algo))
			hash_algos.push_back(algo);
	}

	ModResult OnUserRegister(LocalUser* user) override
	{
		// Note this is their initial (unresolved) connect block
		ConfigTag* tag = user->MyClass->config;
		if (!tag->getBool("usesqlauth", true))
			return MOD_RES_PASSTHRU;

		if (!allowpattern.empty() && InspIRCd::Match(user->nick,allowpattern))
			return MOD_RES_PASSTHRU;

		if (pendingExt.get(user))
			return MOD_RES_PASSTHRU;

		if (!SQL)
		{
			ServerInstance->SNO.WriteGlobalSno('a', "Forbidden connection from %s (SQL database not present)", user->GetFullRealHost().c_str());
			ServerInstance->Users.QuitUser(user, killreason);
			return MOD_RES_PASSTHRU;
		}

		pendingExt.set(user, AUTH_STATE_BUSY);

		SQL::ParamMap userinfo;
		SQL::PopulateUserInfo(user, userinfo);
		userinfo["pass"] = user->password;
		userinfo["certfp"] = sslapi ? sslapi->GetFingerprint(user) : "";

		for (std::vector<std::string>::const_iterator it = hash_algos.begin(); it != hash_algos.end(); ++it)
		{
			HashProvider* hashprov = ServerInstance->Modules.FindDataService<HashProvider>("hash/" + *it);
			if (hashprov && !hashprov->IsKDF())
				userinfo[*it + "pass"] = hashprov->Generate(user->password);
		}

		SQL->Submit(new AuthQuery(this, user->uuid, pendingExt, verbose, kdf, pwcolumn), freeformquery, userinfo);

		return MOD_RES_PASSTHRU;
	}

	ModResult OnCheckReady(LocalUser* user) override
	{
		switch (pendingExt.get(user))
		{
			case AUTH_STATE_NONE:
				return MOD_RES_PASSTHRU;
			case AUTH_STATE_BUSY:
				return MOD_RES_DENY;
			case AUTH_STATE_FAIL:
				ServerInstance->Users.QuitUser(user, killreason);
				return MOD_RES_DENY;
		}
		return MOD_RES_PASSTHRU;
	}
<<<<<<< HEAD
=======

	Version GetVersion() CXX11_OVERRIDE
	{
		return Version("Allows connecting users to be authenticated against an arbitrary SQL table.", VF_VENDOR);
	}
>>>>>>> c5680d64
};

MODULE_INIT(ModuleSQLAuth)<|MERGE_RESOLUTION|>--- conflicted
+++ resolved
@@ -135,7 +135,7 @@
 
  public:
 	ModuleSQLAuth()
-		: Module(VF_VENDOR, "Allow/deny connections based upon an arbitrary SQL table")
+		: Module(VF_VENDOR, "Allows connecting users to be authenticated against an arbitrary SQL table.")
 		, pendingExt(this, "sqlauth-wait", ExtensionItem::EXT_USER)
 		, SQL(this, "SQL")
 		, sslapi(this)
@@ -217,14 +217,6 @@
 		}
 		return MOD_RES_PASSTHRU;
 	}
-<<<<<<< HEAD
-=======
-
-	Version GetVersion() CXX11_OVERRIDE
-	{
-		return Version("Allows connecting users to be authenticated against an arbitrary SQL table.", VF_VENDOR);
-	}
->>>>>>> c5680d64
 };
 
 MODULE_INIT(ModuleSQLAuth)