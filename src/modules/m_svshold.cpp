--- conflicted
+++ resolved
@@ -136,12 +136,8 @@
 				user->WriteNotice("*** Invalid duration for SVSHOLD.");
 				return CmdResult::FAILURE;
 			}
-<<<<<<< HEAD
+
 			auto r = new SVSHold(ServerInstance->Time(), duration, user->nick, parameters[2], parameters[0]);
-=======
-			SVSHold* r = new SVSHold(ServerInstance->Time(), duration, user->nick, parameters[2], parameters[0]);
->>>>>>> 1fc7742a
-
 			if (ServerInstance->XLines->AddLine(r, user))
 			{
 				if (silent)
