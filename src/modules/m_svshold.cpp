--- conflicted
+++ resolved
@@ -64,14 +64,7 @@
 	void DisplayExpiry() override
 	{
 		if (!silent)
-<<<<<<< HEAD
-		{
-			ServerInstance->SNO.WriteToSnoMask('x', "Removing expired SVSHOLD %s (set by %s %s ago): %s",
-				nickname.c_str(), source.c_str(), InspIRCd::DurationString(ServerInstance->Time() - set_time).c_str(), reason.c_str());
-		}
-=======
 			XLine::DisplayExpiry();
->>>>>>> 070d4143
 	}
 
 	const std::string& Displayable() override
@@ -154,19 +147,11 @@
 
 				if (!duration)
 				{
-<<<<<<< HEAD
-					ServerInstance->SNO.WriteToSnoMask('x', "%s added permanent SVSHOLD for %s: %s", user->nick.c_str(), parameters[0].c_str(), parameters[2].c_str());
+					ServerInstance->SNO.WriteToSnoMask('x', "%s added a permanent SVSHOLD on %s: %s", user->nick.c_str(), parameters[0].c_str(), parameters[2].c_str());
 				}
 				else
 				{
-					ServerInstance->SNO.WriteToSnoMask('x', "%s added timed SVSHOLD for %s, expires in %s (on %s): %s",
-=======
-					ServerInstance->SNO->WriteToSnoMask('x', "%s added a permanent SVSHOLD on %s: %s", user->nick.c_str(), parameters[0].c_str(), parameters[2].c_str());
-				}
-				else
-				{
-					ServerInstance->SNO->WriteToSnoMask('x', "%s added a timed SVSHOLD on %s, expires in %s (on %s): %s",
->>>>>>> 070d4143
+					ServerInstance->SNO.WriteToSnoMask('x', "%s added a timed SVSHOLD on %s, expires in %s (on %s): %s",
 						user->nick.c_str(), parameters[0].c_str(), InspIRCd::DurationString(duration).c_str(),
 						InspIRCd::TimeString(ServerInstance->Time() + duration).c_str(), parameters[2].c_str());
 				}
