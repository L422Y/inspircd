--- conflicted
+++ resolved
@@ -29,17 +29,7 @@
 #include "inspircd.h"
 #include "modules/invite.h"
 
-<<<<<<< HEAD
-enum
-{
-	// From RFC 2182.
-	ERR_UNAVAILRESOURCE = 437
-};
-
 class KickRejoinData final
-=======
-class KickRejoinData
->>>>>>> 97363d8c
 {
 	struct KickedUser final
 	{
