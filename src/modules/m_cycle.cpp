/*
 * InspIRCd -- Internet Relay Chat Daemon
 *
 *   Copyright (C) 2017 B00mX0r <b00mx0r@aureus.pw>
 *   Copyright (C) 2013, 2018, 2020 Sadie Powell <sadie@witchery.services>
 *   Copyright (C) 2012-2014, 2016 Attila Molnar <attilamolnar@hush.com>
 *   Copyright (C) 2012, 2019 Robby <robby@chatbelgie.be>
 *   Copyright (C) 2010 Craig Edwards <brain@inspircd.org>
 *   Copyright (C) 2009 Uli Schlachter <psychon@inspircd.org>
 *   Copyright (C) 2009 Daniel De Graaf <danieldg@inspircd.org>
 *   Copyright (C) 2007-2008 Dennis Friis <peavey@inspircd.org>
 *   Copyright (C) 2007 Robin Burchell <robin+git@viroteck.net>
 *   Copyright (C) 2007 John Brooks <special@inspircd.org>
 *
 * This file is part of InspIRCd.  InspIRCd is free software: you can
 * redistribute it and/or modify it under the terms of the GNU General Public
 * License as published by the Free Software Foundation, version 2.
 *
 * This program is distributed in the hope that it will be useful, but WITHOUT
 * ANY WARRANTY; without even the implied warranty of MERCHANTABILITY or FITNESS
 * FOR A PARTICULAR PURPOSE.  See the GNU General Public License for more
 * details.
 *
 * You should have received a copy of the GNU General Public License
 * along with this program.  If not, see <http://www.gnu.org/licenses/>.
 */


#include "inspircd.h"
#include "numerichelper.h"

class CommandCycle final
	: public SplitCommand
{
public:
	CommandCycle(Module* Creator)
		: SplitCommand(Creator, "CYCLE", 1)
	{
		penalty = 3000;
		syntax = { "<channel> [:<reason>]" };
	}

	CmdResult HandleLocal(LocalUser* user, const Params& parameters) override
	{
		auto* channel = ServerInstance->Channels.Find(parameters[0]);
		std::string reason = "Cycling";

		if (parameters.size() > 1)
		{
			/* reason provided, use it */
			reason = reason + ": " + parameters[1];
		}

		if (!channel)
		{
			user->WriteNumeric(Numerics::NoSuchChannel(parameters[0]));
			return CmdResult::FAILURE;
		}

		if (channel->HasUser(user))
		{
			if (channel->GetPrefixValue(user) < VOICE_VALUE && channel->IsBanned(user))
			{
				// User is banned, send an error and don't cycle them
<<<<<<< HEAD
				user->WriteNotice("*** You may not cycle, as you are banned on channel " + channel->name);
				return CmdResult::FAILURE;
=======
				user->WriteNumeric(ERR_BANNEDFROMCHAN, channel->name, "You may not cycle, as you are banned on channel " + channel->name);
				return CMD_FAILURE;
>>>>>>> 5df33689
			}

			channel->PartUser(user, reason);
			Channel::JoinUser(user, parameters[0], true);

			return CmdResult::SUCCESS;
		}
		else
		{
			user->WriteNumeric(ERR_NOTONCHANNEL, channel->name, "You're not on that channel");
		}

		return CmdResult::FAILURE;
	}
};

class ModuleCycle final
	: public Module
{
private:
	CommandCycle cmd;

public:
	ModuleCycle()
		: Module(VF_VENDOR, "Allows channel members to part and rejoin a channel without needing to worry about channel modes such as +i (inviteonly) which might prevent rejoining.")
		, cmd(this)
	{
	}
};

MODULE_INIT(ModuleCycle)<|MERGE_RESOLUTION|>--- conflicted
+++ resolved
@@ -62,13 +62,8 @@
 			if (channel->GetPrefixValue(user) < VOICE_VALUE && channel->IsBanned(user))
 			{
 				// User is banned, send an error and don't cycle them
-<<<<<<< HEAD
-				user->WriteNotice("*** You may not cycle, as you are banned on channel " + channel->name);
+				user->WriteNumeric(ERR_BANNEDFROMCHAN, channel->name, "You may not cycle, as you are banned on channel " + channel->name);
 				return CmdResult::FAILURE;
-=======
-				user->WriteNumeric(ERR_BANNEDFROMCHAN, channel->name, "You may not cycle, as you are banned on channel " + channel->name);
-				return CMD_FAILURE;
->>>>>>> 5df33689
 			}
 
 			channel->PartUser(user, reason);
