--- conflicted
+++ resolved
@@ -130,28 +130,17 @@
 		, CTCTags::EventListener(this)
 		, Names::EventListener(this)
 		, Who::EventListener(this)
-<<<<<<< HEAD
+		, Who::VisibleEventListener(this)
 		, unjoined(this, "delayjoin", ExtensionType::MEMBERSHIP)
-=======
-		, Who::VisibleEventListener(this)
-		, unjoined("delayjoin", ExtensionItem::EXT_MEMBERSHIP, this)
->>>>>>> d97a8f15
 		, joinhook(this, unjoined)
 		, djm(this, unjoined)
 	{
 	}
 
-<<<<<<< HEAD
 	ModResult OnNamesListItem(LocalUser* issuer, Membership*, std::string& prefixes, std::string& nick) override;
 	ModResult OnWhoLine(const Who::Request& request, LocalUser* source, User* user, Membership* memb, Numeric::Numeric& numeric) override;
+	ModResult OnWhoVisible(const Who::Request& request, LocalUser* source, Membership* memb) override;
 	void OnUserJoin(Membership*, bool, bool, CUList&) override;
-=======
-	Version GetVersion() CXX11_OVERRIDE;
-	ModResult OnNamesListItem(LocalUser* issuer, Membership*, std::string& prefixes, std::string& nick) CXX11_OVERRIDE;
-	ModResult OnWhoLine(const Who::Request& request, LocalUser* source, User* user, Membership* memb, Numeric::Numeric& numeric) CXX11_OVERRIDE;
-	ModResult OnWhoVisible(const Who::Request& request, LocalUser* source, Membership* memb) CXX11_OVERRIDE;
-	void OnUserJoin(Membership*, bool, bool, CUList&) CXX11_OVERRIDE;
->>>>>>> d97a8f15
 	void CleanUser(User* user);
 	void OnUserPart(Membership*, std::string& partmessage, CUList&) override;
 	void OnUserKick(User* source, Membership*, const std::string& reason, CUList&) override;
@@ -191,29 +180,15 @@
 	return MOD_RES_PASSTHRU;
 }
 
-<<<<<<< HEAD
-=======
 ModResult ModuleDelayJoin::OnWhoVisible(const Who::Request& request, LocalUser* source, Membership* memb)
 {
 	// A WHO request is visible if:
 	// 1. The source is the user.
 	// 2. The user specified the delayjoin `d` flag.
 	// 3. The user is not delayjoined.
-	return source == memb->user || request.flags['d'] || !unjoined.get(memb) ? MOD_RES_PASSTHRU : MOD_RES_DENY;
-}
-
-static void populate(CUList& except, Membership* memb)
-{
-	const Channel::MemberMap& users = memb->chan->GetUsers();
-	for (Channel::MemberMap::const_iterator i = users.begin(); i != users.end(); ++i)
-	{
-		if (i->first == memb->user || !IS_LOCAL(i->first))
-			continue;
-		except.insert(i->first);
-	}
-}
-
->>>>>>> d97a8f15
+	return source == memb->user || request.flags['d'] || !unjoined.Get(memb) ? MOD_RES_PASSTHRU : MOD_RES_DENY;
+}
+
 void ModuleDelayJoin::OnUserJoin(Membership* memb, bool sync, bool created, CUList& except)
 {
 	if (memb->chan->IsModeSet(djm))
