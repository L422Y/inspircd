--- conflicted
+++ resolved
@@ -32,15 +32,11 @@
 class DelayJoinMode : public ModeHandler
 {
  private:
-<<<<<<< HEAD
-	BoolExtItem& unjoined;
-=======
-	LocalIntExt& unjoined;
+	IntExtItem& unjoined;
 	IRCv3::ServerTime::API servertime;
->>>>>>> c7b93850
 
  public:
-	DelayJoinMode(Module* Parent, BoolExtItem& ext)
+	DelayJoinMode(Module* Parent, IntExtItem& ext)
 		: ModeHandler(Parent, "delayjoin", 'D', PARAM_NONE, MODETYPE_CHANNEL)
 		, unjoined(ext)
 		, servertime(Parent)
@@ -64,14 +60,10 @@
 class JoinHook : public ClientProtocol::EventHook
 {
  private:
-<<<<<<< HEAD
-	const BoolExtItem& unjoined;
-=======
-	const LocalIntExt& unjoined;
->>>>>>> c7b93850
+	const IntExtItem& unjoined;
 
  public:
-	JoinHook(Module* mod, const BoolExtItem& unjoinedref)
+	JoinHook(Module* mod, const IntExtItem& unjoinedref)
 		: ClientProtocol::EventHook(mod, "JOIN", 10)
 		, unjoined(unjoinedref)
 	{
@@ -96,7 +88,7 @@
 	, public Names::EventListener
 {
  public:
-	BoolExtItem unjoined;
+	IntExtItem unjoined;
 	JoinHook joinhook;
 	DelayJoinMode djm;
 
@@ -166,11 +158,7 @@
 void ModuleDelayJoin::OnUserJoin(Membership* memb, bool sync, bool created, CUList& except)
 {
 	if (memb->chan->IsModeSet(djm))
-<<<<<<< HEAD
-		unjoined.Set(memb);
-=======
-		unjoined.set(memb, ServerInstance->Time());
->>>>>>> c7b93850
+		unjoined.Set(memb, ServerInstance->Time());
 }
 
 void ModuleDelayJoin::OnUserPart(Membership* memb, std::string &partmessage, CUList& except)
@@ -224,18 +212,12 @@
 void DelayJoinMode::RevealUser(User* user, Channel* chan)
 {
 	Membership* memb = chan->GetUser(user);
-<<<<<<< HEAD
-	if (!memb || !unjoined.Get(memb))
-	{
-=======
 	if (!memb)
 		return;
 
-	time_t jointime = unjoined.set(memb, 0);
+	time_t jointime = unjoined.Get(memb);
 	if (!jointime)
->>>>>>> c7b93850
-		return;
-	}
+		return;
 
 	/* Display the join to everyone else (the user who joined got it earlier) */
 	unjoined.Unset(memb);
