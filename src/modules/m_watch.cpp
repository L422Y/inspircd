--- conflicted
+++ resolved
@@ -311,14 +311,8 @@
 							User* targ = ServerInstance->FindNick(q->first.c_str());
 							if (targ && !q->second.empty())
 							{
-<<<<<<< HEAD
 								user->WriteNumeric(604, "%s %s :is online", q->first.c_str(), q->second.c_str());
-								User *targ = ServerInstance->FindNick(q->first.c_str());
 								if (targ->IsAway())
-=======
-								user->WriteNumeric(604, "%s %s %s :is online", user->nick.c_str(), q->first.c_str(), q->second.c_str());
-								if (IS_AWAY(targ))
->>>>>>> 493ff75f
 								{
 									user->WriteNumeric(609, "%s %s %s %lu :is away", targ->nick.c_str(), targ->ident.c_str(), targ->dhost.c_str(), (unsigned long) targ->awaytime);
 								}
