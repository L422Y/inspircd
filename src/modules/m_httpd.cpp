--- conflicted
+++ resolved
@@ -81,7 +81,7 @@
 	{
 		if (!messagecomplete)
 		{
-			ServerInstance->Logs->Log(MODNAME, LOG_DEBUG, "HTTP socket %d timed out", GetFd());
+			ServerInstance->Logs.Log(MODNAME, LOG_DEBUG, "HTTP socket %d timed out", GetFd());
 			Close();
 			return false;
 		}
@@ -213,7 +213,7 @@
 			// IOHook may have errored
 			if (!getError().empty())
 			{
-				ServerInstance->Logs->Log(MODNAME, LOG_DEBUG, "HTTP socket %d encountered a hook error: %s",
+				ServerInstance->Logs.Log(MODNAME, LOG_DEBUG, "HTTP socket %d encountered a hook error: %s",
 					GetFd(), getError().c_str());
 				Close();
 				return;
@@ -240,13 +240,9 @@
 		ServerInstance->GlobalCulls.AddItem(this);
 	}
 
-<<<<<<< HEAD
-	void OnError(BufferedSocketError) override
-=======
-	void OnError(BufferedSocketError err) CXX11_OVERRIDE
->>>>>>> bb39d78b
-	{
-		ServerInstance->Logs->Log(MODNAME, LOG_DEBUG, "HTTP socket %d encountered an error: %d - %s",
+	void OnError(BufferedSocketError err) override
+	{
+		ServerInstance->Logs.Log(MODNAME, LOG_DEBUG, "HTTP socket %d encountered an error: %d - %s",
 			GetFd(), err, getError().c_str());
 		Close();
 	}
