/*
 * InspIRCd -- Internet Relay Chat Daemon
 *
 *   Copyright (C) 2009 Daniel De Graaf <danieldg@inspircd.org>
 *   Copyright (C) 2007, 2009 Robin Burchell <robin+git@viroteck.net>
 *   Copyright (C) 2008 Pippijn van Steenhoven <pip88nl@gmail.com>
 *   Copyright (C) 2007 Dennis Friis <peavey@inspircd.org>
 *   Copyright (C) 2007 Craig Edwards <craigedwards@brainbox.cc>
 *   Copyright (C) 2007 Oliver Lupton <oliverlupton@gmail.com>
 *
 * This file is part of InspIRCd.  InspIRCd is free software: you can
 * redistribute it and/or modify it under the terms of the GNU General Public
 * License as published by the Free Software Foundation, version 2.
 *
 * This program is distributed in the hope that it will be useful, but WITHOUT
 * ANY WARRANTY; without even the implied warranty of MERCHANTABILITY or FITNESS
 * FOR A PARTICULAR PURPOSE.  See the GNU General Public License for more
 * details.
 *
 * You should have received a copy of the GNU General Public License
 * along with this program.  If not, see <http://www.gnu.org/licenses/>.
 */


#include "inspircd.h"
#include "listmode.h"

/* Originally written by Om, January 2009
 */

class BanRedirectEntry
{
 public:
	std::string targetchan;
	std::string banmask;

	BanRedirectEntry(const std::string &target = "", const std::string &mask = "")
	: targetchan(target), banmask(mask)
	{
	}
};

typedef std::vector<BanRedirectEntry> BanRedirectList;

class BanRedirect : public ModeWatcher
{
	ChanModeReference ban;
 public:
	SimpleExtItem<BanRedirectList> extItem;
	BanRedirect(Module* parent)
		: ModeWatcher(parent, "ban", MODETYPE_CHANNEL)
		, ban(parent, "ban")
		, extItem("banredirect", parent)
	{
	}

	bool BeforeMode(User* source, User* dest, Channel* channel, std::string &param, bool adding)
	{
		/* nick!ident@host -> nick!ident@host
		 * nick!ident@host#chan -> nick!ident@host#chan
		 * nick@host#chan -> nick!*@host#chan
		 * nick!ident#chan -> nick!ident@*#chan
		 * nick#chan -> nick!*@*#chan
		 */

		if ((channel) && !param.empty())
		{
			BanRedirectList* redirects;

			std::string mask[4];
			enum { NICK, IDENT, HOST, CHAN } current = NICK;
			std::string::iterator start_pos = param.begin();

			if (param.length() >= 2 && param[1] == ':')
				return true;

			ListModeBase* banlm = static_cast<ListModeBase*>(*ban);
			unsigned int maxbans = banlm->GetLimit(channel);
			ListModeBase::ModeList* list = banlm->GetList(channel);
			if ((list) && (adding) && (maxbans <= list->size()))
			{
				source->WriteNumeric(ERR_BANLISTFULL, "%s :Channel ban list for %s is full (maximum entries for this channel is %u)", channel->name.c_str(), channel->name.c_str(), maxbans);
				return false;
			}

			for(std::string::iterator curr = start_pos; curr != param.end(); curr++)
			{
				switch(*curr)
				{
					case '!':
						if (current != NICK)
							break;
						mask[current].assign(start_pos, curr);
						current = IDENT;
						start_pos = curr+1;
						break;
					case '@':
						if (current != IDENT)
							break;
						mask[current].assign(start_pos, curr);
						current = HOST;
						start_pos = curr+1;
						break;
					case '#':
						if (current == CHAN)
							break;
						mask[current].assign(start_pos, curr);
						current = CHAN;
						start_pos = curr;
						break;
				}
			}

			if(mask[current].empty())
			{
				mask[current].assign(start_pos, param.end());
			}

			/* nick@host wants to be changed to *!nick@host rather than nick!*@host... */
			if(mask[NICK].length() && mask[HOST].length() && mask[IDENT].empty())
			{
				/* std::string::swap() is fast - it runs in constant time */
				mask[NICK].swap(mask[IDENT]);
			}

			for(int i = 0; i < 3; i++)
			{
				if(mask[i].empty())
				{
					mask[i].assign("*");
				}
			}

			param.assign(mask[NICK]).append(1, '!').append(mask[IDENT]).append(1, '@').append(mask[HOST]);

			if(mask[CHAN].length())
			{
				if (adding && IS_LOCAL(source))
				{
					if (!ServerInstance->IsChannel(mask[CHAN]))
					{
						source->WriteNumeric(ERR_NOSUCHCHANNEL, "%s :Invalid channel name in redirection (%s)", channel->name.c_str(), mask[CHAN].c_str());
						return false;
					}

					Channel *c = ServerInstance->FindChan(mask[CHAN]);
					if (!c)
					{
						source->WriteNumeric(690, ":Target channel %s must exist to be set as a redirect.", mask[CHAN].c_str());
						return false;
					}
					else if (adding && c->GetPrefixValue(source) < OP_VALUE)
					{
						source->WriteNumeric(690, ":You must be opped on %s to set it as a redirect.", mask[CHAN].c_str());
						return false;
					}

					if (assign(channel->name) == mask[CHAN])
					{
						source->WriteNumeric(690, "%s :You cannot set a ban redirection to the channel the ban is on", channel->name.c_str());
						return false;
					}
				}

				if(adding)
				{
					/* It's a properly valid redirecting ban, and we're adding it */
					redirects = extItem.get(channel);
					if (!redirects)
					{
						redirects = new BanRedirectList;
						extItem.set(channel, redirects);
					}

					/* Here 'param' doesn't have the channel on it yet */
					redirects->push_back(BanRedirectEntry(mask[CHAN], param));

					/* Now it does */
					param.append(mask[CHAN]);
				}
				else
				{
					/* Removing a ban, if there's no extensible there are no redirecting bans and we're fine. */
					redirects = extItem.get(channel);
					if (redirects)
					{
						/* But there were, so we need to remove the matching one if there is one */

						for(BanRedirectList::iterator redir = redirects->begin(); redir != redirects->end(); redir++)
						{
							/* Ugly as fuck */
							if((irc::string(redir->targetchan.c_str()) == irc::string(mask[CHAN].c_str())) && (irc::string(redir->banmask.c_str()) == irc::string(param.c_str())))
							{
								redirects->erase(redir);

								if(redirects->empty())
								{
									extItem.unset(channel);
								}

								break;
							}
						}
					}

					/* Append the channel so the default +b handler can remove the entry too */
					param.append(mask[CHAN]);
				}
			}
		}

		return true;
	}
};

class ModuleBanRedirect : public Module
{
	BanRedirect re;
	bool nofollow;
	ChanModeReference limitmode;
	ChanModeReference redirectmode;

 public:
	ModuleBanRedirect()
		: re(this)
		, nofollow(false)
		, limitmode(this, "limit")
		, redirectmode(this, "redirect")
	{
	}

	void OnCleanup(int target_type, void* item) CXX11_OVERRIDE
	{
		if(target_type == TYPE_CHANNEL)
		{
			Channel* chan = static_cast<Channel*>(item);
			BanRedirectList* redirects = re.extItem.get(chan);

			if(redirects)
			{
				irc::modestacker modestack(false);

				for(BanRedirectList::iterator i = redirects->begin(); i != redirects->end(); i++)
				{
					modestack.Push('b', i->targetchan.insert(0, i->banmask));
				}

				for(BanRedirectList::iterator i = redirects->begin(); i != redirects->end(); i++)
				{
					modestack.PushPlus();
					modestack.Push('b', i->banmask);
				}

				std::vector<std::string> stackresult;
				stackresult.push_back(chan->name);
				while (modestack.GetStackedLine(stackresult))
				{
					ServerInstance->Modes->Process(stackresult, ServerInstance->FakeClient, ModeParser::MODE_LOCALONLY);
					stackresult.erase(stackresult.begin() + 1, stackresult.end());
				}
			}
		}
	}

	ModResult OnUserPreJoin(LocalUser* user, Channel* chan, const std::string& cname, std::string& privs, const std::string& keygiven) CXX11_OVERRIDE
	{
		if (chan)
		{
			BanRedirectList* redirects = re.extItem.get(chan);

			if (redirects)
			{
				/* We actually had some ban redirects to check */

				/* This was replaced with user->MakeHostIP() when I had a snprintf(), but MakeHostIP() doesn't seem to add the nick.
				 * Maybe we should have a GetFullIPHost() or something to match GetFullHost() and GetFullRealHost?
				 */

				ModResult result;
				FIRST_MOD_RESULT(OnCheckChannelBan, result, (user, chan));
				if (result == MOD_RES_ALLOW)
				{
					// they have a ban exception
					return MOD_RES_PASSTHRU;
				}

				std::string ipmask(user->nick);
				ipmask.append(1, '!').append(user->MakeHostIP());

				for(BanRedirectList::iterator redir = redirects->begin(); redir != redirects->end(); redir++)
				{
					if(InspIRCd::Match(user->GetFullRealHost(), redir->banmask) || InspIRCd::Match(user->GetFullHost(), redir->banmask) || InspIRCd::MatchCIDR(ipmask, redir->banmask))
					{
						/* This prevents recursion when a user sets multiple ban redirects in a chain
						 * (thanks Potter)
						 *
						 * If we're here and nofollow is true then we're already redirecting this user
						 * and there's a redirecting ban set on this channel that matches him, too.
						 * Deny both joins.
						 */
						if (nofollow)
							return MOD_RES_DENY;

						/* tell them they're banned and are being transferred */
						Channel* destchan = ServerInstance->FindChan(redir->targetchan);
						std::string destlimit;

						if (destchan)
							destlimit = destchan->GetModeParameter(limitmode);

						if(destchan && destchan->IsModeSet(redirectmode) && !destlimit.empty() && (destchan->GetUserCounter() >= atoi(destlimit.c_str())))
						{
							user->WriteNumeric(ERR_BANNEDFROMCHAN, "%s :Cannot join channel (You are banned)", chan->name.c_str());
							return MOD_RES_DENY;
						}
						else
						{
<<<<<<< HEAD
							user->WriteNumeric(ERR_BANNEDFROMCHAN, "%s :Cannot join channel (You are banned)", chan->name.c_str());
							user->WriteNumeric(470, "%s %s :You are banned from this channel, so you are automatically transfered to the redirected channel.", chan->name.c_str(), redir->targetchan.c_str());
=======
							user->WriteNumeric(474, "%s %s :Cannot join channel (You are banned)", user->nick.c_str(), chan->name.c_str());
							user->WriteNumeric(470, "%s %s %s :You are banned from this channel, so you are automatically transferred to the redirected channel.", user->nick.c_str(), chan->name.c_str(), redir->targetchan.c_str());
>>>>>>> 493ff75f
							nofollow = true;
							Channel::JoinUser(user, redir->targetchan);
							nofollow = false;
							return MOD_RES_DENY;
						}
					}
				}
			}
		}
		return MOD_RES_PASSTHRU;
	}

	Version GetVersion() CXX11_OVERRIDE
	{
		return Version("Allows an extended ban (+b) syntax redirecting banned users to another channel", VF_COMMON|VF_VENDOR);
	}
};

MODULE_INIT(ModuleBanRedirect)<|MERGE_RESOLUTION|>--- conflicted
+++ resolved
@@ -315,13 +315,8 @@
 						}
 						else
 						{
-<<<<<<< HEAD
 							user->WriteNumeric(ERR_BANNEDFROMCHAN, "%s :Cannot join channel (You are banned)", chan->name.c_str());
-							user->WriteNumeric(470, "%s %s :You are banned from this channel, so you are automatically transfered to the redirected channel.", chan->name.c_str(), redir->targetchan.c_str());
-=======
-							user->WriteNumeric(474, "%s %s :Cannot join channel (You are banned)", user->nick.c_str(), chan->name.c_str());
-							user->WriteNumeric(470, "%s %s %s :You are banned from this channel, so you are automatically transferred to the redirected channel.", user->nick.c_str(), chan->name.c_str(), redir->targetchan.c_str());
->>>>>>> 493ff75f
+							user->WriteNumeric(470, "%s %s :You are banned from this channel, so you are automatically transferred to the redirected channel.", chan->name.c_str(), redir->targetchan.c_str());
 							nofollow = true;
 							Channel::JoinUser(user, redir->targetchan);
 							nofollow = false;
