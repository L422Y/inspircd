--- conflicted
+++ resolved
@@ -127,10 +127,7 @@
 	{
 	}
 
-<<<<<<< HEAD
-	ModResult HandleMessage(User* user, const MessageTarget& target)	
-=======
-	void ReadConfig(ConfigStatus&) CXX11_OVERRIDE
+	void ReadConfig(ConfigStatus&) override
 	{
 		ConfigTag* tag = ServerInstance->Config->ConfValue("messageflood");
 		notice = tag->getFloat("notice", 1.0);
@@ -139,7 +136,6 @@
 	}
 
 	ModResult HandleMessage(User* user, const MessageTarget& target, double weight)
->>>>>>> c7dc34b6
 	{
 		if (target.type != MessageTarget::TYPE_CHANNEL)
 			return MOD_RES_PASSTHRU;
