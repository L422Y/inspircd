/*
 * InspIRCd -- Internet Relay Chat Daemon
 *
 *   Copyright (C) 2018-2019 linuxdaemon <linuxdaemon.irc@gmail.com>
 *   Copyright (C) 2013-2015, 2018 Attila Molnar <attilamolnar@hush.com>
 *   Copyright (C) 2013, 2015-2019, 2021 Sadie Powell <sadie@witchery.services>
 *   Copyright (C) 2012, 2019 Robby <robby@chatbelgie.be>
 *   Copyright (C) 2009-2010 Daniel De Graaf <danieldg@inspircd.org>
 *   Copyright (C) 2009 Matt Smith <dz@inspircd.org>
 *   Copyright (C) 2008-2009 Robin Burchell <robin+git@viroteck.net>
 *   Copyright (C) 2007-2008 Dennis Friis <peavey@inspircd.org>
 *   Copyright (C) 2006-2009 Craig Edwards <brain@inspircd.org>
 *
 * This file is part of InspIRCd.  InspIRCd is free software: you can
 * redistribute it and/or modify it under the terms of the GNU General Public
 * License as published by the Free Software Foundation, version 2.
 *
 * This program is distributed in the hope that it will be useful, but WITHOUT
 * ANY WARRANTY; without even the implied warranty of MERCHANTABILITY or FITNESS
 * FOR A PARTICULAR PURPOSE.  See the GNU General Public License for more
 * details.
 *
 * You should have received a copy of the GNU General Public License
 * along with this program.  If not, see <http://www.gnu.org/licenses/>.
 */


#include "inspircd.h"

/** An alias definition
 */
class Alias
{
 public:
	/** The text of the alias command */
	std::string AliasedCommand;

	/** Text to replace with */
	std::string ReplaceFormat;

	/** Nickname required to perform alias */
	std::string RequiredNick;

	/** Alias requires the required nick to be on a services server */
	bool ServiceOnly;

	/** Requires oper? */
	bool OperOnly;

	/* whether or not it may be executed via fantasy (default OFF) */
	bool ChannelCommand;

	/* whether or not it may be executed via /command (default ON) */
	bool UserCommand;

	/** Format that must be matched for use */
	std::string format;

	/** Strip color codes before match? */
	bool StripColor;
};

class ModuleAlias : public Module
{
	std::string fprefix;

	/* We cant use a map, there may be multiple aliases with the same name.
	 * We can, however, use a fancy invention: the multimap. Maps a key to one or more values.
	 *		-- w00t
	 */
	typedef insp::flat_multimap<std::string, Alias, irc::insensitive_swo> AliasMap;

	AliasMap Aliases;

	/* whether or not +B users are allowed to use fantasy commands */
	bool AllowBots;
	UserModeReference botmode;

	// Whether we are actively executing an alias.
	bool active = false;

 public:
	void ReadConfig(ConfigStatus& status) override
	{
		AliasMap newAliases;
		for (auto& [_, tag] : ServerInstance->Config->ConfTags("alias"))
		{
			Alias a;
			a.AliasedCommand = tag->getString("text");
			if (a.AliasedCommand.empty())
				throw ModuleException("<alias:text> is empty! at " + tag->source.str());

			tag->readString("replace", a.ReplaceFormat, true);
			if (a.ReplaceFormat.empty())
				throw ModuleException("<alias:replace> is empty! at " + tag->source.str());

			a.RequiredNick = tag->getString("requires");
			a.ServiceOnly = tag->getBool("service", tag->getBool("uline"));
			a.ChannelCommand = tag->getBool("channelcommand", false);
			a.UserCommand = tag->getBool("usercommand", true);
			a.OperOnly = tag->getBool("operonly");
			a.format = tag->getString("format");
			a.StripColor = tag->getBool("stripcolor");

			std::transform(a.AliasedCommand.begin(), a.AliasedCommand.end(), a.AliasedCommand.begin(), ::toupper);
			newAliases.insert(std::make_pair(a.AliasedCommand, a));
		}

		auto fantasy = ServerInstance->Config->ConfValue("fantasy");
		AllowBots = fantasy->getBool("allowbots", false);
		fprefix = fantasy->getString("prefix", "!", 1, ServerInstance->Config->Limits.MaxLine);
		Aliases.swap(newAliases);
	}

	ModuleAlias()
		: Module(VF_VENDOR, "Allows the server administrator to define custom channel commands (e.g. !kick) and server commands (e.g. /OPERSERV).")
		, botmode(this, "bot")
	{
	}

	std::string GetVar(std::string varname, const std::string &original_line)
	{
		irc::spacesepstream ss(original_line);
		varname.erase(varname.begin());
		int index = *(varname.begin()) - 48;
		varname.erase(varname.begin());
		bool everything_after = (varname == "-");
		std::string word;

		for (int j = 0; j < index; j++)
			ss.GetToken(word);

		if (everything_after)
		{
			std::string more;
			while (ss.GetToken(more))
			{
				word.append(" ");
				word.append(more);
			}
		}

		return word;
	}

	std::string CreateRFCMessage(const std::string& command, CommandBase::Params& parameters)
	{
		std::string message(command);
		for (CommandBase::Params::const_iterator iter = parameters.begin(); iter != parameters.end();)
		{
			const std::string& parameter = *iter++;
			message.push_back(' ');
			if (iter == parameters.end() && (parameter.empty() || parameter.find(' ') != std::string::npos))
				message.push_back(':');
			message.append(parameter);
		}
		return message;
	}

	ModResult OnPreCommand(std::string& command, CommandBase::Params& parameters, LocalUser* user, bool validated) override
	{
		/* If they're not registered yet, we dont want
		 * to know.
		 */
		if (user->registered != REG_ALL)
			return MOD_RES_PASSTHRU;

		/* We dont have any commands looking like this? Stop processing. */
		auto aliases = stdalgo::equal_range(Aliases, command);
		if (aliases.empty())
			return MOD_RES_PASSTHRU;

		/* The parameters for the command in their original form, with the command stripped off */
		std::string original_line = CreateRFCMessage(command, parameters);
		std::string compare(original_line, command.length());
		while (*(compare.c_str()) == ' ')
			compare.erase(compare.begin());

		for (const auto& [_, alias] : aliases)
		{
			if (alias.UserCommand)
			{
				if (DoAlias(user, NULL, alias, compare, original_line))
				{
					return MOD_RES_DENY;
				}
			}
		}

		// If we made it here, no aliases actually matched.
		return MOD_RES_PASSTHRU;
	}

	ModResult OnUserPreMessage(User* user, const MessageTarget& target, MessageDetails& details) override
	{
		// Don't echo anything which is caused by an alias.
		if (active)
			details.echo = false;

		return MOD_RES_PASSTHRU;
	}

	void OnUserPostMessage(User* user, const MessageTarget& target, const MessageDetails& details) override
	{
		if ((target.type != MessageTarget::TYPE_CHANNEL) || (details.type != MSG_PRIVMSG))
		{
			return;
		}

		// fcommands are only for local users. Spanningtree will send them back out as their original cmd.
		if (!IS_LOCAL(user))
		{
			return;
		}

		/* Stop here if the user is +B and allowbot is set to no. */
		if (!AllowBots && user->IsModeSet(botmode))
		{
			return;
		}

		Channel *c = target.Get<Channel>();
		std::string scommand;

		// text is like "!moo cows bite me", we want "!moo" first
		irc::spacesepstream ss(details.text);
		ss.GetToken(scommand);

		if (scommand.size() <= fprefix.size())
		{
			return; // wtfbbq
		}

		// we don't want to touch non-fantasy stuff
		if (scommand.compare(0, fprefix.size(), fprefix) != 0)
		{
			return;
		}

		// nor do we give a shit about the prefix
		scommand.erase(0, fprefix.size());

		auto aliases = stdalgo::equal_range(Aliases, scommand);
		if (aliases.empty())
			return;

		/* The parameters for the command in their original form, with the command stripped off */
		std::string compare(details.text, scommand.length() + fprefix.size());
		while (*(compare.c_str()) == ' ')
			compare.erase(compare.begin());

		for (const auto& [_, alias] : aliases)
		{
			if (alias.ChannelCommand)
			{
				// We use substr here to remove the fantasy prefix
				if (DoAlias(user, c, alias, compare, details.text.substr(fprefix.size())))
					return;
			}
		}
	}


	int DoAlias(User *user, Channel *c, const Alias& a, const std::string& compare, const std::string& safe)
	{
		std::string stripped(compare);
		if (a.StripColor)
			InspIRCd::StripColor(stripped);

		/* Does it match the pattern? */
		if (!a.format.empty())
		{
			if (!InspIRCd::Match(stripped, a.format))
				return 0;
		}

		if ((a.OperOnly) && (!user->IsOper()))
			return 0;

		if (!a.RequiredNick.empty())
		{
<<<<<<< HEAD
			User* u = ServerInstance->Users.FindNick(a.RequiredNick);
			if (!u)
			{
				user->WriteNumeric(ERR_NOSUCHNICK, a.RequiredNick, "is currently unavailable. Please try again later.");
=======
			int numeric = a->ULineOnly ? ERR_NOSUCHSERVICE : ERR_NOSUCHNICK;
			User* u = ServerInstance->FindNickOnly(a->RequiredNick);
			if (!u)
			{
				user->WriteNumeric(numeric, a->RequiredNick, "is currently unavailable. Please try again later.");
>>>>>>> 0144c236
				return 1;
			}

			if ((a.ServiceOnly) && (!u->server->IsService()))
			{
<<<<<<< HEAD
				ServerInstance->SNO.WriteToSnoMask('a', "NOTICE -- Service "+a.RequiredNick+" required by alias "+a.AliasedCommand+" is not on a U-lined server, possibly underhanded antics detected!");
				user->WriteNumeric(ERR_NOSUCHNICK, a.RequiredNick, "is not a network service! Please inform a server operator as soon as possible.");
=======
				ServerInstance->SNO->WriteToSnoMask('a', "NOTICE -- Service "+a->RequiredNick+" required by alias "+a->AliasedCommand+" is not on a U-lined server, possibly underhanded antics detected!");
				user->WriteNumeric(numeric, a->RequiredNick, "is not a network service! Please inform a server operator as soon as possible.");
>>>>>>> 0144c236
				return 1;
			}
		}

		/* Now, search and replace in a copy of the original_line, replacing $1 through $9 and $1- etc */

		std::string::size_type crlf = a.ReplaceFormat.find('\n');

		if (crlf == std::string::npos)
		{
			DoCommand(a.ReplaceFormat, user, c, safe, a);
			return 1;
		}
		else
		{
			irc::sepstream commands(a.ReplaceFormat, '\n');
			std::string scommand;
			while (commands.GetToken(scommand))
			{
				DoCommand(scommand, user, c, safe, a);
			}
			return 1;
		}
	}

	void DoCommand(const std::string& newline, User* user, Channel *chan, const std::string& original_line, const Alias& a)
	{
		std::string result;
		result.reserve(newline.length());
		for (unsigned int i = 0; i < newline.length(); i++)
		{
			char c = newline[i];
			if ((c == '$') && (i + 1 < newline.length()))
			{
				if (isdigit(newline[i+1]))
				{
					size_t len = ((i + 2 < newline.length()) && (newline[i+2] == '-')) ? 3 : 2;
					std::string var = newline.substr(i, len);
					result.append(GetVar(var, original_line));
					i += len - 1;
				}
				else if (!newline.compare(i, 5, "$nick", 5))
				{
					result.append(user->nick);
					i += 4;
				}
				else if (!newline.compare(i, 5, "$host", 5))
				{
					result.append(user->GetRealHost());
					i += 4;
				}
				else if (!newline.compare(i, 5, "$chan", 5))
				{
					if (chan)
						result.append(chan->name);
					i += 4;
				}
				else if (!newline.compare(i, 6, "$ident", 6))
				{
					result.append(user->ident);
					i += 5;
				}
				else if (!newline.compare(i, 6, "$vhost", 6))
				{
					result.append(user->GetDisplayedHost());
					i += 5;
				}
				else if (!newline.compare(i, 12, "$requirement", 12))
				{
					result.append(a.RequiredNick);
					i += 11;
				}
				else
					result.push_back(c);
			}
			else
				result.push_back(c);
		}

		irc::tokenstream ss(result);
		CommandBase::Params pars;
		std::string command, token;

		ss.GetMiddle(command);
		while (ss.GetTrailing(token))
		{
			pars.push_back(token);
		}

		active = true;
		ServerInstance->Parser.CallHandler(command, pars, user);
		active = false;
	}

	void Prioritize() override
	{
		// Prioritise after spanningtree so that channel aliases show the alias before the effects.
		Module* linkmod = ServerInstance->Modules.Find("spanningtree");
		ServerInstance->Modules.SetPriority(this, I_OnUserPostMessage, PRIORITY_AFTER, linkmod);
	}
};

MODULE_INIT(ModuleAlias)<|MERGE_RESOLUTION|>--- conflicted
+++ resolved
@@ -279,30 +279,18 @@
 
 		if (!a.RequiredNick.empty())
 		{
-<<<<<<< HEAD
+			int numeric = a.ServiceOnly ? ERR_NOSUCHSERVICE : ERR_NOSUCHNICK;
 			User* u = ServerInstance->Users.FindNick(a.RequiredNick);
 			if (!u)
 			{
-				user->WriteNumeric(ERR_NOSUCHNICK, a.RequiredNick, "is currently unavailable. Please try again later.");
-=======
-			int numeric = a->ULineOnly ? ERR_NOSUCHSERVICE : ERR_NOSUCHNICK;
-			User* u = ServerInstance->FindNickOnly(a->RequiredNick);
-			if (!u)
-			{
-				user->WriteNumeric(numeric, a->RequiredNick, "is currently unavailable. Please try again later.");
->>>>>>> 0144c236
+				user->WriteNumeric(numeric, a.RequiredNick, "is currently unavailable. Please try again later.");
 				return 1;
 			}
 
 			if ((a.ServiceOnly) && (!u->server->IsService()))
 			{
-<<<<<<< HEAD
 				ServerInstance->SNO.WriteToSnoMask('a', "NOTICE -- Service "+a.RequiredNick+" required by alias "+a.AliasedCommand+" is not on a U-lined server, possibly underhanded antics detected!");
-				user->WriteNumeric(ERR_NOSUCHNICK, a.RequiredNick, "is not a network service! Please inform a server operator as soon as possible.");
-=======
-				ServerInstance->SNO->WriteToSnoMask('a', "NOTICE -- Service "+a->RequiredNick+" required by alias "+a->AliasedCommand+" is not on a U-lined server, possibly underhanded antics detected!");
-				user->WriteNumeric(numeric, a->RequiredNick, "is not a network service! Please inform a server operator as soon as possible.");
->>>>>>> 0144c236
+				user->WriteNumeric(numeric, a.RequiredNick, "is not a network service! Please inform a server operator as soon as possible.");
 				return 1;
 			}
 		}
