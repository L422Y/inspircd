/*
 * InspIRCd -- Internet Relay Chat Daemon
 *
 *   Copyright (C) 2018-2019 linuxdaemon <linuxdaemon.irc@gmail.com>
 *   Copyright (C) 2013, 2015-2019, 2021 Sadie Powell <sadie@witchery.services>
 *   Copyright (C) 2012-2015, 2018 Attila Molnar <attilamolnar@hush.com>
 *   Copyright (C) 2012, 2019 Robby <robby@chatbelgie.be>
 *   Copyright (C) 2009-2010 Daniel De Graaf <danieldg@inspircd.org>
 *   Copyright (C) 2009 Matt Smith <dz@inspircd.org>
 *   Copyright (C) 2008-2009 Robin Burchell <robin+git@viroteck.net>
 *   Copyright (C) 2007-2008 Dennis Friis <peavey@inspircd.org>
 *   Copyright (C) 2004, 2006-2009 Craig Edwards <brain@inspircd.org>
 *
 * This file is part of InspIRCd.  InspIRCd is free software: you can
 * redistribute it and/or modify it under the terms of the GNU General Public
 * License as published by the Free Software Foundation, version 2.
 *
 * This program is distributed in the hope that it will be useful, but WITHOUT
 * ANY WARRANTY; without even the implied warranty of MERCHANTABILITY or FITNESS
 * FOR A PARTICULAR PURPOSE.  See the GNU General Public License for more
 * details.
 *
 * You should have received a copy of the GNU General Public License
 * along with this program.  If not, see <http://www.gnu.org/licenses/>.
 */


#include "inspircd.h"

/** An alias definition
 */
class Alias final
{
public:
	/** The text of the alias command */
	std::string AliasedCommand;

	/** Text to replace with */
	std::string ReplaceFormat;

	/** Nickname required to perform alias */
	std::string RequiredNick;

	/** Alias requires the required nick to be on a services server */
	bool ServiceOnly;

	/** Requires oper? */
	bool OperOnly;

	/* whether or not it may be executed via fantasy (default OFF) */
	bool ChannelCommand;

	/* whether or not it may be executed via /command (default ON) */
	bool UserCommand;

	/** Format that must be matched for use */
	std::string format;

	/** Strip color codes before match? */
	bool StripColor;
};

class ModuleAlias final
	: public Module
{
	std::string fprefix;

	/* We cant use a map, there may be multiple aliases with the same name.
	 * We can, however, use a fancy invention: the multimap. Maps a key to one or more values.
	 *		-- w00t
	 */
	typedef insp::flat_multimap<std::string, Alias, irc::insensitive_swo> AliasMap;

	AliasMap Aliases;

	/* whether or not +B users are allowed to use fantasy commands */
	bool AllowBots;
	UserModeReference botmode;

	// Whether we are actively executing an alias.
	bool active = false;

public:
	void ReadConfig(ConfigStatus& status) override
	{
		AliasMap newAliases;
		for (const auto& [_, tag] : ServerInstance->Config->ConfTags("alias"))
		{
			Alias a;
			a.AliasedCommand = tag->getString("text");
			if (a.AliasedCommand.empty())
				throw ModuleException(this, "<alias:text> is empty! at " + tag->source.str());

			tag->readString("replace", a.ReplaceFormat, true);
			if (a.ReplaceFormat.empty())
				throw ModuleException(this, "<alias:replace> is empty! at " + tag->source.str());

			a.RequiredNick = tag->getString("requires");
			a.ServiceOnly = tag->getBool("service", tag->getBool("uline"));
			a.ChannelCommand = tag->getBool("channelcommand", false);
			a.UserCommand = tag->getBool("usercommand", true);
			a.OperOnly = tag->getBool("operonly");
			a.format = tag->getString("format");
			a.StripColor = tag->getBool("stripcolor");

			std::transform(a.AliasedCommand.begin(), a.AliasedCommand.end(), a.AliasedCommand.begin(), ::toupper);
			newAliases.emplace(a.AliasedCommand, a);
		}

		const auto& fantasy = ServerInstance->Config->ConfValue("fantasy");
		AllowBots = fantasy->getBool("allowbots", false);
		fprefix = fantasy->getString("prefix", "!", 1, ServerInstance->Config->Limits.MaxLine);
		Aliases.swap(newAliases);
	}

	ModuleAlias()
		: Module(VF_VENDOR, "Allows the server administrator to define custom channel commands (e.g. !kick) and server commands (e.g. /OPERSERV).")
		, botmode(this, "bot")
	{
	}

	static std::string GetVar(std::string varname, const std::string& original_line)
	{
		irc::spacesepstream ss(original_line);
		varname.erase(varname.begin());
		int index = *(varname.begin()) - 48;
		varname.erase(varname.begin());
		bool everything_after = (varname == "-");
		std::string word;

		for (int j = 0; j < index; j++)
			ss.GetToken(word);

		if (everything_after)
		{
			std::string more;
			while (ss.GetToken(more))
			{
				word.append(" ");
				word.append(more);
			}
		}

		return word;
	}

	static std::string CreateRFCMessage(const std::string& command, CommandBase::Params& parameters)
	{
		std::string message(command);
		for (CommandBase::Params::const_iterator iter = parameters.begin(); iter != parameters.end();)
		{
			const std::string& parameter = *iter++;
			message.push_back(' ');
			if (iter == parameters.end() && (parameter.empty() || parameter.find(' ') != std::string::npos))
				message.push_back(':');
			message.append(parameter);
		}
		return message;
	}

	ModResult OnPreCommand(std::string& command, CommandBase::Params& parameters, LocalUser* user, bool validated) override
	{
		// If they're not fully connected yet, we dont want to know.
		if (!user->IsFullyConnected())
			return MOD_RES_PASSTHRU;

		/* We dont have any commands looking like this? Stop processing. */
		auto aliases = insp::equal_range(Aliases, command);
		if (aliases.empty())
			return MOD_RES_PASSTHRU;

		/* The parameters for the command in their original form, with the command stripped off */
		std::string original_line = CreateRFCMessage(command, parameters);
		std::string compare(original_line, command.length());
		while (*(compare.c_str()) == ' ')
			compare.erase(compare.begin());

		for (const auto& [_, alias] : aliases)
		{
			if (alias.UserCommand)
			{
				if (DoAlias(user, nullptr, alias, compare, original_line))
				{
					return MOD_RES_DENY;
				}
			}
		}

		// If we made it here, no aliases actually matched.
		return MOD_RES_PASSTHRU;
	}

	ModResult OnUserPreMessage(User* user, const MessageTarget& target, MessageDetails& details) override
	{
		// Don't echo anything which is caused by an alias.
		if (active)
			details.echo = false;

		return MOD_RES_PASSTHRU;
	}

	void OnUserPostMessage(User* user, const MessageTarget& target, const MessageDetails& details) override
	{
		// Don't allow aliases to trigger other aliases.
		if (active)
			return;

		if ((target.type != MessageTarget::TYPE_CHANNEL) || (details.type != MessageType::PRIVMSG))
		{
			return;
		}

		// fcommands are only for local users. Spanningtree will send them back out as their original cmd.
		LocalUser* luser = IS_LOCAL(user);
		if (!luser)
		{
			return;
		}

		/* Stop here if the user is +B and allowbot is set to no. */
		if (!AllowBots && user->IsModeSet(botmode))
		{
			return;
		}

		Channel* c = target.Get<Channel>();
		std::string scommand;

		// text is like "!moo cows bite me", we want "!moo" first
		irc::spacesepstream ss(details.text);
		ss.GetToken(scommand);

		if (scommand.size() <= fprefix.size())
		{
			return; // wtfbbq
		}

		// we don't want to touch non-fantasy stuff
		if (scommand.compare(0, fprefix.size(), fprefix) != 0)
		{
			return;
		}

		// nor do we give a shit about the prefix
		scommand.erase(0, fprefix.size());

		auto aliases = insp::equal_range(Aliases, scommand);
		if (aliases.empty())
			return;

		/* The parameters for the command in their original form, with the command stripped off */
		std::string compare(details.text, scommand.length() + fprefix.size());
		while (*(compare.c_str()) == ' ')
			compare.erase(compare.begin());

		for (const auto& [_, alias] : aliases)
		{
			if (alias.ChannelCommand)
			{
				// We use substr here to remove the fantasy prefix
				if (DoAlias(luser, c, alias, compare, details.text.substr(fprefix.size())))
					return;
			}
		}
	}

	int DoAlias(LocalUser* user, Channel* c, const Alias& a, const std::string& compare, const std::string& safe)
	{
		std::string stripped(compare);
		if (a.StripColor)
			InspIRCd::StripColor(stripped);

		/* Does it match the pattern? */
		if (!a.format.empty())
		{
			if (!InspIRCd::Match(stripped, a.format))
				return 0;
		}

		if ((a.OperOnly) && (!user->IsOper()))
			return 0;

		if (!a.RequiredNick.empty())
		{
			int numeric = a.ServiceOnly ? ERR_NOSUCHSERVICE : ERR_NOSUCHNICK;
			auto* u = ServerInstance->Users.FindNick(a.RequiredNick);
			if (!u)
			{
				user->WriteNumeric(numeric, a.RequiredNick, "is currently unavailable. Please try again later.");
				return 1;
			}

			if ((a.ServiceOnly) && (!u->server->IsService()))
			{
				ServerInstance->SNO.WriteToSnoMask('a', "NOTICE -- Service "+a.RequiredNick+" required by alias "+a.AliasedCommand+" is not on a services server, possibly underhanded antics detected!");
				user->WriteNumeric(numeric, a.RequiredNick, "is not a network service! Please inform a server operator as soon as possible.");
				return 1;
			}
		}

		/* Now, search and replace in a copy of the original_line, replacing $1 through $9 and $1- etc */

		std::string::size_type crlf = a.ReplaceFormat.find('\n');

		if (crlf == std::string::npos)
		{
			DoCommand(a.ReplaceFormat, user, c, safe, a);
			return 1;
		}
		else
		{
			irc::sepstream commands(a.ReplaceFormat, '\n');
			std::string scommand;
			while (commands.GetToken(scommand))
			{
				DoCommand(scommand, user, c, safe, a);
			}
			return 1;
		}
	}

	void DoCommand(const std::string& newline, LocalUser* user, Channel* chan, const std::string& original_line, const Alias& a)
	{
		std::string result;
		result.reserve(newline.length());
		for (unsigned int i = 0; i < newline.length(); i++)
		{
			char c = newline[i];
			if ((c == '$') && (i + 1 < newline.length()))
			{
				if (isdigit(newline[i+1]))
				{
					size_t len = ((i + 2 < newline.length()) && (newline[i+2] == '-')) ? 3 : 2;
					std::string var = newline.substr(i, len);
					result.append(GetVar(var, original_line));
					i += len - 1;
				}
				else if (!newline.compare(i, 5, "$nick", 5))
				{
					result.append(user->nick);
					i += 4;
				}
				else if (!newline.compare(i, 5, "$host", 5))
				{
					result.append(user->GetRealHost());
					i += 4;
				}
				else if (!newline.compare(i, 5, "$chan", 5))
				{
					if (chan)
						result.append(chan->name);
					i += 4;
				}
				else if (!newline.compare(i, 5, "$user", 5))
				{
					result.append(user->GetRealUser());
					i += 4;
				}
				else if (!newline.compare(i, 6, "$vhost", 6))
				{
					result.append(user->GetDisplayedHost());
					i += 5;
				}
				else if (!newline.compare(i, 12, "$requirement", 12))
				{
					result.append(a.RequiredNick);
					i += 11;
				}
<<<<<<< HEAD
				else if (!newline.compare(i, 6, "$ident", 6))
				{
					// TODO: remove this in the next major release.
					result.append(user->GetRealHost());
					i += 5;
				}

=======
				else if (!newline.compare(i, 6, "$address", 8))
				{
					result.append(user->GetIPString());
					i += 7;
				}
>>>>>>> a3e0c33f
				else
					result.push_back(c);
			}
			else
				result.push_back(c);
		}

		irc::tokenstream ss(result);
		CommandBase::Params pars;
		std::string command;
		std::string token;

		ss.GetMiddle(command);
		while (ss.GetTrailing(token))
		{
			pars.push_back(token);
		}

		active = true;
		ServerInstance->Parser.ProcessCommand(user, command, pars);
		active = false;
	}

	void Prioritize() override
	{
		// Prioritise after spanningtree so that channel aliases show the alias before the effects.
		Module* linkmod = ServerInstance->Modules.Find("spanningtree");
		ServerInstance->Modules.SetPriority(this, I_OnUserPostMessage, PRIORITY_AFTER, linkmod);
	}
};

MODULE_INIT(ModuleAlias)<|MERGE_RESOLUTION|>--- conflicted
+++ resolved
@@ -366,7 +366,11 @@
 					result.append(a.RequiredNick);
 					i += 11;
 				}
-<<<<<<< HEAD
+				else if (!newline.compare(i, 6, "$address", 8))
+				{
+					result.append(user->GetAddress());
+					i += 7;
+				}
 				else if (!newline.compare(i, 6, "$ident", 6))
 				{
 					// TODO: remove this in the next major release.
@@ -374,13 +378,6 @@
 					i += 5;
 				}
 
-=======
-				else if (!newline.compare(i, 6, "$address", 8))
-				{
-					result.append(user->GetIPString());
-					i += 7;
-				}
->>>>>>> a3e0c33f
 				else
 					result.push_back(c);
 			}
