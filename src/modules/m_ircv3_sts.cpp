--- conflicted
+++ resolved
@@ -144,15 +144,10 @@
 	{
 		for (const auto& ls : ServerInstance->ports)
 		{
-<<<<<<< HEAD
-=======
-			ListenSocket* ls = *iter;
-
 			// Is this listener marked as providing SSL over HAProxy?
 			if (!ls->bind_tag->getString("hook").empty() && ls->bind_tag->getBool("sslhook"))
 				return true;
 
->>>>>>> 121668a0
 			// Is this listener on the right port?
 			unsigned int saport = ls->bind_sa.port();
 			if (saport != port)
