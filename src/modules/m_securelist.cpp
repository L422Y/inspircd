--- conflicted
+++ resolved
@@ -68,16 +68,7 @@
 		allowlist.swap(newallows);
 	}
 
-<<<<<<< HEAD
-
-	/*
-	 * OnPreCommand()
-	 *   Intercept the LIST command.
-	 */
 	ModResult OnPreCommand(std::string& command, CommandBase::Params& parameters, LocalUser* user, bool validated) override
-=======
-	ModResult OnPreCommand(std::string& command, CommandBase::Params& parameters, LocalUser* user, bool validated) CXX11_OVERRIDE
->>>>>>> 7d597daf
 	{
 		/* If the command doesnt appear to be valid, we dont want to mess with it. */
 		if (!validated)
