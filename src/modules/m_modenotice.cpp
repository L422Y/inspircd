/*
 * InspIRCd -- Internet Relay Chat Daemon
 *
 *   Copyright (C) 2018 Sadie Powell <sadie@witchery.services>
 *   Copyright (C) 2013-2014 Attila Molnar <attilamolnar@hush.com>
 *   Copyright (C) 2012, 2019 Robby <robby@chatbelgie.be>
 *   Copyright (C) 2009-2010 Daniel De Graaf <danieldg@inspircd.org>
 *
 * This file is part of InspIRCd.  InspIRCd is free software: you can
 * redistribute it and/or modify it under the terms of the GNU General Public
 * License as published by the Free Software Foundation, version 2.
 *
 * This program is distributed in the hope that it will be useful, but WITHOUT
 * ANY WARRANTY; without even the implied warranty of MERCHANTABILITY or FITNESS
 * FOR A PARTICULAR PURPOSE.  See the GNU General Public License for more
 * details.
 *
 * You should have received a copy of the GNU General Public License
 * along with this program.  If not, see <http://www.gnu.org/licenses/>.
 */


#include "inspircd.h"

class CommandModeNotice : public Command
{
 public:
	CommandModeNotice(Module* parent) : Command(parent,"MODENOTICE",2,2)
	{
		syntax = "<modeletters> :<message>";
		flags_needed = 'o';
	}

	CmdResult Handle(User* src, const Params& parameters) override
	{
		std::string msg = "*** From " + src->nick + ": " + parameters[1];
		int mlen = parameters[0].length();
		const UserManager::LocalList& list = ServerInstance->Users.GetLocalUsers();
		for (UserManager::LocalList::const_iterator i = list.begin(); i != list.end(); ++i)
		{
			User* user = *i;
			for (int n = 0; n < mlen; n++)
			{
				if (!user->IsModeSet(parameters[0][n]))
					goto next_user;
			}
			user->WriteNotice(msg);
next_user:	;
		}
		return CMD_SUCCESS;
	}

	RouteDescriptor GetRouting(User* user, const Params& parameters) override
	{
		return ROUTE_OPT_BCAST;
	}
};

class ModuleModeNotice : public Module
{
 private:
	CommandModeNotice cmd;

 public:
	ModuleModeNotice()
		: Module(VF_VENDOR, "Provides the MODENOTICE command")
		, cmd(this)
	{
	}
<<<<<<< HEAD
=======

	Version GetVersion() CXX11_OVERRIDE
	{
		return Version("Adds the /MODENOTICE command which sends a message to all users with the specified user modes set.", VF_VENDOR);
	}
>>>>>>> c5680d64
};

MODULE_INIT(ModuleModeNotice)<|MERGE_RESOLUTION|>--- conflicted
+++ resolved
@@ -63,18 +63,10 @@
 
  public:
 	ModuleModeNotice()
-		: Module(VF_VENDOR, "Provides the MODENOTICE command")
+		: Module(VF_VENDOR, "Adds the /MODENOTICE command which sends a message to all users with the specified user modes set.")
 		, cmd(this)
 	{
 	}
-<<<<<<< HEAD
-=======
-
-	Version GetVersion() CXX11_OVERRIDE
-	{
-		return Version("Adds the /MODENOTICE command which sends a message to all users with the specified user modes set.", VF_VENDOR);
-	}
->>>>>>> c5680d64
 };
 
 MODULE_INIT(ModuleModeNotice)