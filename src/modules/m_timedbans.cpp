/*
 * InspIRCd -- Internet Relay Chat Daemon
 *
 *   Copyright (C) 2020 iwalkalone <iwalkalone69@gmail.com>
 *   Copyright (C) 2019 Matt Schatz <genius3000@g3k.solutions>
 *   Copyright (C) 2018 linuxdaemon <linuxdaemon.irc@gmail.com>
 *   Copyright (C) 2017 B00mX0r <b00mx0r@aureus.pw>
 *   Copyright (C) 2013, 2017-2018, 2020-2021 Sadie Powell <sadie@witchery.services>
 *   Copyright (C) 2013 Daniel Vassdal <shutter@canternet.org>
 *   Copyright (C) 2012-2016 Attila Molnar <attilamolnar@hush.com>
 *   Copyright (C) 2012, 2019 Robby <robby@chatbelgie.be>
 *   Copyright (C) 2009-2010 Daniel De Graaf <danieldg@inspircd.org>
 *   Copyright (C) 2009 Uli Schlachter <psychon@inspircd.org>
 *   Copyright (C) 2009 John Brooks <special@inspircd.org>
 *   Copyright (C) 2007-2008 Robin Burchell <robin+git@viroteck.net>
 *   Copyright (C) 2007 Dennis Friis <peavey@inspircd.org>
 *   Copyright (C) 2005-2008, 2010 Craig Edwards <brain@inspircd.org>
 *
 * This file is part of InspIRCd.  InspIRCd is free software: you can
 * redistribute it and/or modify it under the terms of the GNU General Public
 * License as published by the Free Software Foundation, version 2.
 *
 * This program is distributed in the hope that it will be useful, but WITHOUT
 * ANY WARRANTY; without even the implied warranty of MERCHANTABILITY or FITNESS
 * FOR A PARTICULAR PURPOSE.  See the GNU General Public License for more
 * details.
 *
 * You should have received a copy of the GNU General Public License
 * along with this program.  If not, see <http://www.gnu.org/licenses/>.
 */


#include "inspircd.h"
#include "listmode.h"

// Holds a timed ban
class TimedBan final
{
public:
	std::string mask;
	std::string setter;
	time_t expire;
	Channel* chan;
};

typedef std::vector<TimedBan> timedbans;
timedbans TimedBanList;

class CommandTban final
	: public Command
{
	ChanModeReference banmode;

	bool IsBanSet(Channel* chan, const std::string& mask)
	{
		ListModeBase* banlm = static_cast<ListModeBase*>(*banmode);
		if (!banlm)
			return false;

		const ListModeBase::ModeList* bans = banlm->GetList(chan);
		if (bans)
		{
			for (const auto& ban : *bans)
			{
				if (irc::equals(ban.mask, mask))
					return true;
			}
		}

		return false;
	}

public:
	bool sendnotice;

	CommandTban(Module* Creator)
		: Command(Creator,"TBAN", 3)
		, banmode(Creator, "ban")
	{
		syntax = { "<channel> <duration> <banmask>" };
	}

	CmdResult Handle(User* user, const Params& parameters) override
	{
		Channel* channel = ServerInstance->Channels.Find(parameters[0]);
		if (!channel)
		{
			user->WriteNumeric(Numerics::NoSuchChannel(parameters[0]));
			return CmdResult::FAILURE;
		}

		unsigned int cm = channel->GetPrefixValue(user);
		if (cm < HALFOP_VALUE)
		{
<<<<<<< HEAD
			user->WriteNumeric(ERR_CHANOPRIVSNEEDED, channel->name, "You do not have permission to set bans on this channel");
			return CmdResult::FAILURE;
=======
			user->WriteNumeric(Numerics::ChannelPrivilegesNeeded(channel, HALFOP_VALUE, "set timed bans"));
			return CMD_FAILURE;
>>>>>>> 97363d8c
		}

		TimedBan T;
		unsigned long duration;
		if (!InspIRCd::Duration(parameters[1], duration))
		{
			user->WriteNotice("Invalid ban time");
			return CmdResult::FAILURE;
		}
		unsigned long expire = duration + ServerInstance->Time();

		std::string mask = parameters[2];
		bool isextban = ((mask.size() > 2) && (mask[1] == ':'));
		if (!isextban && !InspIRCd::IsValidMask(mask))
			mask.append("!*@*");

		if (IsBanSet(channel, mask))
		{
			user->WriteNotice("Ban already set");
			return CmdResult::FAILURE;
		}

		Modes::ChangeList setban;
		setban.push_add(*banmode, mask);

		// Pass the user (instead of ServerInstance->FakeClient) to ModeHandler::Process() to
		// make it so that the user sets the mode themselves
		ServerInstance->Modes.Process(user, channel, NULL, setban);
		if (ServerInstance->Modes.GetLastChangeList().empty())
		{
			user->WriteNotice("Invalid ban mask");
			return CmdResult::FAILURE;
		}

		// Attempt to find the actual set ban mask.
		for (const auto& mc : ServerInstance->Modes.GetLastChangeList().getlist())
		{
			if (mc.mh == *banmode)
			{
				// We found the actual mask.
				mask = mc.param;
				break;
			}
		}

		T.mask = mask;
		T.setter = user->nick;
		T.expire = expire + (IS_REMOTE(user) ? 5 : 0);
		T.chan = channel;
		TimedBanList.push_back(T);

		if (sendnotice)
		{
			const std::string message = InspIRCd::Format("Timed ban %s added by %s on %s lasting for %s.",
			mask.c_str(), user->nick.c_str(), channel->name.c_str(), InspIRCd::DurationString(duration).c_str());

			// If halfop is loaded, send notice to halfops and above, otherwise send to ops and above
<<<<<<< HEAD
			PrefixMode* mh = ServerInstance->Modes.FindPrefixMode('h');
			char pfxchar = (mh && mh->name == "halfop") ? mh->GetPrefix() : '@';
=======
			PrefixMode* mh = ServerInstance->Modes.FindNearestPrefixMode(HALFOP_VALUE);
			char pfxchar = mh ? mh->GetPrefix() : '@';
>>>>>>> 97363d8c

			channel->WriteRemoteNotice(message, pfxchar);
		}

		return CmdResult::SUCCESS;
	}

	RouteDescriptor GetRouting(User* user, const Params& parameters) override
	{
		return ROUTE_BROADCAST;
	}
};

class BanWatcher final
	: public ModeWatcher
{
public:
	BanWatcher(Module* parent)
		: ModeWatcher(parent, "ban", MODETYPE_CHANNEL)
	{
	}

	void AfterMode(User* source, User* dest, Channel* chan, const Modes::Change& change) override
	{
		if (change.adding)
			return;

		for (timedbans::iterator i = TimedBanList.begin(); i != TimedBanList.end(); ++i)
		{
			if (i->chan != chan)
				continue;

			const std::string& target = i->mask;
			if (irc::equals(change.param, target))
			{
				TimedBanList.erase(i);
				break;
			}
		}
	}
};

class ChannelMatcher final
{
	Channel* const chan;

public:
	ChannelMatcher(Channel* ch)
		: chan(ch)
	{
	}

	bool operator()(const TimedBan& tb) const
	{
		return (tb.chan == chan);
	}
};

class ModuleTimedBans final
	: public Module
{
private:
	ChanModeReference banmode;
	CommandTban cmd;
	BanWatcher banwatcher;

public:
	ModuleTimedBans()
		: Module(VF_VENDOR | VF_COMMON, "Adds the /TBAN command which allows channel operators to add bans which will be expired after the specified period.")
		, banmode(this, "ban")
		, cmd(this)
		, banwatcher(this)
	{
	}

	void ReadConfig(ConfigStatus& status) override
	{
		auto tag = ServerInstance->Config->ConfValue("timedbans");
		cmd.sendnotice = tag->getBool("sendnotice", true);
	}

	void OnBackgroundTimer(time_t curtime) override
	{
		timedbans expired;
		for (timedbans::iterator i = TimedBanList.begin(); i != TimedBanList.end();)
		{
			if (curtime > i->expire)
			{
				expired.push_back(*i);
				i = TimedBanList.erase(i);
			}
			else
				++i;
		}

		for (const auto& timedban : expired)
		{
			if (cmd.sendnotice)
			{
				const std::string message = InspIRCd::Format("Timed ban %s set by %s on %s has expired.",
				timedban.mask.c_str(), timedban.setter.c_str(), timedban.chan->name.c_str());

				// If halfop is loaded, send notice to halfops and above, otherwise send to ops and above
<<<<<<< HEAD
				PrefixMode* mh = ServerInstance->Modes.FindPrefixMode('h');
				char pfxchar = (mh && mh->name == "halfop") ? mh->GetPrefix() : '@';
=======
				PrefixMode* mh = ServerInstance->Modes.FindNearestPrefixMode(HALFOP_VALUE);
				char pfxchar = mh ? mh->GetPrefix() : '@';
>>>>>>> 97363d8c

				timedban.chan->WriteRemoteNotice(message, pfxchar);
			}

			Modes::ChangeList setban;
			setban.push_remove(*banmode, timedban.mask);
			ServerInstance->Modes.Process(ServerInstance->FakeClient, timedban.chan, nullptr, setban);
		}
	}

	void OnChannelDelete(Channel* chan) override
	{
		// Remove all timed bans affecting the channel from internal bookkeeping
		TimedBanList.erase(std::remove_if(TimedBanList.begin(), TimedBanList.end(), ChannelMatcher(chan)), TimedBanList.end());
	}
};

MODULE_INIT(ModuleTimedBans)<|MERGE_RESOLUTION|>--- conflicted
+++ resolved
@@ -92,13 +92,8 @@
 		unsigned int cm = channel->GetPrefixValue(user);
 		if (cm < HALFOP_VALUE)
 		{
-<<<<<<< HEAD
-			user->WriteNumeric(ERR_CHANOPRIVSNEEDED, channel->name, "You do not have permission to set bans on this channel");
-			return CmdResult::FAILURE;
-=======
 			user->WriteNumeric(Numerics::ChannelPrivilegesNeeded(channel, HALFOP_VALUE, "set timed bans"));
-			return CMD_FAILURE;
->>>>>>> 97363d8c
+			return CmdResult::FAILURE;
 		}
 
 		TimedBan T;
@@ -156,13 +151,8 @@
 			mask.c_str(), user->nick.c_str(), channel->name.c_str(), InspIRCd::DurationString(duration).c_str());
 
 			// If halfop is loaded, send notice to halfops and above, otherwise send to ops and above
-<<<<<<< HEAD
-			PrefixMode* mh = ServerInstance->Modes.FindPrefixMode('h');
-			char pfxchar = (mh && mh->name == "halfop") ? mh->GetPrefix() : '@';
-=======
 			PrefixMode* mh = ServerInstance->Modes.FindNearestPrefixMode(HALFOP_VALUE);
 			char pfxchar = mh ? mh->GetPrefix() : '@';
->>>>>>> 97363d8c
 
 			channel->WriteRemoteNotice(message, pfxchar);
 		}
@@ -266,13 +256,8 @@
 				timedban.mask.c_str(), timedban.setter.c_str(), timedban.chan->name.c_str());
 
 				// If halfop is loaded, send notice to halfops and above, otherwise send to ops and above
-<<<<<<< HEAD
-				PrefixMode* mh = ServerInstance->Modes.FindPrefixMode('h');
-				char pfxchar = (mh && mh->name == "halfop") ? mh->GetPrefix() : '@';
-=======
 				PrefixMode* mh = ServerInstance->Modes.FindNearestPrefixMode(HALFOP_VALUE);
 				char pfxchar = mh ? mh->GetPrefix() : '@';
->>>>>>> 97363d8c
 
 				timedban.chan->WriteRemoteNotice(message, pfxchar);
 			}
