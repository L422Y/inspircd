--- conflicted
+++ resolved
@@ -45,10 +45,6 @@
 			User *u = ServerInstance->FindNick(parameters[i]);
 			if ((u) && (u->registered == REG_ALL))
 			{
-<<<<<<< HEAD
-				retbuf = retbuf + u->nick + (u->IsOper() ? "*" : "") + "=";
-				if (u->IsAway())
-=======
 				// Anyone may query their own IP
 				if (u != user)
 				{
@@ -65,9 +61,8 @@
 						continue;
 				}
 
-				retbuf = retbuf + u->nick + (IS_OPER(u) ? "*" : "") + "=";
-				if (IS_AWAY(u))
->>>>>>> e0ff94b3
+				retbuf = retbuf + u->nick + (u->IsOper() ? "*" : "") + "=";
+				if (u->IsAway())
 					retbuf += "-";
 				else
 					retbuf += "+";
