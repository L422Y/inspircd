--- conflicted
+++ resolved
@@ -53,24 +53,10 @@
 		if (!user->IsOper())
 			return false;
 
-<<<<<<< HEAD
-		// Check whether the oper's type matches the ban.
-		if (InspIRCd::Match(user->oper->name, text))
-			return true;
-
-		// If the oper's type contains spaces recheck with underscores.
+		// Replace spaces with underscores as they're prohibited in mode parameters.
 		std::string opername(user->oper->name);
 		stdalgo::string::replace_all(opername, space, underscore);
 		return InspIRCd::Match(opername, text);
-=======
-		// Replace spaces with underscores as they're prohibited in mode parameters.
-		std::string opername(user->oper->name);
-		stdalgo::string::replace_all(opername, space, underscore);
-		if (InspIRCd::Match(opername, mask.substr(2)))
-			return MOD_RES_DENY;
-
-		return MOD_RES_PASSTHRU;
->>>>>>> 8d6b550e
 	}
 };
 
