/*
 * InspIRCd -- Internet Relay Chat Daemon
 *
 *   Copyright (C) 2013, 2018-2020 Sadie Powell <sadie@witchery.services>
 *   Copyright (C) 2012-2013 Attila Molnar <attilamolnar@hush.com>
 *   Copyright (C) 2012, 2019 Robby <robby@chatbelgie.be>
 *   Copyright (C) 2009-2010 Daniel De Graaf <danieldg@inspircd.org>
 *   Copyright (C) 2009 Uli Schlachter <psychon@inspircd.org>
 *   Copyright (C) 2007 Dennis Friis <peavey@inspircd.org>
 *   Copyright (C) 2006, 2010 Craig Edwards <brain@inspircd.org>
 *
 * This file is part of InspIRCd.  InspIRCd is free software: you can
 * redistribute it and/or modify it under the terms of the GNU General Public
 * License as published by the Free Software Foundation, version 2.
 *
 * This program is distributed in the hope that it will be useful, but WITHOUT
 * ANY WARRANTY; without even the implied warranty of MERCHANTABILITY or FITNESS
 * FOR A PARTICULAR PURPOSE.  See the GNU General Public License for more
 * details.
 *
 * You should have received a copy of the GNU General Public License
 * along with this program.  If not, see <http://www.gnu.org/licenses/>.
 */


#include "inspircd.h"
#include "modules/isupport.h"

enum
{
	// From UnrealIRCd.
	ERR_CANTJOINOPERSONLY = 520
};

class ModuleOperChans
	: public Module
	, public ISupport::EventListener
{
 private:
	SimpleChannelModeHandler oc;
	const std::string space;
	const std::string underscore;

 public:
	ModuleOperChans()
		: Module(VF_VENDOR, "Provides support for oper-only channels via channel mode +O and extban 'O'")
		, ISupport::EventListener(this)
		, oc(this, "operonly", 'O', true)
		, space(" ")
		, underscore("_")
	{
	}

	ModResult OnUserPreJoin(LocalUser* user, Channel* chan, const std::string& cname, std::string& privs, const std::string& keygiven) override
	{
		if (chan && chan->IsModeSet(oc) && !user->IsOper())
		{
			user->WriteNumeric(ERR_CANTJOINOPERSONLY, chan->name, InspIRCd::Format("Only server operators may join %s (+O is set)", chan->name.c_str()));
			return MOD_RES_DENY;
		}
		return MOD_RES_PASSTHRU;
	}

	ModResult OnCheckBan(User* user, Channel* chan, const std::string& mask) override
	{
		// Check whether the entry is an extban.
		if (mask.length() <= 2 || mask[0] != 'O' || mask[1] != ':')
			return MOD_RES_PASSTHRU;

		// If the user is not an oper they can't match this.
		if (!user->IsOper())
			return MOD_RES_PASSTHRU;

		// Check whether the oper's type matches the ban.
		const std::string submask = mask.substr(2);
		if (InspIRCd::Match(user->oper->name, submask))
			return MOD_RES_DENY;

		// If the oper's type contains spaces recheck with underscores.
		std::string opername(user->oper->name);
		stdalgo::string::replace_all(opername, space, underscore);
		if (InspIRCd::Match(opername, submask))
			return MOD_RES_DENY;

		return MOD_RES_PASSTHRU;
	}

	void OnBuildISupport(ISupport::TokenMap& tokens) override
	{
		tokens["EXTBAN"].push_back('O');
	}
<<<<<<< HEAD
=======

	Version GetVersion() CXX11_OVERRIDE
	{
		return Version("Adds channel mode O (operonly) which prevents non-server operators from joining the channel.", VF_VENDOR);
	}
>>>>>>> c5680d64
};

MODULE_INIT(ModuleOperChans)<|MERGE_RESOLUTION|>--- conflicted
+++ resolved
@@ -43,7 +43,7 @@
 
  public:
 	ModuleOperChans()
-		: Module(VF_VENDOR, "Provides support for oper-only channels via channel mode +O and extban 'O'")
+		: Module(VF_VENDOR, "Adds channel mode O (operonly) which prevents non-server operators from joining the channel.")
 		, ISupport::EventListener(this)
 		, oc(this, "operonly", 'O', true)
 		, space(" ")
@@ -89,14 +89,6 @@
 	{
 		tokens["EXTBAN"].push_back('O');
 	}
-<<<<<<< HEAD
-=======
-
-	Version GetVersion() CXX11_OVERRIDE
-	{
-		return Version("Adds channel mode O (operonly) which prevents non-server operators from joining the channel.", VF_VENDOR);
-	}
->>>>>>> c5680d64
 };
 
 MODULE_INIT(ModuleOperChans)