/*
 * InspIRCd -- Internet Relay Chat Daemon
 *
 *   Copyright (C) 2018 Matt Schatz <genius3000@g3k.solutions>
 *   Copyright (C) 2013, 2018-2019 Sadie Powell <sadie@witchery.services>
 *   Copyright (C) 2012, 2019 Robby <robby@chatbelgie.be>
 *   Copyright (C) 2012 Attila Molnar <attilamolnar@hush.com>
 *   Copyright (C) 2010 Craig Edwards <brain@inspircd.org>
 *   Copyright (C) 2009 Daniel De Graaf <danieldg@inspircd.org>
 *   Copyright (C) 2007 Robin Burchell <robin+git@viroteck.net>
 *   Copyright (C) 2007 John Brooks <special@inspircd.org>
 *   Copyright (C) 2007 Dennis Friis <peavey@inspircd.org>
 *
 * This file is part of InspIRCd.  InspIRCd is free software: you can
 * redistribute it and/or modify it under the terms of the GNU General Public
 * License as published by the Free Software Foundation, version 2.
 *
 * This program is distributed in the hope that it will be useful, but WITHOUT
 * ANY WARRANTY; without even the implied warranty of MERCHANTABILITY or FITNESS
 * FOR A PARTICULAR PURPOSE.  See the GNU General Public License for more
 * details.
 *
 * You should have received a copy of the GNU General Public License
 * along with this program.  If not, see <http://www.gnu.org/licenses/>.
 */


#include "inspircd.h"
#include "modules/ircv3.h"
#include "modules/ircv3_replies.h"

class CommandSetName : public SplitCommand
{
private:
	IRCv3::Replies::Fail fail;

 public:
	Cap::Capability cap;
	bool notifyopers;

	CommandSetName(Module* Creator)
		: SplitCommand(Creator, "SETNAME", 1, 1)
		, fail(Creator)
		, cap(Creator, "setname")
	{
		allow_empty_last_param = false;
		syntax = ":<realname>";
	}

	CmdResult HandleLocal(LocalUser* user, const Params& parameters) override
	{
		if (parameters[0].size() > ServerInstance->Config->Limits.MaxReal)
		{
			fail.SendIfCap(user, cap, this, "INVALID_REALNAME", "Real name is too long");
			return CMD_FAILURE;
		}

		if (!user->ChangeRealName(parameters[0]))
		{
			fail.SendIfCap(user, cap, this, "CANNOT_CHANGE_REALNAME", "Unable to change your real name");
			return CMD_FAILURE;
		}

		if (notifyopers)
			ServerInstance->SNO.WriteGlobalSno('a', "%s used SETNAME to change their real name to '%s'",
				user->nick.c_str(), parameters[0].c_str());
		return CMD_SUCCESS;
	}
};

class ModuleSetName : public Module
{
 private:
	CommandSetName cmd;
	ClientProtocol::EventProvider setnameevprov;

 public:
	ModuleSetName()
		: Module(VF_VENDOR, "Provides the SETNAME command")
		, cmd(this)
		, setnameevprov(this, "SETNAME")
	{
	}

	void ReadConfig(ConfigStatus& status) override
	{
		ConfigTag* tag = ServerInstance->Config->ConfValue("setname");

		// Whether the module should only be usable by server operators.
		bool operonly = tag->getBool("operonly");
		cmd.flags_needed = operonly ? 'o' : 0;

		// Whether a snotice should be sent out when a user changes their real name.
		cmd.notifyopers = tag->getBool("notifyopers", !operonly);
	}

	void OnChangeRealName(User* user, const std::string& real) override
	{
		if (!(user->registered & REG_NICKUSER))
			return;

		ClientProtocol::Message msg("SETNAME", user);
		msg.PushParamRef(real);
		ClientProtocol::Event protoev(setnameevprov, msg);
		IRCv3::WriteNeighborsWithCap(user, protoev, cmd.cap, true);
	}
<<<<<<< HEAD
=======

	Version GetVersion() CXX11_OVERRIDE
	{
		return Version("Adds the /SETNAME command which allows users to change their real name (gecos).", VF_VENDOR);
	}
>>>>>>> c5680d64
};

MODULE_INIT(ModuleSetName)<|MERGE_RESOLUTION|>--- conflicted
+++ resolved
@@ -76,7 +76,7 @@
 
  public:
 	ModuleSetName()
-		: Module(VF_VENDOR, "Provides the SETNAME command")
+		: Module(VF_VENDOR, "Adds the /SETNAME command which allows users to change their real name (gecos).")
 		, cmd(this)
 		, setnameevprov(this, "SETNAME")
 	{
@@ -104,14 +104,6 @@
 		ClientProtocol::Event protoev(setnameevprov, msg);
 		IRCv3::WriteNeighborsWithCap(user, protoev, cmd.cap, true);
 	}
-<<<<<<< HEAD
-=======
-
-	Version GetVersion() CXX11_OVERRIDE
-	{
-		return Version("Adds the /SETNAME command which allows users to change their real name (gecos).", VF_VENDOR);
-	}
->>>>>>> c5680d64
 };
 
 MODULE_INIT(ModuleSetName)