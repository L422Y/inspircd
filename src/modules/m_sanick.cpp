/*
 * InspIRCd -- Internet Relay Chat Daemon
 *
 *   Copyright (C) 2013, 2018, 2020 Sadie Powell <sadie@witchery.services>
 *   Copyright (C) 2012-2014, 2016 Attila Molnar <attilamolnar@hush.com>
 *   Copyright (C) 2012, 2019 Robby <robby@chatbelgie.be>
 *   Copyright (C) 2010 Craig Edwards <brain@inspircd.org>
 *   Copyright (C) 2009-2010 Daniel De Graaf <danieldg@inspircd.org>
 *   Copyright (C) 2007-2008 Robin Burchell <robin+git@viroteck.net>
 *   Copyright (C) 2007, 2009 Dennis Friis <peavey@inspircd.org>
 *
 * This file is part of InspIRCd.  InspIRCd is free software: you can
 * redistribute it and/or modify it under the terms of the GNU General Public
 * License as published by the Free Software Foundation, version 2.
 *
 * This program is distributed in the hope that it will be useful, but WITHOUT
 * ANY WARRANTY; without even the implied warranty of MERCHANTABILITY or FITNESS
 * FOR A PARTICULAR PURPOSE.  See the GNU General Public License for more
 * details.
 *
 * You should have received a copy of the GNU General Public License
 * along with this program.  If not, see <http://www.gnu.org/licenses/>.
 */


#include "inspircd.h"

/** Handle /SANICK
 */
class CommandSanick : public Command
{
 public:
	CommandSanick(Module* Creator) : Command(Creator,"SANICK", 2)
	{
		allow_empty_last_param = false;
		access_needed = CmdAccess::OPERATOR;
		syntax = { "<nick> <newnick>" };
		translation = { TR_NICK, TR_TEXT };
	}

	CmdResult Handle(User* user, const Params& parameters) override
	{
		User* target = ServerInstance->Users.Find(parameters[0]);

		/* Do local sanity checks and bails */
		if (IS_LOCAL(user))
		{
			if (target && target->server->IsULine())
			{
				user->WriteNumeric(ERR_NOPRIVILEGES, "Cannot use an SA command on a U-lined client");
				return CmdResult::FAILURE;
			}

			if ((!target) || (target->registered != REG_ALL))
			{
				user->WriteNotice("*** No such nickname: '" + parameters[0] + "'");
				return CmdResult::FAILURE;
			}

			if (!ServerInstance->IsNick(parameters[1]))
			{
				user->WriteNotice("*** Invalid nickname: '" + parameters[1] + "'");
				return CmdResult::FAILURE;
			}
		}

		/* Have we hit target's server yet? */
		if (target && IS_LOCAL(target))
		{
			const std::string oldnick = target->nick;
			const std::string newnick = parameters[1];
			if (!ServerInstance->FindNickOnly(newnick) && target->ChangeNick(newnick))
			{
<<<<<<< HEAD
				ServerInstance->SNO.WriteGlobalSno('a', oldnick+" used SANICK to change "+newnick+" to "+parameters[1]);
			}
			else
			{
				ServerInstance->SNO.WriteGlobalSno('a', oldnick+" failed SANICK (from "+newnick+" to "+parameters[1]+")");
=======
				ServerInstance->SNO->WriteGlobalSno('a', user->nick + " used SANICK to change " + oldnick + " to " + newnick);
			}
			else
			{
				ServerInstance->SNO->WriteGlobalSno('a', user->nick + " failed SANICK (from " + oldnick + " to " + newnick + ")");
>>>>>>> eda0e5e2
			}
		}

		return CmdResult::SUCCESS;
	}

	RouteDescriptor GetRouting(User* user, const Params& parameters) override
	{
		return ROUTE_OPT_UCAST(parameters[0]);
	}
};


class ModuleSanick : public Module
{
 private:
	CommandSanick cmd;

 public:
	ModuleSanick()
		: Module(VF_VENDOR | VF_OPTCOMMON, "Adds the /SANICK command which allows server operators to change the nickname of a user.")
		, cmd(this)
	{
	}
};

MODULE_INIT(ModuleSanick)<|MERGE_RESOLUTION|>--- conflicted
+++ resolved
@@ -69,21 +69,13 @@
 		{
 			const std::string oldnick = target->nick;
 			const std::string newnick = parameters[1];
-			if (!ServerInstance->FindNickOnly(newnick) && target->ChangeNick(newnick))
+			if (!ServerInstance->Users.FindNick(newnick) && target->ChangeNick(newnick))
 			{
-<<<<<<< HEAD
-				ServerInstance->SNO.WriteGlobalSno('a', oldnick+" used SANICK to change "+newnick+" to "+parameters[1]);
+				ServerInstance->SNO.WriteGlobalSno('a', user->nick + " used SANICK to change " + oldnick + " to " + newnick);
 			}
 			else
 			{
-				ServerInstance->SNO.WriteGlobalSno('a', oldnick+" failed SANICK (from "+newnick+" to "+parameters[1]+")");
-=======
-				ServerInstance->SNO->WriteGlobalSno('a', user->nick + " used SANICK to change " + oldnick + " to " + newnick);
-			}
-			else
-			{
-				ServerInstance->SNO->WriteGlobalSno('a', user->nick + " failed SANICK (from " + oldnick + " to " + newnick + ")");
->>>>>>> eda0e5e2
+				ServerInstance->SNO.WriteGlobalSno('a', user->nick + " failed SANICK (from " + oldnick + " to " + newnick + ")");
 			}
 		}
 
