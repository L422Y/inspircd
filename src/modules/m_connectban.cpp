--- conflicted
+++ resolved
@@ -68,17 +68,13 @@
 	{
 	}
 
-<<<<<<< HEAD
-	void ReadConfig(ConfigStatus& status) override
-=======
-	void Prioritize() CXX11_OVERRIDE
+	void Prioritize() override
 	{
-		Module* corexline = ServerInstance->Modules->Find("core_xline");
-		ServerInstance->Modules->SetPriority(this, I_OnSetUserIP, PRIORITY_AFTER, corexline);
+		Module* corexline = ServerInstance->Modules.Find("core_xline");
+		ServerInstance->Modules.SetPriority(this, I_OnSetUserIP, PRIORITY_AFTER, corexline);
 	}
 
-	Version GetVersion() CXX11_OVERRIDE
->>>>>>> 1adad7cc
+	void ReadConfig(ConfigStatus& status) override
 	{
 		auto tag = ServerInstance->Config->ConfValue("connectban");
 
