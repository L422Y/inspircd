/*
 * InspIRCd -- Internet Relay Chat Daemon
 *
 *   Copyright (C) 2021 Dominic Hamon
 *   Copyright (C) 2019 Matt Schatz <genius3000@g3k.solutions>
 *   Copyright (C) 2014 Googolplexed <googol@googolplexed.net>
 *   Copyright (C) 2013, 2019-2023 Sadie Powell <sadie@witchery.services>
 *   Copyright (C) 2012-2014 Attila Molnar <attilamolnar@hush.com>
 *   Copyright (C) 2012, 2019 Robby <robby@chatbelgie.be>
 *   Copyright (C) 2009-2010 Daniel De Graaf <danieldg@inspircd.org>
 *   Copyright (C) 2008 Robin Burchell <robin+git@viroteck.net>
 *   Copyright (C) 2008 Craig Edwards <brain@inspircd.org>
 *
 * This file is part of InspIRCd.  InspIRCd is free software: you can
 * redistribute it and/or modify it under the terms of the GNU General Public
 * License as published by the Free Software Foundation, version 2.
 *
 * This program is distributed in the hope that it will be useful, but WITHOUT
 * ANY WARRANTY; without even the implied warranty of MERCHANTABILITY or FITNESS
 * FOR A PARTICULAR PURPOSE.  See the GNU General Public License for more
 * details.
 *
 * You should have received a copy of the GNU General Public License
 * along with this program.  If not, see <http://www.gnu.org/licenses/>.
 */


#include "inspircd.h"
#include "modules/server.h"
#include "modules/webirc.h"
#include "timeutils.h"
#include "xline.h"

class ModuleConnectBan final
	: public Module
	, public ServerProtocol::LinkEventListener
	, public WebIRC::EventListener
{
private:
	typedef std::map<irc::sockets::cidr_mask, unsigned int> ConnectMap;

	ConnectMap connects;
	unsigned long threshold;
	unsigned long banduration;
	unsigned int ipv4_cidr;
	unsigned int ipv6_cidr;
	unsigned long bootwait;
	unsigned long splitwait;
	time_t ignoreuntil = 0;
	std::string banmessage;

	unsigned char GetRange(LocalUser* user) const
	{
		sa_family_t family = user->client_sa.family();
		switch (family)
		{
			case AF_INET:
				return ipv4_cidr;

			case AF_INET6:
				return ipv6_cidr;

			case AF_UNIX:
				// Ranges for UNIX sockets are ignored entirely.
				return 0;
		}

		// If we have reached this point then we have encountered a bug.
		ServerInstance->Logs.Debug(MODNAME, "BUG: ModuleConnectBan::GetRange(): socket type {} is unknown!", family);
		return 0;
	}

	static bool IsExempt(LocalUser* user)
	{
		// E-lined and already banned users shouldn't be hit.
		if (user->exempt || user->quitting)
			return true;

		// Users in an exempt class shouldn't be hit.
		return user->GetClass() && !user->GetClass()->config->getBool("useconnectban", true);
	}

public:
	// Stop GCC warnings about the deprecated OnServerSplit event.
	using ServerProtocol::LinkEventListener::OnServerSplit;

	ModuleConnectBan()
		: Module(VF_VENDOR, "Z-lines IP addresses which make excessive connections to the server.")
		, ServerProtocol::LinkEventListener(this)
		, WebIRC::EventListener(this)
	{
	}

	void Prioritize() override
	{
		Module* corexline = ServerInstance->Modules.Find("core_xline");
		ServerInstance->Modules.SetPriority(this, I_OnChangeRemoteAddress, PRIORITY_AFTER, corexline);
	}

	void ReadConfig(ConfigStatus& status) override
	{
		const auto& tag = ServerInstance->Config->ConfValue("connectban");

		ipv4_cidr = tag->getNum<unsigned int>("ipv4cidr", ServerInstance->Config->IPv4Range, 1, 32);
		ipv6_cidr = tag->getNum<unsigned int>("ipv6cidr", ServerInstance->Config->IPv6Range, 1, 128);
		threshold = tag->getNum<unsigned long>("threshold", 10, 1);
		bootwait = tag->getDuration("bootwait", 60*2);
		splitwait = tag->getDuration("splitwait", 60*2);
		banduration = tag->getDuration("banduration", 6*60*60, 1);
		banmessage = tag->getString("banmessage", "Your IP range has been attempting to connect too many times in too short a duration. Wait a while, and you will be able to connect.");

		if (status.initial)
			ignoreuntil = ServerInstance->Time() + bootwait;
	}

	void OnWebIRCAuth(LocalUser* user, const WebIRC::FlagMap* flags) override
	{
		if (IsExempt(user))
			return;

		// HACK: Lower the connection attempts for the gateway IP address. The user
		// will be rechecked for connect spamming shortly after when their IP address
		// is changed and OnChangeRemoteAddress is called.
		irc::sockets::cidr_mask mask(user->client_sa, GetRange(user));
		ConnectMap::iterator iter = connects.find(mask);
		if (iter != connects.end() && iter->second)
			iter->second--;
	}

	void OnServerSplit(const Server* server, bool error) override
	{
		if (splitwait)
			ignoreuntil = std::max<time_t>(ignoreuntil, ServerInstance->Time() + splitwait);
	}

	void OnChangeRemoteAddress(LocalUser* u) override
	{
		if (IsExempt(u) || ignoreuntil > ServerInstance->Time())
			return;

		irc::sockets::cidr_mask mask(u->client_sa, GetRange(u));
		ConnectMap::iterator i = connects.find(mask);

		if (i != connects.end())
		{
			i->second++;

			if (i->second >= threshold)
			{
				// If an IPv6 address begins with a colon then expand it
				// slightly to avoid breaking the server protocol.
				std::string maskstr = mask.str();
				if (maskstr[0] == ':')
					maskstr.insert(maskstr.begin(), 1, '0');

				// Create Z-line for set duration.
<<<<<<< HEAD
				auto* zl = new ZLine(ServerInstance->Time(), banduration, MODNAME "@" + ServerInstance->Config->ServerName, banmessage, mask.str());
				if (!ServerInstance->XLines->AddLine(zl, nullptr))
=======
				ZLine* zl = new ZLine(ServerInstance->Time(), banduration, MODNAME "@" + ServerInstance->Config->ServerName, banmessage, maskstr);
				if (!ServerInstance->XLines->AddLine(zl, NULL))
>>>>>>> aa7394ca
				{
					delete zl;
					return;
				}
<<<<<<< HEAD
				std::string maskstr = mask.str();
				ServerInstance->SNO.WriteToSnoMask('x', "{} added a timed Z-line on {}, expires in {} (on {}): {}",
					zl->source, maskstr, Duration::ToString(zl->duration),
					Time::ToString(zl->expiry), zl->reason);
				ServerInstance->SNO.WriteGlobalSno('a', "Connect flooding from IP range {} ({})", maskstr, threshold);
=======

				ServerInstance->SNO->WriteToSnoMask('x', "%s added a timed Z-line on %s, expires in %s (on %s): %s",
					zl->source.c_str(), maskstr.c_str(), InspIRCd::DurationString(zl->duration).c_str(),
					InspIRCd::TimeString(zl->expiry).c_str(), zl->reason.c_str());
				ServerInstance->SNO->WriteGlobalSno('a', "Connect flooding from IP range %s (%d)", maskstr.c_str(), threshold);
>>>>>>> aa7394ca
				connects.erase(i);
				ServerInstance->XLines->ApplyLines();
			}
		}
		else
		{
			connects[mask] = 1;
		}
	}

	void OnGarbageCollect() override
	{
		ServerInstance->Logs.Debug(MODNAME, "Clearing map.");
		connects.clear();
	}
};

MODULE_INIT(ModuleConnectBan)<|MERGE_RESOLUTION|>--- conflicted
+++ resolved
@@ -154,30 +154,17 @@
 					maskstr.insert(maskstr.begin(), 1, '0');
 
 				// Create Z-line for set duration.
-<<<<<<< HEAD
-				auto* zl = new ZLine(ServerInstance->Time(), banduration, MODNAME "@" + ServerInstance->Config->ServerName, banmessage, mask.str());
+				auto* zl = new ZLine(ServerInstance->Time(), banduration, MODNAME "@" + ServerInstance->Config->ServerName, banmessage, maskstr);
 				if (!ServerInstance->XLines->AddLine(zl, nullptr))
-=======
-				ZLine* zl = new ZLine(ServerInstance->Time(), banduration, MODNAME "@" + ServerInstance->Config->ServerName, banmessage, maskstr);
-				if (!ServerInstance->XLines->AddLine(zl, NULL))
->>>>>>> aa7394ca
 				{
 					delete zl;
 					return;
 				}
-<<<<<<< HEAD
-				std::string maskstr = mask.str();
+
 				ServerInstance->SNO.WriteToSnoMask('x', "{} added a timed Z-line on {}, expires in {} (on {}): {}",
 					zl->source, maskstr, Duration::ToString(zl->duration),
 					Time::ToString(zl->expiry), zl->reason);
 				ServerInstance->SNO.WriteGlobalSno('a', "Connect flooding from IP range {} ({})", maskstr, threshold);
-=======
-
-				ServerInstance->SNO->WriteToSnoMask('x', "%s added a timed Z-line on %s, expires in %s (on %s): %s",
-					zl->source.c_str(), maskstr.c_str(), InspIRCd::DurationString(zl->duration).c_str(),
-					InspIRCd::TimeString(zl->expiry).c_str(), zl->reason.c_str());
-				ServerInstance->SNO->WriteGlobalSno('a', "Connect flooding from IP range %s (%d)", maskstr.c_str(), threshold);
->>>>>>> aa7394ca
 				connects.erase(i);
 				ServerInstance->XLines->ApplyLines();
 			}
