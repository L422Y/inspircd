/*
 * InspIRCd -- Internet Relay Chat Daemon
 *
 *   Copyright (C) 2019 Matt Schatz <genius3000@g3k.solutions>
 *   Copyright (C) 2018 linuxdaemon <linuxdaemon.irc@gmail.com>
 *   Copyright (C) 2013, 2017-2018, 2020 Sadie Powell <sadie@witchery.services>
 *   Copyright (C) 2012-2013, 2016 Attila Molnar <attilamolnar@hush.com>
 *   Copyright (C) 2012, 2019 Robby <robby@chatbelgie.be>
 *   Copyright (C) 2009 John Brooks <special@inspircd.org>
 *   Copyright (C) 2009 Daniel De Graaf <danieldg@inspircd.org>
 *   Copyright (C) 2008 Robin Burchell <robin+git@viroteck.net>
 *   Copyright (C) 2007-2008 Dennis Friis <peavey@inspircd.org>
 *   Copyright (C) 2006, 2010 Craig Edwards <brain@inspircd.org>
 *
 * This file is part of InspIRCd.  InspIRCd is free software: you can
 * redistribute it and/or modify it under the terms of the GNU General Public
 * License as published by the Free Software Foundation, version 2.
 *
 * This program is distributed in the hope that it will be useful, but WITHOUT
 * ANY WARRANTY; without even the implied warranty of MERCHANTABILITY or FITNESS
 * FOR A PARTICULAR PURPOSE.  See the GNU General Public License for more
 * details.
 *
 * You should have received a copy of the GNU General Public License
 * along with this program.  If not, see <http://www.gnu.org/licenses/>.
 */


#include "inspircd.h"
#include "xline.h"
#include "modules/stats.h"

enum
{
	// InspIRCd-specific.
	ERR_BADCHANNEL = 926
};

// Compatibility: Use glob matching?
// InspIRCd versions 3.7.0 and below use only exact matching
static bool glob = false;

/** Holds a CBAN item
 */
class CBan : public XLine
{
private:
	std::string matchtext;

public:
	CBan(time_t s_time, unsigned long d, const std::string& src, const std::string& re, const std::string& ch)
		: XLine(s_time, d, src, re, "CBAN")
		, matchtext(ch)
	{
	}

	// XXX I shouldn't have to define this
	bool Matches(User* u) override
	{
		return false;
	}

	bool Matches(const std::string& s) override
	{
		if (glob)
			return InspIRCd::Match(s, matchtext);
		else
			return irc::equals(matchtext, s);
	}

	const std::string& Displayable() override
	{
		return matchtext;
	}
};

/** An XLineFactory specialized to generate cban pointers
 */
class CBanFactory : public XLineFactory
{
 public:
	CBanFactory() : XLineFactory("CBAN") { }

	/** Generate a CBAN
 	*/
	XLine* Generate(time_t set_time, unsigned long duration, const std::string& source, const std::string& reason, const std::string& xline_specific_mask) override
	{
		return new CBan(set_time, duration, source, reason, xline_specific_mask);
	}

	bool AutoApplyToUserList(XLine* x) override
	{
		return false; // No, we apply to channels.
	}
};

/** Handle /CBAN
 */
class CommandCBan : public Command
{
 public:
	CommandCBan(Module* Creator) : Command(Creator, "CBAN", 1, 3)
	{
<<<<<<< HEAD
		access_needed = CmdAccess::OPERATOR;
		syntax = { "<channel> [<duration> [:<reason>]]" };
=======
		flags_needed = 'o';
		this->syntax = "<channelmask> [<duration> [:<reason>]]";
>>>>>>> 7ba36f53
	}

	CmdResult Handle(User* user, const Params& parameters) override
	{
		/* syntax: CBAN #channel time :reason goes here */
		/* 'time' is a human-readable timestring, like 2d3h2s. */

		if (parameters.size() == 1)
		{
			std::string reason;

			if (ServerInstance->XLines->DelLine(parameters[0].c_str(), "CBAN", reason, user))
			{
				ServerInstance->SNO.WriteGlobalSno('x', "%s removed CBan on %s: %s", user->nick.c_str(), parameters[0].c_str(), reason.c_str());
			}
			else
			{
				user->WriteNotice("*** CBan " + parameters[0] + " not found on the list.");
				return CmdResult::FAILURE;
			}
		}
		else
		{
			// Adding - XXX todo make this respect <insane> tag perhaps..
			unsigned long duration;
			if (!InspIRCd::Duration(parameters[1], duration))
			{
				user->WriteNotice("*** Invalid duration for CBan.");
				return CmdResult::FAILURE;
			}
			const char *reason = (parameters.size() > 2) ? parameters[2].c_str() : "No reason supplied";
			CBan* r = new CBan(ServerInstance->Time(), duration, user->nick.c_str(), reason, parameters[0].c_str());

			if (ServerInstance->XLines->AddLine(r, user))
			{
				if (!duration)
				{
					ServerInstance->SNO.WriteGlobalSno('x', "%s added permanent CBan for %s: %s", user->nick.c_str(), parameters[0].c_str(), reason);
				}
				else
				{
					ServerInstance->SNO.WriteGlobalSno('x', "%s added timed CBan for %s, expires in %s (on %s): %s",
						user->nick.c_str(), parameters[0].c_str(), InspIRCd::DurationString(duration).c_str(),
						InspIRCd::TimeString(ServerInstance->Time() + duration).c_str(), reason);
				}
			}
			else
			{
				delete r;
				user->WriteNotice("*** CBan for " + parameters[0] + " already exists");
				return CmdResult::FAILURE;
			}
		}
		return CmdResult::SUCCESS;
	}

	RouteDescriptor GetRouting(User* user, const Params& parameters) override
	{
		if (IS_LOCAL(user))
			return ROUTE_LOCALONLY; // spanningtree will send ADDLINE

		return ROUTE_BROADCAST;
	}
};

class ModuleCBan : public Module, public Stats::EventListener
{
	CommandCBan mycommand;
	CBanFactory f;

 public:
	ModuleCBan()
		: Module(VF_VENDOR | VF_COMMON, "Adds the /CBAN command which allows server operators to prevent channels matching a glob from being created.")
		, Stats::EventListener(this)
		, mycommand(this)
	{
	}

	void init() override
	{
		ServerInstance->XLines->RegisterFactory(&f);
	}

	~ModuleCBan()
	{
		ServerInstance->XLines->DelAll("CBAN");
		ServerInstance->XLines->UnregisterFactory(&f);
	}

<<<<<<< HEAD
	ModResult OnStats(Stats::Context& stats) override
=======
	void ReadConfig(ConfigStatus& status) CXX11_OVERRIDE
	{
		ConfigTag* tag = ServerInstance->Config->ConfValue("cban");

		// XXX: Consider changing default behavior on the next major version
		glob = tag->getBool("glob", false);
	}

	ModResult OnStats(Stats::Context& stats) CXX11_OVERRIDE
>>>>>>> 7ba36f53
	{
		if (stats.GetSymbol() != 'C')
			return MOD_RES_PASSTHRU;

		ServerInstance->XLines->InvokeStats("CBAN", stats);
		return MOD_RES_DENY;
	}

	ModResult OnUserPreJoin(LocalUser* user, Channel* chan, const std::string& cname, std::string& privs, const std::string& keygiven) override
	{
		XLine *rl = ServerInstance->XLines->MatchesLine("CBAN", cname);

		if (rl)
		{
			// Channel is banned.
			user->WriteNumeric(ERR_BADCHANNEL, cname, InspIRCd::Format("Channel %s is CBANed: %s", cname.c_str(), rl->reason.c_str()));
			ServerInstance->SNO.WriteGlobalSno('a', "%s tried to join %s which is CBANed (%s)",
				 user->nick.c_str(), cname.c_str(), rl->reason.c_str());
			return MOD_RES_DENY;
		}

		return MOD_RES_PASSTHRU;
	}
<<<<<<< HEAD
=======

	Version GetVersion() CXX11_OVERRIDE
	{
		return Version("Adds the /CBAN command which allows server operators to prevent channels matching a glob from being created.", VF_COMMON | VF_VENDOR, glob ? "glob" : "");
	}
>>>>>>> 7ba36f53
};

MODULE_INIT(ModuleCBan)<|MERGE_RESOLUTION|>--- conflicted
+++ resolved
@@ -36,10 +36,6 @@
 	ERR_BADCHANNEL = 926
 };
 
-// Compatibility: Use glob matching?
-// InspIRCd versions 3.7.0 and below use only exact matching
-static bool glob = false;
-
 /** Holds a CBAN item
  */
 class CBan : public XLine
@@ -62,10 +58,7 @@
 
 	bool Matches(const std::string& s) override
 	{
-		if (glob)
-			return InspIRCd::Match(s, matchtext);
-		else
-			return irc::equals(matchtext, s);
+		return InspIRCd::Match(s, matchtext);
 	}
 
 	const std::string& Displayable() override
@@ -101,13 +94,8 @@
  public:
 	CommandCBan(Module* Creator) : Command(Creator, "CBAN", 1, 3)
 	{
-<<<<<<< HEAD
 		access_needed = CmdAccess::OPERATOR;
-		syntax = { "<channel> [<duration> [:<reason>]]" };
-=======
-		flags_needed = 'o';
-		this->syntax = "<channelmask> [<duration> [:<reason>]]";
->>>>>>> 7ba36f53
+		syntax = { "<channelmask> [<duration> [:<reason>]]" };
 	}
 
 	CmdResult Handle(User* user, const Params& parameters) override
@@ -197,19 +185,7 @@
 		ServerInstance->XLines->UnregisterFactory(&f);
 	}
 
-<<<<<<< HEAD
 	ModResult OnStats(Stats::Context& stats) override
-=======
-	void ReadConfig(ConfigStatus& status) CXX11_OVERRIDE
-	{
-		ConfigTag* tag = ServerInstance->Config->ConfValue("cban");
-
-		// XXX: Consider changing default behavior on the next major version
-		glob = tag->getBool("glob", false);
-	}
-
-	ModResult OnStats(Stats::Context& stats) CXX11_OVERRIDE
->>>>>>> 7ba36f53
 	{
 		if (stats.GetSymbol() != 'C')
 			return MOD_RES_PASSTHRU;
@@ -233,14 +209,11 @@
 
 		return MOD_RES_PASSTHRU;
 	}
-<<<<<<< HEAD
-=======
-
-	Version GetVersion() CXX11_OVERRIDE
-	{
-		return Version("Adds the /CBAN command which allows server operators to prevent channels matching a glob from being created.", VF_COMMON | VF_VENDOR, glob ? "glob" : "");
-	}
->>>>>>> 7ba36f53
+
+	void GetLinkData(std::string& data) override
+	{
+		data = "glob";
+	}
 };
 
 MODULE_INIT(ModuleCBan)