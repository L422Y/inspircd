/*
 * InspIRCd -- Internet Relay Chat Daemon
 *
 *   Copyright (C) 2019 Robby <robby@chatbelgie.be>
 *   Copyright (C) 2017-2018 Sadie Powell <sadie@witchery.services>
 *   Copyright (C) 2014, 2016 Attila Molnar <attilamolnar@hush.com>
 *
 * This file is part of InspIRCd.  InspIRCd is free software: you can
 * redistribute it and/or modify it under the terms of the GNU General Public
 * License as published by the Free Software Foundation, version 2.
 *
 * This program is distributed in the hope that it will be useful, but WITHOUT
 * ANY WARRANTY; without even the implied warranty of MERCHANTABILITY or FITNESS
 * FOR A PARTICULAR PURPOSE.  See the GNU General Public License for more
 * details.
 *
 * You should have received a copy of the GNU General Public License
 * along with this program.  If not, see <http://www.gnu.org/licenses/>.
 */


#include "inspircd.h"
#include "xline.h"

class CommandClearChan : public Command
{
 public:
	Channel* activechan;

	CommandClearChan(Module* Creator)
		: Command(Creator, "CLEARCHAN", 1, 3)
	{
		syntax = "<channel> [KILL|KICK|G|Z] [:<reason>]";
		flags_needed = 'o';

		// Stop the linking mod from forwarding ENCAP'd CLEARCHAN commands, see below why
		force_manual_route = true;
	}

	CmdResult Handle(User* user, const Params& parameters) override
	{
		Channel* chan = activechan = ServerInstance->FindChan(parameters[0]);
		if (!chan)
		{
			user->WriteNotice("The channel " + parameters[0] + " does not exist.");
			return CMD_FAILURE;
		}

		// See what method the oper wants to use, default to KILL
		std::string method("KILL");
		if (parameters.size() > 1)
		{
			method = parameters[1];
			std::transform(method.begin(), method.end(), method.begin(), ::toupper);
		}

		XLineFactory* xlf = NULL;
		bool kick = (method == "KICK");
		if ((!kick) && (method != "KILL"))
		{
			if ((method != "Z") && (method != "G"))
			{
				user->WriteNotice("Invalid method for clearing " + chan->name);
				return CMD_FAILURE;
			}

			xlf = ServerInstance->XLines->GetFactory(method);
			if (!xlf)
				return CMD_FAILURE;
		}

		const std::string reason = parameters.size() > 2 ? parameters.back() : "Clearing " + chan->name;

		if (!user->server->IsSilentULine())
			ServerInstance->SNO.WriteToSnoMask((IS_LOCAL(user) ? 'a' : 'A'), user->nick + " has cleared \002" + chan->name + "\002 (" + method + "): " + reason);

		user->WriteNotice("Clearing \002" + chan->name + "\002 (" + method + "): " + reason);

		{
			// Route this command manually so it is sent before the QUITs we are about to generate.
			// The idea is that by the time our QUITs reach the next hop, it has already removed all their
			// clients from the channel, meaning victims on other servers won't see the victims on this
			// server quitting.
			CommandBase::Params eparams;
			eparams.push_back(chan->name);
			eparams.push_back(method);
			eparams.push_back(":");
			eparams.back().append(reason);
			ServerInstance->PI->BroadcastEncap(this->name, eparams, user, user);
		}

		// Attach to the appropriate hook so we're able to hide the QUIT/KICK messages
		Implementation hook = (kick ? I_OnUserKick : I_OnBuildNeighborList);
		ServerInstance->Modules.Attach(hook, creator);

		std::string mask;
		// Now remove all local non-opers from the channel
		Channel::MemberMap& users = chan->userlist;
		for (Channel::MemberMap::iterator i = users.begin(); i != users.end(); )
		{
			User* curr = i->first;
			const Channel::MemberMap::iterator currit = i;
			++i;

			if (!IS_LOCAL(curr) || curr->IsOper())
				continue;

			// If kicking users, remove them and skip the QuitUser()
			if (kick)
			{
				chan->KickUser(ServerInstance->FakeClient, currit, reason);
				continue;
			}

			// If we are banning users then create the XLine and add it
			if (xlf)
			{
				XLine* xline;
				try
				{
					mask = ((method[0] == 'Z') ? curr->GetIPString() : "*@" + curr->GetRealHost());
					xline = xlf->Generate(ServerInstance->Time(), 60*60, user->nick, reason, mask);
				}
				catch (ModuleException&)
				{
					// Nothing, move on to the next user
					continue;
				}

				if (!ServerInstance->XLines->AddLine(xline, user))
					delete xline;
			}

			ServerInstance->Users.QuitUser(curr, reason);
		}

		ServerInstance->Modules.Detach(hook, creator);
		if (xlf)
			ServerInstance->XLines->ApplyLines();

		return CMD_SUCCESS;
	}
};

class ModuleClearChan : public Module
{
 private:
	CommandClearChan cmd;

 public:
	ModuleClearChan()
		: Module(VF_VENDOR | VF_OPTCOMMON, "Provides the CLEARCHAN command that allows opers to masskick, masskill or mass G/Z-line users on a channel")
		, cmd(this)
	{
	}

	void init() override
	{
		// Only attached while we are working; don't react to events otherwise
		ServerInstance->Modules.DetachAll(this);
	}

	void OnBuildNeighborList(User* source, IncludeChanList& include, std::map<User*, bool>& exception) override
	{
		bool found = false;
		for (IncludeChanList::iterator i = include.begin(); i != include.end(); ++i)
		{
			if ((*i)->chan == cmd.activechan)
			{
				// Don't show the QUIT to anyone in the channel by default
				include.erase(i);
				found = true;
				break;
			}
		}

		const Channel::MemberMap& users = cmd.activechan->GetUsers();
		for (Channel::MemberMap::const_iterator i = users.begin(); i != users.end(); ++i)
		{
			LocalUser* curr = IS_LOCAL(i->first);
			if (!curr)
				continue;

			if (curr->IsOper())
			{
				// If another module has removed the channel we're working on from the list of channels
				// to consider for sending the QUIT to then don't add exceptions for opers, because the
				// module before us doesn't want them to see it or added the exceptions already.
				// If there is a value for this oper in excepts already, this won't overwrite it.
				if (found)
					exception.insert(std::make_pair(curr, true));
				continue;
			}
			else if (!include.empty() && curr->chans.size() > 1)
			{
				// This is a victim and potentially has another common channel with the user quitting,
				// add a negative exception overwriting the previous value, if any.
				exception[curr] = false;
			}
		}
	}

	void OnUserKick(User* source, Membership* memb, const std::string& reason, CUList& excepts) override
	{
		// Hide the KICK from all non-opers
		User* leaving = memb->user;
		const Channel::MemberMap& users = memb->chan->GetUsers();
		for (Channel::MemberMap::const_iterator i = users.begin(); i != users.end(); ++i)
		{
			User* curr = i->first;
			if ((IS_LOCAL(curr)) && (!curr->IsOper()) && (curr != leaving))
				excepts.insert(curr);
		}
	}
<<<<<<< HEAD
=======

	Version GetVersion() CXX11_OVERRIDE
	{
		return Version("Adds the /CLEARCHAN command which allows server operators to mass-punish the members of a channel.", VF_VENDOR|VF_OPTCOMMON);
	}
>>>>>>> c5680d64
};

MODULE_INIT(ModuleClearChan)<|MERGE_RESOLUTION|>--- conflicted
+++ resolved
@@ -149,7 +149,7 @@
 
  public:
 	ModuleClearChan()
-		: Module(VF_VENDOR | VF_OPTCOMMON, "Provides the CLEARCHAN command that allows opers to masskick, masskill or mass G/Z-line users on a channel")
+		: Module(VF_VENDOR | VF_OPTCOMMON, "Adds the /CLEARCHAN command which allows server operators to mass-punish the members of a channel.")
 		, cmd(this)
 	{
 	}
@@ -212,14 +212,6 @@
 				excepts.insert(curr);
 		}
 	}
-<<<<<<< HEAD
-=======
-
-	Version GetVersion() CXX11_OVERRIDE
-	{
-		return Version("Adds the /CLEARCHAN command which allows server operators to mass-punish the members of a channel.", VF_VENDOR|VF_OPTCOMMON);
-	}
->>>>>>> c5680d64
 };
 
 MODULE_INIT(ModuleClearChan)