/*
 * InspIRCd -- Internet Relay Chat Daemon
 *
 *   Copyright (C) 2021 iwalkalone <iwalkalone69@gmail.com>
 *   Copyright (C) 2019 Robby <robby@chatbelgie.be>
 *   Copyright (C) 2018-2019 linuxdaemon <linuxdaemon.irc@gmail.com>
 *   Copyright (C) 2018 Matt Schatz <genius3000@g3k.solutions>
 *   Copyright (C) 2017-2019 Sadie Powell <sadie@witchery.services>
 *   Copyright (C) 2015 James Lu <GLolol@overdrivenetworks.com>
 *   Copyright (C) 2013-2015 Attila Molnar <attilamolnar@hush.com>
 *   Copyright (C) 2013 Daniel Vassdal <shutter@canternet.org>
 *
 * This file is part of InspIRCd.  InspIRCd is free software: you can
 * redistribute it and/or modify it under the terms of the GNU General Public
 * License as published by the Free Software Foundation, version 2.
 *
 * This program is distributed in the hope that it will be useful, but WITHOUT
 * ANY WARRANTY; without even the implied warranty of MERCHANTABILITY or FITNESS
 * FOR A PARTICULAR PURPOSE.  See the GNU General Public License for more
 * details.
 *
 * You should have received a copy of the GNU General Public License
 * along with this program.  If not, see <http://www.gnu.org/licenses/>.
 */


#include "inspircd.h"
#include "modules/exemption.h"

class ChannelSettings final
{
 public:
	enum RepeatAction
	{
		ACT_KICK,
		ACT_BLOCK,
		ACT_BAN
	};

	RepeatAction Action;
	unsigned int Backlog;
	unsigned int Lines;
	unsigned int Diff;
	unsigned long Seconds;

	void serialize(std::string& out) const
	{
		if (Action == ACT_BAN)
			out.push_back('*');
		else if (Action == ACT_BLOCK)
			out.push_back('~');

		out.append(ConvToStr(Lines)).push_back(':');
		out.append(ConvToStr(Seconds));
		if (Diff)
		{
			out.push_back(':');
			out.append(ConvToStr(Diff));
			if (Backlog)
			{
				out.push_back(':');
				out.append(ConvToStr(Backlog));
			}
		}
	}
};

class RepeatMode final
	: public ParamMode<RepeatMode, SimpleExtItem<ChannelSettings>>
{
 private:
	struct RepeatItem final
	{
		time_t ts;
		std::string line;
		RepeatItem(time_t TS, const std::string& Line) : ts(TS), line(Line) { }
	};

	typedef std::deque<RepeatItem> RepeatItemList;

	struct MemberInfo final
	{
		RepeatItemList ItemList;
		unsigned int Counter = 0;
	};

	struct ModuleSettings final
	{
		unsigned long MaxLines = 0;
		unsigned long MaxSecs = 0;
		unsigned long MaxBacklog = 0;
		unsigned int MaxDiff = 0;
		size_t MaxMessageSize = 0;
		std::string KickMessage;

	};

	std::vector<size_t> mx[2];

	bool CompareLines(const std::string& message, const std::string& historyline, unsigned long trigger)
	{
		if (message == historyline)
			return true;
		else if (trigger)
			return (Levenshtein(message, historyline) <= trigger);

		return false;
	}

	size_t Levenshtein(const std::string& s1, const std::string& s2)
	{
		size_t l1 = s1.size();
		size_t l2 = s2.size();

		for (size_t i = 0; i < l2; i++)
			mx[0][i] = i;
		for (size_t i = 0; i < l1; i++)
		{
			mx[1][0] = i + 1;
			for (size_t j = 0; j < l2; j++)
				mx[1][j + 1] = std::min(std::min(mx[1][j] + 1, mx[0][j + 1] + 1), mx[0][j] + ((s1[i] == s2[j]) ? 0 : 1));

			mx[0].swap(mx[1]);
		}
		return mx[0][l2];
	}

 public:
	ModuleSettings ms;
	SimpleExtItem<MemberInfo> MemberInfoExt;

	RepeatMode(Module* Creator)
		: ParamMode<RepeatMode, SimpleExtItem<ChannelSettings> >(Creator, "repeat", 'E')
		, MemberInfoExt(Creator, "repeat_memb", ExtensionItem::EXT_MEMBERSHIP)
	{
		syntax = "[~|*]<lines>:<sec>[:<difference>][:<backlog>]";
	}

	void OnUnset(User* source, Channel* chan) override
	{
		// Unset the per-membership extension when the mode is removed
		for (const auto& [_, memb] : chan->GetUsers())
			MemberInfoExt.Unset(memb);
	}

	ModeAction OnSet(User* source, Channel* channel, std::string& parameter) override
	{
		ChannelSettings settings;
		if (!ParseSettings(source, parameter, settings))
		{
			source->WriteNumeric(Numerics::InvalidModeParameter(channel, this, parameter));
			return MODEACTION_DENY;
		}

		if ((settings.Backlog > 0) && (settings.Lines > settings.Backlog))
		{
			source->WriteNumeric(Numerics::InvalidModeParameter(channel, this, parameter,
				"You can't set lines higher than backlog."));
			return MODEACTION_DENY;
		}

		LocalUser* localsource = IS_LOCAL(source);
		if ((localsource) && (!ValidateSettings(localsource, channel, parameter, settings)))
			return MODEACTION_DENY;

		ext.Set(channel, settings);

		return MODEACTION_ALLOW;
	}

	bool MatchLine(Membership* memb, ChannelSettings* rs, std::string message)
	{
		// If the message is larger than whatever size it's set to,
		// let's pretend it isn't. If the first 512 (def. setting) match, it's probably spam.
		if (message.size() > ms.MaxMessageSize)
			message.erase(ms.MaxMessageSize);

		MemberInfo* rp = MemberInfoExt.Get(memb);
		if (!rp)
		{
			rp = new MemberInfo;
			MemberInfoExt.Set(memb, rp);
		}

		unsigned int matches = 0;
		if (!rs->Backlog)
			matches = rp->Counter;

		RepeatItemList& items = rp->ItemList;
		const unsigned long trigger = (message.size() * rs->Diff / 100);
		const time_t now = ServerInstance->Time();

		std::transform(message.begin(), message.end(), message.begin(), ::tolower);

		for (std::deque<RepeatItem>::iterator it = items.begin(); it != items.end(); ++it)
		{
			if (it->ts < now)
			{
				items.erase(it, items.end());
				matches = 0;
				break;
			}

			if (CompareLines(message, it->line, trigger))
			{
				if (++matches >= rs->Lines)
				{
					if (rs->Action != ChannelSettings::ACT_BLOCK)
						rp->Counter = 0;
					return true;
				}
			}
			else if ((ms.MaxBacklog == 0) || (rs->Backlog == 0))
			{
				matches = 0;
				items.clear();
				break;
			}
		}

		unsigned int max_items = (rs->Backlog ? rs->Backlog : 1);
		if (items.size() >= max_items)
			items.pop_back();

		items.push_front(RepeatItem(now + rs->Seconds, message));
		rp->Counter = matches;
		return false;
	}

	void Resize(size_t size)
	{
		size_t newsize = size+1;
		if (newsize <= mx[0].size())
			return;
		ms.MaxMessageSize = size;
		mx[0].resize(newsize);
		mx[1].resize(newsize);
	}

	void ReadConfig()
	{
		auto conf = ServerInstance->Config->ConfValue("repeat");
		ms.MaxLines = conf->getUInt("maxlines", 20);
		ms.MaxBacklog = conf->getUInt("maxbacklog", 20);
		ms.MaxSecs = conf->getDuration("maxtime", 0);

		ms.MaxDiff = static_cast<unsigned int>(conf->getUInt("maxdistance", 50, 0, 100));

		unsigned long newsize = conf->getUInt("size", 512);
		if (newsize > ServerInstance->Config->Limits.MaxLine)
			newsize = ServerInstance->Config->Limits.MaxLine;
		Resize(newsize);

		ms.KickMessage = conf->getString("kickmessage", "Repeat flood");
	}

	std::string GetKickMessage() const
	{
		return ms.KickMessage;
	}

	void SerializeParam(Channel* chan, const ChannelSettings* chset, std::string& out)
	{
		chset->serialize(out);
	}

 private:
	bool ParseSettings(User* source, std::string& parameter, ChannelSettings& settings)
	{
		irc::sepstream stream(parameter, ':');
		std::string	item;
		if (!stream.GetToken(item))
			// Required parameter missing
			return false;

		if ((item[0] == '*') || (item[0] == '~'))
		{
			settings.Action = ((item[0] == '*') ? ChannelSettings::ACT_BAN : ChannelSettings::ACT_BLOCK);
			item.erase(item.begin());
		}
		else
			settings.Action = ChannelSettings::ACT_KICK;

		if ((settings.Lines = ConvToNum<unsigned int>(item)) == 0)
			return false;

		if ((!stream.GetToken(item)) || !InspIRCd::Duration(item, settings.Seconds) || (settings.Seconds == 0))
			// Required parameter missing
			return false;

		// The diff and backlog parameters are optional
		settings.Diff = settings.Backlog = 0;
		if (stream.GetToken(item))
		{
			// There is a diff parameter, see if it's valid (> 0)
			if ((settings.Diff = ConvToNum<unsigned int>(item)) == 0)
				return false;

			if (stream.GetToken(item))
			{
				// There is a backlog parameter, see if it's valid
				if ((settings.Backlog = ConvToNum<unsigned int>(item)) == 0)
					return false;

				// If there are still tokens, then it's invalid because we allow only 4
				if (stream.GetToken(item))
					return false;
			}
		}

		return true;
	}

	bool ValidateSettings(LocalUser* source, Channel* channel, const std::string& parameter, const ChannelSettings& settings)
	{
		if (ms.MaxLines && settings.Lines > ms.MaxLines)
		{
			source->WriteNumeric(Numerics::InvalidModeParameter(channel, this, parameter, InspIRCd::Format(
				"The line number you specified is too big. Maximum allowed is %lu.", ms.MaxLines)));
			return false;
		}

		if (ms.MaxSecs && settings.Seconds > ms.MaxSecs)
		{
			source->WriteNumeric(Numerics::InvalidModeParameter(channel, this, parameter, InspIRCd::Format(
				"The seconds you specified are too big. Maximum allowed is %lu.", ms.MaxSecs)));
			return false;
		}

		if (settings.Diff && settings.Diff > ms.MaxDiff)
		{
			if (ms.MaxDiff == 0)
				source->WriteNumeric(Numerics::InvalidModeParameter(channel, this, parameter,
					"The server administrator has disabled matching on edit distance."));
			else
				source->WriteNumeric(Numerics::InvalidModeParameter(channel, this, parameter, InspIRCd::Format(
					"The distance you specified is too big. Maximum allowed is %u.", ms.MaxDiff)));
			return false;
		}

		if (settings.Backlog && settings.Backlog > ms.MaxBacklog)
		{
			if (ms.MaxBacklog == 0)
				source->WriteNumeric(Numerics::InvalidModeParameter(channel, this, parameter,
					"The server administrator has disabled backlog matching."));
			else
				source->WriteNumeric(Numerics::InvalidModeParameter(channel, this, parameter, InspIRCd::Format(
					"The backlog you specified is too big. Maximum allowed is %lu.", ms.MaxBacklog)));
			return false;
		}

		return true;
	}
};

class RepeatModule final
	: public Module
{
 private:
	ChanModeReference banmode;
	CheckExemption::EventProvider exemptionprov;
	RepeatMode rm;

 public:
	RepeatModule()
<<<<<<< HEAD
		: Module(VF_VENDOR | VF_COMMON, "Adds channel mode E (repeat) which helps protect against spammers which spam the same message repeatedly.")
=======
		: banmode(this, "ban")
>>>>>>> 04747342
		, exemptionprov(this)
		, rm(this)
	{
	}

	void ReadConfig(ConfigStatus& status) override
	{
		rm.ReadConfig();
	}

	ModResult OnUserPreMessage(User* user, const MessageTarget& target, MessageDetails& details) override
	{
		if (target.type != MessageTarget::TYPE_CHANNEL || !IS_LOCAL(user))
			return MOD_RES_PASSTHRU;

		Channel* chan = target.Get<Channel>();
		ChannelSettings* settings = rm.ext.Get(chan);
		if (!settings)
			return MOD_RES_PASSTHRU;

		Membership* memb = chan->GetUser(user);
		if (!memb)
			return MOD_RES_PASSTHRU;

		ModResult res = CheckExemption::Call(exemptionprov, user, chan, "repeat");
		if (res == MOD_RES_ALLOW)
			return MOD_RES_PASSTHRU;

		if (user->HasPrivPermission("channels/ignore-repeat"))
			return MOD_RES_PASSTHRU;

		if (rm.MatchLine(memb, settings, details.text))
		{
			if (settings->Action == ChannelSettings::ACT_BLOCK)
			{
				user->WriteNotice("*** This line is too similar to one of your last lines.");
				return MOD_RES_DENY;
			}

			if (settings->Action == ChannelSettings::ACT_BAN)
			{
				Modes::ChangeList changelist;
<<<<<<< HEAD
				changelist.push_add(ServerInstance->Modes.FindMode('b', MODETYPE_CHANNEL), "*!*@" + user->GetDisplayedHost());
				ServerInstance->Modes.Process(ServerInstance->FakeClient, chan, NULL, changelist);
=======
				changelist.push_add(*banmode, "*!*@" + user->GetDisplayedHost());
				ServerInstance->Modes->Process(ServerInstance->FakeClient, chan, NULL, changelist);
>>>>>>> 04747342
			}

			memb->chan->KickUser(ServerInstance->FakeClient, user, rm.GetKickMessage());
			return MOD_RES_DENY;
		}
		return MOD_RES_PASSTHRU;
	}

	void Prioritize() override
	{
		ServerInstance->Modules.SetPriority(this, I_OnUserPreMessage, PRIORITY_LAST);
	}

	void GetLinkData(LinkData& data, std::string& compatdata) override
	{
		data["max-lines"] = ConvToStr(rm.ms.MaxLines);
		data["max-secs"] = ConvToStr(rm.ms.MaxSecs);
		data["max-diff"] = ConvToStr(rm.ms.MaxDiff);
		data["max-backlog"] = ConvToStr(rm.ms.MaxBacklog);

		compatdata = InspIRCd::Format("%lu:%lu:%u:%lu", rm.ms.MaxLines, rm.ms.MaxSecs,
			rm.ms.MaxDiff, rm.ms.MaxBacklog);
	}
};

MODULE_INIT(RepeatModule)<|MERGE_RESOLUTION|>--- conflicted
+++ resolved
@@ -363,11 +363,8 @@
 
  public:
 	RepeatModule()
-<<<<<<< HEAD
 		: Module(VF_VENDOR | VF_COMMON, "Adds channel mode E (repeat) which helps protect against spammers which spam the same message repeatedly.")
-=======
-		: banmode(this, "ban")
->>>>>>> 04747342
+		, banmode(this, "ban")
 		, exemptionprov(this)
 		, rm(this)
 	{
@@ -410,13 +407,8 @@
 			if (settings->Action == ChannelSettings::ACT_BAN)
 			{
 				Modes::ChangeList changelist;
-<<<<<<< HEAD
-				changelist.push_add(ServerInstance->Modes.FindMode('b', MODETYPE_CHANNEL), "*!*@" + user->GetDisplayedHost());
-				ServerInstance->Modes.Process(ServerInstance->FakeClient, chan, NULL, changelist);
-=======
 				changelist.push_add(*banmode, "*!*@" + user->GetDisplayedHost());
-				ServerInstance->Modes->Process(ServerInstance->FakeClient, chan, NULL, changelist);
->>>>>>> 04747342
+				ServerInstance->Modes.Process(ServerInstance->FakeClient, chan, nullptr, changelist);
 			}
 
 			memb->chan->KickUser(ServerInstance->FakeClient, user, rm.GetKickMessage());
