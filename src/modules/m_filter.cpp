/*
 * InspIRCd -- Internet Relay Chat Daemon
 *
 *   Copyright (C) 2009 Daniel De Graaf <danieldg@inspircd.org>
 *   Copyright (C) 2004, 2008 Craig Edwards <craigedwards@brainbox.cc>
 *   Copyright (C) 2007 Dennis Friis <peavey@inspircd.org>
 *   Copyright (C) 2007 Robin Burchell <robin+git@viroteck.net>
 *
 * This file is part of InspIRCd.  InspIRCd is free software: you can
 * redistribute it and/or modify it under the terms of the GNU General Public
 * License as published by the Free Software Foundation, version 2.
 *
 * This program is distributed in the hope that it will be useful, but WITHOUT
 * ANY WARRANTY; without even the implied warranty of MERCHANTABILITY or FITNESS
 * FOR A PARTICULAR PURPOSE.  See the GNU General Public License for more
 * details.
 *
 * You should have received a copy of the GNU General Public License
 * along with this program.  If not, see <http://www.gnu.org/licenses/>.
 */


#include "inspircd.h"
#include "xline.h"
#include "modules/regex.h"
#include "modules/server.h"
#include "modules/shun.h"
#include "modules/stats.h"

enum FilterFlags
{
	FLAG_PART = 2,
	FLAG_QUIT = 4,
	FLAG_PRIVMSG = 8,
	FLAG_NOTICE = 16
};

enum FilterAction
{
	FA_GLINE,
	FA_ZLINE,
	FA_WARN,
	FA_BLOCK,
	FA_SILENT,
	FA_KILL,
	FA_SHUN,
	FA_NONE
};

class FilterResult
{
 public:
	Regex* regex;
	std::string freeform;
	std::string reason;
	FilterAction action;
	unsigned long duration;
	bool from_config;

	bool flag_no_opers;
	bool flag_part_message;
	bool flag_quit_message;
	bool flag_privmsg;
	bool flag_notice;
	bool flag_strip_color;

	FilterResult(dynamic_reference<RegexFactory>& RegexEngine, const std::string& free, const std::string& rea, FilterAction act, unsigned long gt, const std::string& fla, bool cfg)
		: freeform(free)
		, reason(rea)
		, action(act)
		, duration(gt)
		, from_config(cfg)
	{
		if (!RegexEngine)
			throw ModuleException("Regex module implementing '"+RegexEngine.GetProvider()+"' is not loaded!");
		regex = RegexEngine->Create(free);
		this->FillFlags(fla);
	}

	char FillFlags(const std::string &fl)
	{
		flag_no_opers = flag_part_message = flag_quit_message = flag_privmsg =
			flag_notice = flag_strip_color = false;

		for (std::string::const_iterator n = fl.begin(); n != fl.end(); ++n)
		{
			switch (*n)
			{
				case 'o':
					flag_no_opers = true;
				break;
				case 'P':
					flag_part_message = true;
				break;
				case 'q':
					flag_quit_message = true;
				break;
				case 'p':
					flag_privmsg = true;
				break;
				case 'n':
					flag_notice = true;
				break;
				case 'c':
					flag_strip_color = true;
				break;
				case '*':
					flag_no_opers = flag_part_message = flag_quit_message =
						flag_privmsg = flag_notice = flag_strip_color = true;
				break;
				default:
					return *n;
				break;
			}
		}
		return 0;
	}

	std::string GetFlags()
	{
		std::string flags;
		if (flag_no_opers)
			flags.push_back('o');
		if (flag_part_message)
			flags.push_back('P');
		if (flag_quit_message)
			flags.push_back('q');
		if (flag_privmsg)
			flags.push_back('p');
		if (flag_notice)
			flags.push_back('n');

		/* Order is important here, 'c' must be the last char in the string as it is unsupported
		 * on < 2.0.10, and the logic in FillFlags() stops parsing when it ecounters an unknown
		 * character.
		 */
		if (flag_strip_color)
			flags.push_back('c');

		if (flags.empty())
			flags.push_back('-');

		return flags;
	}

	FilterResult()
	{
	}
};

class CommandFilter : public Command
{
 public:
	CommandFilter(Module* f)
		: Command(f, "FILTER", 1, 5)
	{
		flags_needed = 'o';
		this->syntax = "<pattern> [<action> <flags> [<duration>] :<reason>]";
	}
	CmdResult Handle(User* user, const Params& parameters) override;

	RouteDescriptor GetRouting(User* user, const Params& parameters) override
	{
		return ROUTE_BROADCAST;
	}
};

class ModuleFilter : public Module, public ServerEventListener, public Stats::EventListener
{
	typedef insp::flat_set<std::string, irc::insensitive_swo> ExemptTargetSet;

	bool initing;
	bool notifyuser;
	RegexFactory* factory;
	void FreeFilters();

 public:
	CommandFilter filtcommand;
	dynamic_reference<RegexFactory> RegexEngine;

	std::vector<FilterResult> filters;
	int flags;

	// List of channel names excluded from filtering.
	ExemptTargetSet exemptedchans;

	// List of target nicknames excluded from filtering.
	ExemptTargetSet exemptednicks;

	ModuleFilter();
	void init() override;
	CullResult cull() override;
	ModResult OnUserPreMessage(User* user, const MessageTarget& target, MessageDetails& details) override;
	FilterResult* FilterMatch(User* user, const std::string &text, int flags);
<<<<<<< HEAD
	bool DeleteFilter(const std::string &freeform);
	std::pair<bool, std::string> AddFilter(const std::string& freeform, FilterAction type, const std::string& reason, unsigned long duration, const std::string& flags);
	void ReadConfig(ConfigStatus& status) override;
	Version GetVersion() override;
=======
	bool DeleteFilter(const std::string& freeform, std::string& reason);
	std::pair<bool, std::string> AddFilter(const std::string& freeform, FilterAction type, const std::string& reason, unsigned long duration, const std::string& flags, bool config = false);
	void ReadConfig(ConfigStatus& status) CXX11_OVERRIDE;
	Version GetVersion() CXX11_OVERRIDE;
>>>>>>> bdded70a
	std::string EncodeFilter(FilterResult* filter);
	FilterResult DecodeFilter(const std::string &data);
	void OnSyncNetwork(ProtocolInterface::Server& server) override;
	void OnDecodeMetaData(Extensible* target, const std::string &extname, const std::string &extdata) override;
	ModResult OnStats(Stats::Context& stats) override;
	ModResult OnPreCommand(std::string& command, CommandBase::Params& parameters, LocalUser* user, bool validated) override;
	void OnUnloadModule(Module* mod) override;
	bool AppliesToMe(User* user, FilterResult* filter, int flags);
	void ReadFilters();
	static bool StringToFilterAction(const std::string& str, FilterAction& fa);
	static std::string FilterActionToString(FilterAction fa);
};

CmdResult CommandFilter::Handle(User* user, const Params& parameters)
{
	if (parameters.size() == 1)
	{
		/* Deleting a filter */
		Module* me = creator;
		std::string reason;

		if (static_cast<ModuleFilter*>(me)->DeleteFilter(parameters[0], reason))
		{
<<<<<<< HEAD
			user->WriteNotice("*** Removed filter '" + parameters[0] + "'");
			ServerInstance->SNO.WriteToSnoMask(IS_LOCAL(user) ? 'f' : 'F', "FILTER: "+user->nick+" removed filter '"+parameters[0]+"'");
=======
			user->WriteNotice("*** Removed filter '" + parameters[0] + "': " + reason);
			ServerInstance->SNO->WriteToSnoMask(IS_LOCAL(user) ? 'f' : 'F', "%s removed filter '%s': %s",
				user->nick.c_str(), parameters[0].c_str(), reason.c_str());
>>>>>>> bdded70a
			return CMD_SUCCESS;
		}
		else
		{
			user->WriteNotice("*** Filter '" + parameters[0] + "' not found in list, try /stats s.");
			return CMD_FAILURE;
		}
	}
	else
	{
		/* Adding a filter */
		if (parameters.size() >= 4)
		{
			const std::string& freeform = parameters[0];
			FilterAction type;
			const std::string& flags = parameters[2];
			unsigned int reasonindex;
			unsigned long duration = 0;

			if (!ModuleFilter::StringToFilterAction(parameters[1], type))
			{
				if (ServerInstance->XLines->GetFactory("SHUN"))
					user->WriteNotice("*** Invalid filter type '" + parameters[1] + "'. Supported types are 'gline', 'zline', 'none', 'warn', 'block', 'silent', 'kill', and 'shun'.");
				else
					user->WriteNotice("*** Invalid filter type '" + parameters[1] + "'. Supported types are 'gline', 'zline', 'none', 'warn', 'block', 'silent', and 'kill'.");
				return CMD_FAILURE;
			}

			if (type == FA_GLINE || type == FA_ZLINE || type == FA_SHUN)
			{
				if (parameters.size() >= 5)
				{
					if (!InspIRCd::Duration(parameters[3], duration))
					{
						user->WriteNotice("*** Invalid duration for filter");
						return CMD_FAILURE;
					}
					reasonindex = 4;
				}
				else
				{
					user->WriteNotice("*** Not enough parameters: When setting a '" + parameters[1] + "' type filter, a duration must be specified as the third parameter.");
					return CMD_FAILURE;
				}
			}
			else
			{
				reasonindex = 3;
			}

			Module* me = creator;
			std::pair<bool, std::string> result = static_cast<ModuleFilter*>(me)->AddFilter(freeform, type, parameters[reasonindex], duration, flags);
			if (result.first)
			{
				const std::string message = InspIRCd::Format("'%s', type '%s'%s, flags '%s', reason: %s",
					freeform.c_str(), parameters[1].c_str(),
					(duration ? InspIRCd::Format(", duration '%s'",
						InspIRCd::DurationString(duration).c_str()).c_str()
					: ""), flags.c_str(), parameters[reasonindex].c_str());

<<<<<<< HEAD
				ServerInstance->SNO.WriteToSnoMask(IS_LOCAL(user) ? 'f' : 'F', "FILTER: "+user->nick+" added filter '"+freeform+"', type '"+parameters[1]+"', "+(duration ? "duration "+parameters[3]+", " : "")+"flags '"+flags+"', reason: "+parameters[reasonindex]);
=======
				user->WriteNotice("*** Added filter " + message);
				ServerInstance->SNO->WriteToSnoMask(IS_LOCAL(user) ? 'f' : 'F',
					"%s added filter %s", user->nick.c_str(), message.c_str());
>>>>>>> bdded70a

				return CMD_SUCCESS;
			}
			else
			{
				user->WriteNotice("*** Filter '" + freeform + "' could not be added: " + result.second);
				return CMD_FAILURE;
			}
		}
		else
		{
			user->WriteNotice("*** Not enough parameters.");
			return CMD_FAILURE;
		}

	}
}

bool ModuleFilter::AppliesToMe(User* user, FilterResult* filter, int iflags)
{
	if ((filter->flag_no_opers) && user->IsOper())
		return false;
	if ((iflags & FLAG_PRIVMSG) && (!filter->flag_privmsg))
		return false;
	if ((iflags & FLAG_NOTICE) && (!filter->flag_notice))
		return false;
	if ((iflags & FLAG_QUIT)   && (!filter->flag_quit_message))
		return false;
	if ((iflags & FLAG_PART)   && (!filter->flag_part_message))
		return false;
	return true;
}

ModuleFilter::ModuleFilter()
	: ServerEventListener(this)
	, Stats::EventListener(this)
	, initing(true)
	, filtcommand(this)
	, RegexEngine(this, "regex")
{
}

void ModuleFilter::init()
{
	ServerInstance->SNO.EnableSnomask('f', "FILTER");
}

CullResult ModuleFilter::cull()
{
	FreeFilters();
	return Module::cull();
}

void ModuleFilter::FreeFilters()
{
	for (std::vector<FilterResult>::const_iterator i = filters.begin(); i != filters.end(); ++i)
		delete i->regex;

	filters.clear();
}

ModResult ModuleFilter::OnUserPreMessage(User* user, const MessageTarget& msgtarget, MessageDetails& details)
{
	// Leave remote users and servers alone
	if (!IS_LOCAL(user))
		return MOD_RES_PASSTHRU;

	flags = (details.type == MSG_PRIVMSG) ? FLAG_PRIVMSG : FLAG_NOTICE;

	FilterResult* f = this->FilterMatch(user, details.text, flags);
	if (f)
	{
		std::string target;
		if (msgtarget.type == MessageTarget::TYPE_USER)
		{
			User* t = msgtarget.Get<User>();
			// Check if the target nick is exempted, if yes, ignore this message
			if (exemptednicks.count(t->nick))
				return MOD_RES_PASSTHRU;

			target = t->nick;
		}
		else if (msgtarget.type == MessageTarget::TYPE_CHANNEL)
		{
			Channel* t = msgtarget.Get<Channel>();
			if (exemptedchans.count(t->name))
				return MOD_RES_PASSTHRU;

			target = t->name;
		}
		if (f->action == FA_WARN)
		{
			ServerInstance->SNO.WriteGlobalSno('f', InspIRCd::Format("WARNING: %s's message to %s matched %s (%s)",
				user->nick.c_str(), target.c_str(), f->freeform.c_str(), f->reason.c_str()));
			return MOD_RES_PASSTHRU;
		}
		if (f->action == FA_BLOCK)
		{
			ServerInstance->SNO.WriteGlobalSno('f', InspIRCd::Format("%s had their message to %s filtered as it matched %s (%s)",
				user->nick.c_str(), target.c_str(), f->freeform.c_str(), f->reason.c_str()));
			if (notifyuser)
			{
				if (msgtarget.type == MessageTarget::TYPE_CHANNEL)
					user->WriteNumeric(ERR_CANNOTSENDTOCHAN, target, InspIRCd::Format("Message to channel blocked and opers notified (%s)", f->reason.c_str()));
				else
					user->WriteNotice("Your message to "+target+" was blocked and opers notified: "+f->reason);
			}
			else
				details.echo_original = true;
		}
		else if (f->action == FA_SILENT)
		{
			if (notifyuser)
			{
				if (msgtarget.type == MessageTarget::TYPE_CHANNEL)
					user->WriteNumeric(ERR_CANNOTSENDTOCHAN, target, InspIRCd::Format("Message to channel blocked (%s)", f->reason.c_str()));
				else
					user->WriteNotice("Your message to "+target+" was blocked: "+f->reason);
			}
			else
				details.echo_original = true;
		}
		else if (f->action == FA_KILL)
		{
			ServerInstance->SNO.WriteGlobalSno('f', InspIRCd::Format("%s was killed because their message to %s matched %s (%s)",
				user->nick.c_str(), target.c_str(), f->freeform.c_str(), f->reason.c_str()));
			ServerInstance->Users.QuitUser(user, "Filtered: " + f->reason);
		}
		else if (f->action == FA_SHUN && (ServerInstance->XLines->GetFactory("SHUN")))
		{
			Shun* sh = new Shun(ServerInstance->Time(), f->duration, ServerInstance->Config->ServerName.c_str(), f->reason.c_str(), user->GetIPString());
<<<<<<< HEAD
			ServerInstance->SNO.WriteGlobalSno('f', InspIRCd::Format("%s was shunned because their message to %s matched %s (%s)",
				user->nick.c_str(), target.c_str(), f->freeform.c_str(), f->reason.c_str()));
=======
			ServerInstance->SNO->WriteGlobalSno('f', InspIRCd::Format("%s (%s) was shunned for %s (expires on %s) because their message to %s matched %s (%s)",
				user->nick.c_str(), sh->Displayable().c_str(), InspIRCd::DurationString(f->duration).c_str(),
				InspIRCd::TimeString(ServerInstance->Time() + f->duration).c_str(),
				target.c_str(), f->freeform.c_str(), f->reason.c_str()));
>>>>>>> bdded70a
			if (ServerInstance->XLines->AddLine(sh, NULL))
			{
				ServerInstance->XLines->ApplyLines();
			}
			else
				delete sh;
		}
		else if (f->action == FA_GLINE)
		{
			GLine* gl = new GLine(ServerInstance->Time(), f->duration, ServerInstance->Config->ServerName.c_str(), f->reason.c_str(), "*", user->GetIPString());
<<<<<<< HEAD
			ServerInstance->SNO.WriteGlobalSno('f', InspIRCd::Format("%s was G-lined because their message to %s matched %s (%s)",
				user->nick.c_str(), target.c_str(), f->freeform.c_str(), f->reason.c_str()));
=======
			ServerInstance->SNO->WriteGlobalSno('f', InspIRCd::Format("%s (%s) was G-lined for %s (expires on %s) because their message to %s matched %s (%s)",
				user->nick.c_str(), gl->Displayable().c_str(), InspIRCd::DurationString(f->duration).c_str(),
				InspIRCd::TimeString(ServerInstance->Time() + f->duration).c_str(),
				target.c_str(), f->freeform.c_str(), f->reason.c_str()));
>>>>>>> bdded70a
			if (ServerInstance->XLines->AddLine(gl,NULL))
			{
				ServerInstance->XLines->ApplyLines();
			}
			else
				delete gl;
		}
		else if (f->action == FA_ZLINE)
		{
			ZLine* zl = new ZLine(ServerInstance->Time(), f->duration, ServerInstance->Config->ServerName.c_str(), f->reason.c_str(), user->GetIPString());
<<<<<<< HEAD
			ServerInstance->SNO.WriteGlobalSno('f', InspIRCd::Format("%s was Z-lined because their message to %s matched %s (%s)",
				user->nick.c_str(), target.c_str(), f->freeform.c_str(), f->reason.c_str()));
=======
			ServerInstance->SNO->WriteGlobalSno('f', InspIRCd::Format("%s (%s) was Z-lined for %s (expires on %s) because their message to %s matched %s (%s)",
				user->nick.c_str(), zl->Displayable().c_str(), InspIRCd::DurationString(f->duration).c_str(),
				InspIRCd::TimeString(ServerInstance->Time() + f->duration).c_str(),
				target.c_str(), f->freeform.c_str(), f->reason.c_str()));
>>>>>>> bdded70a
			if (ServerInstance->XLines->AddLine(zl,NULL))
			{
				ServerInstance->XLines->ApplyLines();
			}
			else
				delete zl;
		}

		ServerInstance->Logs.Log(MODNAME, LOG_DEFAULT, user->nick + " had their message filtered, target was " + target + ": " + f->reason + " Action: " + ModuleFilter::FilterActionToString(f->action));
		return MOD_RES_DENY;
	}
	return MOD_RES_PASSTHRU;
}

ModResult ModuleFilter::OnPreCommand(std::string& command, CommandBase::Params& parameters, LocalUser* user, bool validated)
{
	if (validated)
	{
		flags = 0;
		bool parting;

		if (command == "QUIT")
		{
			/* QUIT with no reason: nothing to do */
			if (parameters.size() < 1)
				return MOD_RES_PASSTHRU;

			parting = false;
			flags = FLAG_QUIT;
		}
		else if (command == "PART")
		{
			/* PART with no reason: nothing to do */
			if (parameters.size() < 2)
				return MOD_RES_PASSTHRU;

			if (exemptedchans.count(parameters[0]))
				return MOD_RES_PASSTHRU;

			parting = true;
			flags = FLAG_PART;
		}
		else
			/* We're only messing with PART and QUIT */
			return MOD_RES_PASSTHRU;

		FilterResult* f = this->FilterMatch(user, parameters[parting ? 1 : 0], flags);
		if (!f)
			/* PART or QUIT reason doesnt match a filter */
			return MOD_RES_PASSTHRU;

		/* We cant block a part or quit, so instead we change the reason to 'Reason filtered' */
		parameters[parting ? 1 : 0] = "Reason filtered";

		/* We're warning or blocking, OR theyre quitting and its a KILL action
		 * (we cant kill someone whos already quitting, so filter them anyway)
		 */
		if ((f->action == FA_WARN) || (f->action == FA_BLOCK) || (((!parting) && (f->action == FA_KILL))) || (f->action == FA_SILENT))
		{
			return MOD_RES_PASSTHRU;
		}
		else
		{
			/* Are they parting, if so, kill is applicable */
			if ((parting) && (f->action == FA_KILL))
			{
				user->WriteNotice("*** Your PART message was filtered: " + f->reason);
				ServerInstance->Users.QuitUser(user, "Filtered: " + f->reason);
			}
			if (f->action == FA_GLINE)
			{
				/* Note: We G-line *@IP so that if their host doesn't resolve the G-line still applies. */
				GLine* gl = new GLine(ServerInstance->Time(), f->duration, ServerInstance->Config->ServerName.c_str(), f->reason.c_str(), "*", user->GetIPString());
<<<<<<< HEAD
				ServerInstance->SNO.WriteGlobalSno('f', InspIRCd::Format("%s was G-lined because their %s message matched %s (%s)",
					user->nick.c_str(), command.c_str(), f->freeform.c_str(), f->reason.c_str()));
=======
				ServerInstance->SNO->WriteGlobalSno('f', InspIRCd::Format("%s (%s) was G-lined for %s (expires on %s) because their %s message matched %s (%s)",
					user->nick.c_str(), gl->Displayable().c_str(),
					InspIRCd::DurationString(f->duration).c_str(),
					InspIRCd::TimeString(ServerInstance->Time() + f->duration).c_str(),
					command.c_str(), f->freeform.c_str(), f->reason.c_str()));
>>>>>>> bdded70a

				if (ServerInstance->XLines->AddLine(gl,NULL))
				{
					ServerInstance->XLines->ApplyLines();
				}
				else
					delete gl;
			}
			if (f->action == FA_ZLINE)
			{
				ZLine* zl = new ZLine(ServerInstance->Time(), f->duration, ServerInstance->Config->ServerName.c_str(), f->reason.c_str(), user->GetIPString());
<<<<<<< HEAD
				ServerInstance->SNO.WriteGlobalSno('f', InspIRCd::Format("%s was Z-lined because their %s message matched %s (%s)",
					user->nick.c_str(), command.c_str(), f->freeform.c_str(), f->reason.c_str()));
=======
				ServerInstance->SNO->WriteGlobalSno('f', InspIRCd::Format("%s (%s) was Z-lined for %s (expires on %s) because their %s message matched %s (%s)",
					user->nick.c_str(), zl->Displayable().c_str(),
					InspIRCd::DurationString(f->duration).c_str(),
					InspIRCd::TimeString(ServerInstance->Time() + f->duration).c_str(),
					command.c_str(), f->freeform.c_str(), f->reason.c_str()));
>>>>>>> bdded70a

				if (ServerInstance->XLines->AddLine(zl,NULL))
				{
					ServerInstance->XLines->ApplyLines();
				}
				else
					delete zl;
			}
			else if (f->action == FA_SHUN && (ServerInstance->XLines->GetFactory("SHUN")))
			{
				/* Note: We shun *!*@IP so that if their host doesnt resolve the shun still applies. */
				Shun* sh = new Shun(ServerInstance->Time(), f->duration, ServerInstance->Config->ServerName.c_str(), f->reason.c_str(), user->GetIPString());
<<<<<<< HEAD
				ServerInstance->SNO.WriteGlobalSno('f', InspIRCd::Format("%s was shunned because their %s message matched %s (%s)",
					user->nick.c_str(), command.c_str(), f->freeform.c_str(), f->reason.c_str()));
=======
				ServerInstance->SNO->WriteGlobalSno('f', InspIRCd::Format("%s (%s) was shunned for %s (expires on %s) because their %s message matched %s (%s)",
					user->nick.c_str(), sh->Displayable().c_str(),
					InspIRCd::DurationString(f->duration).c_str(),
					InspIRCd::TimeString(ServerInstance->Time() + f->duration).c_str(),
					command.c_str(), f->freeform.c_str(), f->reason.c_str()));

>>>>>>> bdded70a
				if (ServerInstance->XLines->AddLine(sh, NULL))
				{
					ServerInstance->XLines->ApplyLines();
				}
				else
					delete sh;
			}
			return MOD_RES_DENY;
		}
	}
	return MOD_RES_PASSTHRU;
}

void ModuleFilter::ReadConfig(ConfigStatus& status)
{
	ConfigTagList tags = ServerInstance->Config->ConfTags("exemptfromfilter");
	exemptedchans.clear();
	exemptednicks.clear();

	for (ConfigIter i = tags.first; i != tags.second; ++i)
	{
		ConfigTag* tag = i->second;

		const std::string target = tag->getString("target");
		if (!target.empty())
		{
			if (target[0] == '#')
				exemptedchans.insert(target);
			else
				exemptednicks.insert(target);
		}
	}

	ConfigTag* tag = ServerInstance->Config->ConfValue("filteropts");
	std::string newrxengine = tag->getString("engine");
	notifyuser = tag->getBool("notifyuser", true);

	factory = RegexEngine ? (RegexEngine.operator->()) : NULL;

	if (newrxengine.empty())
		RegexEngine.SetProvider("regex");
	else
		RegexEngine.SetProvider("regex/" + newrxengine);

	if (!RegexEngine)
	{
		if (newrxengine.empty())
			ServerInstance->SNO.WriteGlobalSno('f', "WARNING: No regex engine loaded - Filter functionality disabled until this is corrected.");
		else
			ServerInstance->SNO.WriteGlobalSno('f', "WARNING: Regex engine '%s' is not loaded - Filter functionality disabled until this is corrected.", newrxengine.c_str());

		initing = false;
		FreeFilters();
		return;
	}

	if ((!initing) && (RegexEngine.operator->() != factory))
	{
		ServerInstance->SNO.WriteGlobalSno('f', "Dumping all filters due to regex engine change");
		FreeFilters();
	}

	initing = false;
	ReadFilters();
}

Version ModuleFilter::GetVersion()
{
	return Version("Text (spam) filtering", VF_VENDOR | VF_COMMON, RegexEngine ? RegexEngine->name : "");
}

std::string ModuleFilter::EncodeFilter(FilterResult* filter)
{
	std::ostringstream stream;
	std::string x = filter->freeform;

	/* Hax to allow spaces in the freeform without changing the design of the irc protocol */
	for (std::string::iterator n = x.begin(); n != x.end(); n++)
		if (*n == ' ')
			*n = '\7';

	stream << x << " " << FilterActionToString(filter->action) << " " << filter->GetFlags() << " " << filter->duration << " :" << filter->reason;
	return stream.str();
}

FilterResult ModuleFilter::DecodeFilter(const std::string &data)
{
	std::string filteraction;
	FilterResult res;
	irc::tokenstream tokens(data);
	tokens.GetMiddle(res.freeform);
	tokens.GetMiddle(filteraction);
	if (!StringToFilterAction(filteraction, res.action))
		throw ModuleException("Invalid action: " + filteraction);

	std::string filterflags;
	tokens.GetMiddle(filterflags);
	char c = res.FillFlags(filterflags);
	if (c != 0)
		throw ModuleException("Invalid flag: '" + std::string(1, c) + "'");

	std::string duration;
	tokens.GetMiddle(duration);
	res.duration = ConvToNum<unsigned long>(duration);

	tokens.GetTrailing(res.reason);

	/* Hax to allow spaces in the freeform without changing the design of the irc protocol */
	for (std::string::iterator n = res.freeform.begin(); n != res.freeform.end(); n++)
		if (*n == '\7')
			*n = ' ';

	return res;
}

void ModuleFilter::OnSyncNetwork(ProtocolInterface::Server& server)
{
	for (std::vector<FilterResult>::iterator i = filters.begin(); i != filters.end(); ++i)
	{
		FilterResult& filter = *i;
		if (filter.from_config)
			continue;

		server.SendMetaData("filter", EncodeFilter(&filter));
	}
}

void ModuleFilter::OnDecodeMetaData(Extensible* target, const std::string &extname, const std::string &extdata)
{
	if ((target == NULL) && (extname == "filter"))
	{
		try
		{
			FilterResult data = DecodeFilter(extdata);
			this->AddFilter(data.freeform, data.action, data.reason, data.duration, data.GetFlags());
		}
		catch (ModuleException& e)
		{
			ServerInstance->Logs.Log(MODNAME, LOG_DEBUG, "Error when unserializing filter: " + e.GetReason());
		}
	}
}

FilterResult* ModuleFilter::FilterMatch(User* user, const std::string &text, int flgs)
{
	static std::string stripped_text;
	stripped_text.clear();

	for (std::vector<FilterResult>::iterator i = filters.begin(); i != filters.end(); ++i)
	{
		FilterResult* filter = &*i;

		/* Skip ones that dont apply to us */
		if (!AppliesToMe(user, filter, flgs))
			continue;

		if ((filter->flag_strip_color) && (stripped_text.empty()))
		{
			stripped_text = text;
			InspIRCd::StripColor(stripped_text);
		}

		if (filter->regex->Matches(filter->flag_strip_color ? stripped_text : text))
			return filter;
	}
	return NULL;
}

bool ModuleFilter::DeleteFilter(const std::string& freeform, std::string& reason)
{
	for (std::vector<FilterResult>::iterator i = filters.begin(); i != filters.end(); i++)
	{
		if (i->freeform == freeform)
		{
			reason.assign(i->reason);
			delete i->regex;
			filters.erase(i);
			return true;
		}
	}
	return false;
}

std::pair<bool, std::string> ModuleFilter::AddFilter(const std::string& freeform, FilterAction type, const std::string& reason, unsigned long duration, const std::string& flgs, bool config)
{
	for (std::vector<FilterResult>::iterator i = filters.begin(); i != filters.end(); i++)
	{
		if (i->freeform == freeform)
		{
			return std::make_pair(false, "Filter already exists");
		}
	}

	try
	{
		filters.push_back(FilterResult(RegexEngine, freeform, reason, type, duration, flgs, config));
	}
	catch (ModuleException &e)
	{
		ServerInstance->Logs.Log(MODNAME, LOG_DEFAULT, "Error in regular expression '%s': %s", freeform.c_str(), e.GetReason().c_str());
		return std::make_pair(false, e.GetReason());
	}
	return std::make_pair(true, "");
}

bool ModuleFilter::StringToFilterAction(const std::string& str, FilterAction& fa)
{
	if (stdalgo::string::equalsci(str, "gline"))
		fa = FA_GLINE;
	else if (stdalgo::string::equalsci(str, "zline"))
		fa = FA_ZLINE;
	else if (stdalgo::string::equalsci(str, "warn"))
		fa = FA_WARN;
	else if (stdalgo::string::equalsci(str, "block"))
		fa = FA_BLOCK;
	else if (stdalgo::string::equalsci(str, "silent"))
		fa = FA_SILENT;
	else if (stdalgo::string::equalsci(str, "kill"))
		fa = FA_KILL;
	else if (stdalgo::string::equalsci(str, "shun") && (ServerInstance->XLines->GetFactory("SHUN")))
		fa = FA_SHUN;
	else if (stdalgo::string::equalsci(str, "none"))
		fa = FA_NONE;
	else
		return false;

	return true;
}

std::string ModuleFilter::FilterActionToString(FilterAction fa)
{
	switch (fa)
	{
		case FA_GLINE:  return "gline";
		case FA_ZLINE:  return "zline";
		case FA_WARN:   return "warn";
		case FA_BLOCK:  return "block";
		case FA_SILENT: return "silent";
		case FA_KILL:   return "kill";
		case FA_SHUN:   return "shun";
		default:		return "none";
	}
}

void ModuleFilter::ReadFilters()
{
	insp::flat_set<std::string> removedfilters;

	for (std::vector<FilterResult>::iterator filter = filters.begin(); filter != filters.end(); )
	{
		if (filter->from_config)
		{
<<<<<<< HEAD
			ServerInstance->SNO.WriteGlobalSno('f', "FILTER: removing filter '" + filter->freeform + "' due to config rehash.");
=======
			removedfilters.insert(filter->freeform);
>>>>>>> bdded70a
			delete filter->regex;
			filter = filters.erase(filter);
			continue;
		}

		// The filter is not from the config.
		filter++;
	}

	ConfigTagList tags = ServerInstance->Config->ConfTags("keyword");
	for (ConfigIter i = tags.first; i != tags.second; ++i)
	{
		std::string pattern = i->second->getString("pattern");
		std::string reason = i->second->getString("reason");
		std::string action = i->second->getString("action");
		std::string flgs = i->second->getString("flags");
		unsigned long duration = i->second->getDuration("duration", 10*60, 1);
		if (flgs.empty())
			flgs = "*";

		FilterAction fa;
		if (!StringToFilterAction(action, fa))
			fa = FA_NONE;

<<<<<<< HEAD
		try
		{
			filters.push_back(FilterResult(RegexEngine, pattern, reason, fa, duration, flgs, true));
			ServerInstance->Logs.Log(MODNAME, LOG_DEFAULT, "Regular expression %s loaded.", pattern.c_str());
		}
		catch (ModuleException &e)
		{
			ServerInstance->Logs.Log(MODNAME, LOG_DEFAULT, "Error in regular expression '%s': %s", pattern.c_str(), e.GetReason().c_str());
		}
=======
		std::pair<bool, std::string> result = static_cast<ModuleFilter*>(this)->AddFilter(pattern, fa, reason, duration, flgs, true);
		if (result.first)
			removedfilters.erase(pattern);
		else
			ServerInstance->Logs->Log(MODNAME, LOG_DEFAULT, "Filter '%s' could not be added: %s", pattern.c_str(), result.second.c_str());
	}

	if (!removedfilters.empty())
	{
		for (insp::flat_set<std::string>::const_iterator it = removedfilters.begin(); it != removedfilters.end(); ++it)
			ServerInstance->SNO->WriteGlobalSno('f', "Removing filter '" + *(it) + "' due to config rehash.");
>>>>>>> bdded70a
	}
}

ModResult ModuleFilter::OnStats(Stats::Context& stats)
{
	if (stats.GetSymbol() == 's')
	{
		for (std::vector<FilterResult>::iterator i = filters.begin(); i != filters.end(); i++)
		{
			stats.AddRow(223, RegexEngine.GetProvider()+":"+i->freeform+" "+i->GetFlags()+" "+FilterActionToString(i->action)+" "+ConvToStr(i->duration)+" :"+i->reason);
		}
		for (ExemptTargetSet::const_iterator i = exemptedchans.begin(); i != exemptedchans.end(); ++i)
		{
			stats.AddRow(223, "EXEMPT "+(*i));
		}
		for (ExemptTargetSet::const_iterator i = exemptednicks.begin(); i != exemptednicks.end(); ++i)
		{
			stats.AddRow(223, "EXEMPT "+(*i));
		}
	}
	return MOD_RES_PASSTHRU;
}

void ModuleFilter::OnUnloadModule(Module* mod)
{
	// If the regex engine became unavailable or has changed, remove all filters
	if (!RegexEngine)
	{
		FreeFilters();
	}
	else if (RegexEngine.operator->() != factory)
	{
		factory = RegexEngine.operator->();
		FreeFilters();
	}
}

MODULE_INIT(ModuleFilter)<|MERGE_RESOLUTION|>--- conflicted
+++ resolved
@@ -192,17 +192,10 @@
 	CullResult cull() override;
 	ModResult OnUserPreMessage(User* user, const MessageTarget& target, MessageDetails& details) override;
 	FilterResult* FilterMatch(User* user, const std::string &text, int flags);
-<<<<<<< HEAD
-	bool DeleteFilter(const std::string &freeform);
-	std::pair<bool, std::string> AddFilter(const std::string& freeform, FilterAction type, const std::string& reason, unsigned long duration, const std::string& flags);
+	bool DeleteFilter(const std::string& freeform, std::string& reason);
+	std::pair<bool, std::string> AddFilter(const std::string& freeform, FilterAction type, const std::string& reason, unsigned long duration, const std::string& flags, bool config = false);
 	void ReadConfig(ConfigStatus& status) override;
 	Version GetVersion() override;
-=======
-	bool DeleteFilter(const std::string& freeform, std::string& reason);
-	std::pair<bool, std::string> AddFilter(const std::string& freeform, FilterAction type, const std::string& reason, unsigned long duration, const std::string& flags, bool config = false);
-	void ReadConfig(ConfigStatus& status) CXX11_OVERRIDE;
-	Version GetVersion() CXX11_OVERRIDE;
->>>>>>> bdded70a
 	std::string EncodeFilter(FilterResult* filter);
 	FilterResult DecodeFilter(const std::string &data);
 	void OnSyncNetwork(ProtocolInterface::Server& server) override;
@@ -226,14 +219,9 @@
 
 		if (static_cast<ModuleFilter*>(me)->DeleteFilter(parameters[0], reason))
 		{
-<<<<<<< HEAD
-			user->WriteNotice("*** Removed filter '" + parameters[0] + "'");
-			ServerInstance->SNO.WriteToSnoMask(IS_LOCAL(user) ? 'f' : 'F', "FILTER: "+user->nick+" removed filter '"+parameters[0]+"'");
-=======
 			user->WriteNotice("*** Removed filter '" + parameters[0] + "': " + reason);
-			ServerInstance->SNO->WriteToSnoMask(IS_LOCAL(user) ? 'f' : 'F', "%s removed filter '%s': %s",
+			ServerInstance->SNO.WriteToSnoMask(IS_LOCAL(user) ? 'f' : 'F', "%s removed filter '%s': %s",
 				user->nick.c_str(), parameters[0].c_str(), reason.c_str());
->>>>>>> bdded70a
 			return CMD_SUCCESS;
 		}
 		else
@@ -294,13 +282,9 @@
 						InspIRCd::DurationString(duration).c_str()).c_str()
 					: ""), flags.c_str(), parameters[reasonindex].c_str());
 
-<<<<<<< HEAD
-				ServerInstance->SNO.WriteToSnoMask(IS_LOCAL(user) ? 'f' : 'F', "FILTER: "+user->nick+" added filter '"+freeform+"', type '"+parameters[1]+"', "+(duration ? "duration "+parameters[3]+", " : "")+"flags '"+flags+"', reason: "+parameters[reasonindex]);
-=======
 				user->WriteNotice("*** Added filter " + message);
-				ServerInstance->SNO->WriteToSnoMask(IS_LOCAL(user) ? 'f' : 'F',
+				ServerInstance->SNO.WriteToSnoMask(IS_LOCAL(user) ? 'f' : 'F',
 					"%s added filter %s", user->nick.c_str(), message.c_str());
->>>>>>> bdded70a
 
 				return CMD_SUCCESS;
 			}
@@ -432,15 +416,10 @@
 		else if (f->action == FA_SHUN && (ServerInstance->XLines->GetFactory("SHUN")))
 		{
 			Shun* sh = new Shun(ServerInstance->Time(), f->duration, ServerInstance->Config->ServerName.c_str(), f->reason.c_str(), user->GetIPString());
-<<<<<<< HEAD
-			ServerInstance->SNO.WriteGlobalSno('f', InspIRCd::Format("%s was shunned because their message to %s matched %s (%s)",
-				user->nick.c_str(), target.c_str(), f->freeform.c_str(), f->reason.c_str()));
-=======
-			ServerInstance->SNO->WriteGlobalSno('f', InspIRCd::Format("%s (%s) was shunned for %s (expires on %s) because their message to %s matched %s (%s)",
+			ServerInstance->SNO.WriteGlobalSno('f', InspIRCd::Format("%s (%s) was shunned for %s (expires on %s) because their message to %s matched %s (%s)",
 				user->nick.c_str(), sh->Displayable().c_str(), InspIRCd::DurationString(f->duration).c_str(),
 				InspIRCd::TimeString(ServerInstance->Time() + f->duration).c_str(),
 				target.c_str(), f->freeform.c_str(), f->reason.c_str()));
->>>>>>> bdded70a
 			if (ServerInstance->XLines->AddLine(sh, NULL))
 			{
 				ServerInstance->XLines->ApplyLines();
@@ -451,15 +430,10 @@
 		else if (f->action == FA_GLINE)
 		{
 			GLine* gl = new GLine(ServerInstance->Time(), f->duration, ServerInstance->Config->ServerName.c_str(), f->reason.c_str(), "*", user->GetIPString());
-<<<<<<< HEAD
-			ServerInstance->SNO.WriteGlobalSno('f', InspIRCd::Format("%s was G-lined because their message to %s matched %s (%s)",
-				user->nick.c_str(), target.c_str(), f->freeform.c_str(), f->reason.c_str()));
-=======
-			ServerInstance->SNO->WriteGlobalSno('f', InspIRCd::Format("%s (%s) was G-lined for %s (expires on %s) because their message to %s matched %s (%s)",
+			ServerInstance->SNO.WriteGlobalSno('f', InspIRCd::Format("%s (%s) was G-lined for %s (expires on %s) because their message to %s matched %s (%s)",
 				user->nick.c_str(), gl->Displayable().c_str(), InspIRCd::DurationString(f->duration).c_str(),
 				InspIRCd::TimeString(ServerInstance->Time() + f->duration).c_str(),
 				target.c_str(), f->freeform.c_str(), f->reason.c_str()));
->>>>>>> bdded70a
 			if (ServerInstance->XLines->AddLine(gl,NULL))
 			{
 				ServerInstance->XLines->ApplyLines();
@@ -470,15 +444,10 @@
 		else if (f->action == FA_ZLINE)
 		{
 			ZLine* zl = new ZLine(ServerInstance->Time(), f->duration, ServerInstance->Config->ServerName.c_str(), f->reason.c_str(), user->GetIPString());
-<<<<<<< HEAD
-			ServerInstance->SNO.WriteGlobalSno('f', InspIRCd::Format("%s was Z-lined because their message to %s matched %s (%s)",
-				user->nick.c_str(), target.c_str(), f->freeform.c_str(), f->reason.c_str()));
-=======
-			ServerInstance->SNO->WriteGlobalSno('f', InspIRCd::Format("%s (%s) was Z-lined for %s (expires on %s) because their message to %s matched %s (%s)",
+			ServerInstance->SNO.WriteGlobalSno('f', InspIRCd::Format("%s (%s) was Z-lined for %s (expires on %s) because their message to %s matched %s (%s)",
 				user->nick.c_str(), zl->Displayable().c_str(), InspIRCd::DurationString(f->duration).c_str(),
 				InspIRCd::TimeString(ServerInstance->Time() + f->duration).c_str(),
 				target.c_str(), f->freeform.c_str(), f->reason.c_str()));
->>>>>>> bdded70a
 			if (ServerInstance->XLines->AddLine(zl,NULL))
 			{
 				ServerInstance->XLines->ApplyLines();
@@ -552,16 +521,11 @@
 			{
 				/* Note: We G-line *@IP so that if their host doesn't resolve the G-line still applies. */
 				GLine* gl = new GLine(ServerInstance->Time(), f->duration, ServerInstance->Config->ServerName.c_str(), f->reason.c_str(), "*", user->GetIPString());
-<<<<<<< HEAD
-				ServerInstance->SNO.WriteGlobalSno('f', InspIRCd::Format("%s was G-lined because their %s message matched %s (%s)",
-					user->nick.c_str(), command.c_str(), f->freeform.c_str(), f->reason.c_str()));
-=======
-				ServerInstance->SNO->WriteGlobalSno('f', InspIRCd::Format("%s (%s) was G-lined for %s (expires on %s) because their %s message matched %s (%s)",
+				ServerInstance->SNO.WriteGlobalSno('f', InspIRCd::Format("%s (%s) was G-lined for %s (expires on %s) because their %s message matched %s (%s)",
 					user->nick.c_str(), gl->Displayable().c_str(),
 					InspIRCd::DurationString(f->duration).c_str(),
 					InspIRCd::TimeString(ServerInstance->Time() + f->duration).c_str(),
 					command.c_str(), f->freeform.c_str(), f->reason.c_str()));
->>>>>>> bdded70a
 
 				if (ServerInstance->XLines->AddLine(gl,NULL))
 				{
@@ -573,16 +537,11 @@
 			if (f->action == FA_ZLINE)
 			{
 				ZLine* zl = new ZLine(ServerInstance->Time(), f->duration, ServerInstance->Config->ServerName.c_str(), f->reason.c_str(), user->GetIPString());
-<<<<<<< HEAD
-				ServerInstance->SNO.WriteGlobalSno('f', InspIRCd::Format("%s was Z-lined because their %s message matched %s (%s)",
-					user->nick.c_str(), command.c_str(), f->freeform.c_str(), f->reason.c_str()));
-=======
-				ServerInstance->SNO->WriteGlobalSno('f', InspIRCd::Format("%s (%s) was Z-lined for %s (expires on %s) because their %s message matched %s (%s)",
+				ServerInstance->SNO.WriteGlobalSno('f', InspIRCd::Format("%s (%s) was Z-lined for %s (expires on %s) because their %s message matched %s (%s)",
 					user->nick.c_str(), zl->Displayable().c_str(),
 					InspIRCd::DurationString(f->duration).c_str(),
 					InspIRCd::TimeString(ServerInstance->Time() + f->duration).c_str(),
 					command.c_str(), f->freeform.c_str(), f->reason.c_str()));
->>>>>>> bdded70a
 
 				if (ServerInstance->XLines->AddLine(zl,NULL))
 				{
@@ -595,17 +554,12 @@
 			{
 				/* Note: We shun *!*@IP so that if their host doesnt resolve the shun still applies. */
 				Shun* sh = new Shun(ServerInstance->Time(), f->duration, ServerInstance->Config->ServerName.c_str(), f->reason.c_str(), user->GetIPString());
-<<<<<<< HEAD
-				ServerInstance->SNO.WriteGlobalSno('f', InspIRCd::Format("%s was shunned because their %s message matched %s (%s)",
-					user->nick.c_str(), command.c_str(), f->freeform.c_str(), f->reason.c_str()));
-=======
-				ServerInstance->SNO->WriteGlobalSno('f', InspIRCd::Format("%s (%s) was shunned for %s (expires on %s) because their %s message matched %s (%s)",
+				ServerInstance->SNO.WriteGlobalSno('f', InspIRCd::Format("%s (%s) was shunned for %s (expires on %s) because their %s message matched %s (%s)",
 					user->nick.c_str(), sh->Displayable().c_str(),
 					InspIRCd::DurationString(f->duration).c_str(),
 					InspIRCd::TimeString(ServerInstance->Time() + f->duration).c_str(),
 					command.c_str(), f->freeform.c_str(), f->reason.c_str()));
 
->>>>>>> bdded70a
 				if (ServerInstance->XLines->AddLine(sh, NULL))
 				{
 					ServerInstance->XLines->ApplyLines();
@@ -858,11 +812,7 @@
 	{
 		if (filter->from_config)
 		{
-<<<<<<< HEAD
-			ServerInstance->SNO.WriteGlobalSno('f', "FILTER: removing filter '" + filter->freeform + "' due to config rehash.");
-=======
 			removedfilters.insert(filter->freeform);
->>>>>>> bdded70a
 			delete filter->regex;
 			filter = filters.erase(filter);
 			continue;
@@ -887,29 +837,17 @@
 		if (!StringToFilterAction(action, fa))
 			fa = FA_NONE;
 
-<<<<<<< HEAD
-		try
-		{
-			filters.push_back(FilterResult(RegexEngine, pattern, reason, fa, duration, flgs, true));
-			ServerInstance->Logs.Log(MODNAME, LOG_DEFAULT, "Regular expression %s loaded.", pattern.c_str());
-		}
-		catch (ModuleException &e)
-		{
-			ServerInstance->Logs.Log(MODNAME, LOG_DEFAULT, "Error in regular expression '%s': %s", pattern.c_str(), e.GetReason().c_str());
-		}
-=======
 		std::pair<bool, std::string> result = static_cast<ModuleFilter*>(this)->AddFilter(pattern, fa, reason, duration, flgs, true);
 		if (result.first)
 			removedfilters.erase(pattern);
 		else
-			ServerInstance->Logs->Log(MODNAME, LOG_DEFAULT, "Filter '%s' could not be added: %s", pattern.c_str(), result.second.c_str());
+			ServerInstance->Logs.Log(MODNAME, LOG_DEFAULT, "Filter '%s' could not be added: %s", pattern.c_str(), result.second.c_str());
 	}
 
 	if (!removedfilters.empty())
 	{
 		for (insp::flat_set<std::string>::const_iterator it = removedfilters.begin(); it != removedfilters.end(); ++it)
-			ServerInstance->SNO->WriteGlobalSno('f', "Removing filter '" + *(it) + "' due to config rehash.");
->>>>>>> bdded70a
+			ServerInstance->SNO.WriteGlobalSno('f', "Removing filter '" + *(it) + "' due to config rehash.");
 	}
 }
 
