--- conflicted
+++ resolved
@@ -25,17 +25,7 @@
 class ModuleModesOnConnect : public Module
 {
  public:
-<<<<<<< HEAD
-	void Prioritize() override
-	{
-		// for things like +x on connect, important, otherwise we have to resort to config order (bleh) -- w00t
-		ServerInstance->Modules.SetPriority(this, I_OnUserConnect, PRIORITY_FIRST);
-	}
-
 	Version GetVersion() override
-=======
-	Version GetVersion() CXX11_OVERRIDE
->>>>>>> c7dc34b6
 	{
 		return Version("Sets (and unsets) modes on users when they connect", VF_VENDOR);
 	}
