/*
 * InspIRCd -- Internet Relay Chat Daemon
 *
 *   Copyright (C) 2019 iwalkalone <iwalkalone69@gmail.com>
 *   Copyright (C) 2017-2021 Sadie Powell <sadie@witchery.services>
 *   Copyright (C) 2016-2017 Attila Molnar <attilamolnar@hush.com>
 *
 * This file is part of InspIRCd.  InspIRCd is free software: you can
 * redistribute it and/or modify it under the terms of the GNU General Public
 * License as published by the Free Software Foundation, version 2.
 *
 * This program is distributed in the hope that it will be useful, but WITHOUT
 * ANY WARRANTY; without even the implied warranty of MERCHANTABILITY or FITNESS
 * FOR A PARTICULAR PURPOSE.  See the GNU General Public License for more
 * details.
 *
 * You should have received a copy of the GNU General Public License
 * along with this program.  If not, see <http://www.gnu.org/licenses/>.
 */

/// $CompilerFlags: -isystem vendor_directory("utfcpp")


#include "inspircd.h"
#include "iohook.h"
#include "modules/hash.h"

#define UTF_CPP_CPLUSPLUS 199711L
#include <unchecked.h>

static const char MagicGUID[] = "258EAFA5-E914-47DA-95CA-C5AB0DC85B11";
static const char newline[] = "\r\n";
static const char whitespace[] = " \t";
static dynamic_reference_nocheck<HashProvider>* sha1;

struct WebSocketConfig
{
	typedef std::vector<std::string> OriginList;
	typedef std::vector<std::string> ProxyRanges;

	// The HTTP origins that can connect to the server.
	OriginList allowedorigins;

	// The IP ranges which send trustworthy X-Real-IP or X-Forwarded-For headers.
	ProxyRanges proxyranges;

	// Whether to send as UTF-8 text instead of binary data.
	bool sendastext;
};

class WebSocketHookProvider : public IOHookProvider
{
 public:
	WebSocketConfig config;
	WebSocketHookProvider(Module* mod)
		: IOHookProvider(mod, "websocket", IOHookProvider::IOH_UNKNOWN, true)
	{
	}

	void OnAccept(StreamSocket* sock, irc::sockets::sockaddrs* client, irc::sockets::sockaddrs* server) override;

	void OnConnect(StreamSocket* sock) override
	{
	}
};

class WebSocketHook : public IOHookMiddle
{
	class HTTPHeaderFinder
	{
	 private:
		std::string::size_type bpos;
		std::string::size_type len;

	 public:
		bool Find(const std::string& req, const char* header, std::string::size_type headerlen, std::string::size_type maxpos)
		{
			// Skip the GET /wibble HTTP/1.1 line.
			size_t startpos = req.find(newline) + sizeof(newline) - 1;
			while (startpos < maxpos)
			{
				size_t endpos = req.find(newline, startpos);
				if (req.compare(startpos, headerlen, header))
				{
					startpos = endpos + sizeof(newline) - 1;
					continue; // Incorrect header.
				}

				bpos = req.find_first_not_of(whitespace, startpos + headerlen);
				if (bpos >= endpos)
					return false; // Empty value.

				size_t epos = std::min(req.find_last_not_of(whitespace), endpos);
				if (epos < bpos)
					return false; // Should never happen.

				len = epos - bpos;
				return true;
			}

			// No header found.
			return false;
		}

		std::string ExtractValue(const std::string& req) const
		{
			return std::string(req, bpos, len);
		}
	};

	enum OpCode
	{
		OP_CONTINUATION = 0x00,
		OP_TEXT = 0x01,
		OP_BINARY = 0x02,
		OP_CLOSE = 0x08,
		OP_PING = 0x09,
		OP_PONG = 0x0a
	};

	enum State
	{
		STATE_HTTPREQ,
		STATE_ESTABLISHED
	};

	static const unsigned char WS_MASKBIT = (1 << 7);
	static const unsigned char WS_FINBIT = (1 << 7);
	static const unsigned char WS_PAYLOAD_LENGTH_MAGIC_LARGE = 126;
	static const unsigned char WS_PAYLOAD_LENGTH_MAGIC_HUGE = 127;
	static const size_t WS_MAX_PAYLOAD_LENGTH_SMALL = 125;
	static const size_t WS_MAX_PAYLOAD_LENGTH_LARGE = 65535;
	static const size_t MAXHEADERSIZE = sizeof(uint64_t) + 2;

	// Clients sending ping or pong frames faster than this are killed
	static const time_t MINPINGPONGDELAY = 10;

	State state = STATE_HTTPREQ;
	time_t lastpingpong = 0;
	WebSocketConfig& config;
	bool sendastext;

	static size_t FillHeader(unsigned char* outbuf, size_t sendlength, OpCode opcode)
	{
		size_t pos = 0;
		outbuf[pos++] = WS_FINBIT | opcode;

		if (sendlength <= WS_MAX_PAYLOAD_LENGTH_SMALL)
		{
			outbuf[pos++] = sendlength;
		}
		else if (sendlength <= WS_MAX_PAYLOAD_LENGTH_LARGE)
		{
			outbuf[pos++] = WS_PAYLOAD_LENGTH_MAGIC_LARGE;
			outbuf[pos++] = (sendlength >> 8) & 0xff;
			outbuf[pos++] = sendlength & 0xff;
		}
		else
		{
			outbuf[pos++] = WS_PAYLOAD_LENGTH_MAGIC_HUGE;
			const uint64_t len = sendlength;
			for (int i = sizeof(uint64_t)-1; i >= 0; i--)
				outbuf[pos++] = ((len >> i*8) & 0xff);
		}

		return pos;
	}

	static StreamSocket::SendQueue::Element PrepareSendQElem(size_t size, OpCode opcode)
	{
		unsigned char header[MAXHEADERSIZE];
		const size_t n = FillHeader(header, size, opcode);

		return StreamSocket::SendQueue::Element(reinterpret_cast<const char*>(header), n);
	}

	int HandleAppData(StreamSocket* sock, std::string& appdataout, bool allowlarge)
	{
		std::string& myrecvq = GetRecvQ();
		// Need 1 byte opcode, minimum 1 byte len, 4 bytes masking key
		if (myrecvq.length() < 6)
			return 0;

		const std::string& cmyrecvq = myrecvq;
		unsigned char len1 = (unsigned char)cmyrecvq[1];
		if (!(len1 & WS_MASKBIT))
		{
			sock->SetError("WebSocket protocol violation: unmasked client frame");
			return -1;
		}

		len1 &= ~WS_MASKBIT;

		// Assume the length is a single byte, if not, update values later
		unsigned int len = len1;
		unsigned int payloadstartoffset = 6;
		const unsigned char* maskkey = reinterpret_cast<const unsigned char*>(&cmyrecvq[2]);

		if (len1 == WS_PAYLOAD_LENGTH_MAGIC_LARGE)
		{
			// allowlarge is false for control frames according to the RFC meaning large pings, etc. are not allowed
			if (!allowlarge)
			{
				sock->SetError("WebSocket protocol violation: large control frame");
				return -1;
			}

			// Large frame, has 2 bytes len after the magic byte indicating the length
			// Need 1 byte opcode, 3 bytes len, 4 bytes masking key
			if (myrecvq.length() < 8)
				return 0;

			unsigned char len2 = (unsigned char)cmyrecvq[2];
			unsigned char len3 = (unsigned char)cmyrecvq[3];
			len = (len2 << 8) | len3;

			if (len <= WS_MAX_PAYLOAD_LENGTH_SMALL)
			{
				sock->SetError("WebSocket protocol violation: non-minimal length encoding used");
				return -1;
			}

			maskkey += 2;
			payloadstartoffset += 2;
		}
		else if (len1 == WS_PAYLOAD_LENGTH_MAGIC_HUGE)
		{
			sock->SetError("WebSocket: Huge frames are not supported");
			return -1;
		}

		if (myrecvq.length() < payloadstartoffset + len)
			return 0;

		unsigned int maskkeypos = 0;
		const std::string::iterator endit = myrecvq.begin() + payloadstartoffset + len;
		for (std::string::const_iterator i = myrecvq.begin() + payloadstartoffset; i != endit; ++i)
		{
			const unsigned char c = (unsigned char)*i;
			appdataout.push_back(c ^ maskkey[maskkeypos++]);
			maskkeypos %= 4;
		}

		myrecvq.erase(myrecvq.begin(), endit);
		return 1;
	}

	int HandlePingPongFrame(StreamSocket* sock, bool isping)
	{
		if (lastpingpong + MINPINGPONGDELAY >= ServerInstance->Time())
		{
			sock->SetError("WebSocket: Ping/pong flood");
			return -1;
		}

		lastpingpong = ServerInstance->Time();

		std::string appdata;
		const int result = HandleAppData(sock, appdata, false);
		// If it's a pong stop here regardless of the result so we won't generate a reply
		if ((result <= 0) || (!isping))
			return result;

		StreamSocket::SendQueue::Element elem = PrepareSendQElem(appdata.length(), OP_PONG);
		elem.append(appdata);
		GetSendQ().push_back(elem);

		SocketEngine::ChangeEventMask(sock, FD_ADD_TRIAL_WRITE);
		return 1;
	}

	int HandleWS(StreamSocket* sock, std::string& destrecvq)
	{
		if (GetRecvQ().empty())
			return 0;

		unsigned char opcode = (unsigned char)GetRecvQ().c_str()[0];
		switch (opcode & ~WS_FINBIT)
		{
			case OP_CONTINUATION:
			case OP_TEXT:
			case OP_BINARY:
			{
				std::string appdata;
				const int result = HandleAppData(sock, appdata, true);
				if (result != 1)
					return result;

				// Strip out any CR+LF which may have been erroneously sent.
				for (const auto& chr : appdata)
				{
					if (chr != '\r' && chr != '\n')
						destrecvq.push_back(chr);
				}

				// If we are on the final message of this block append a line terminator.
				if (opcode & WS_FINBIT)
					destrecvq.append("\r\n");

				return 1;
			}

			case OP_PING:
			{
				return HandlePingPongFrame(sock, true);
			}

			case OP_PONG:
			{
				// A pong frame may be sent unsolicited, so we have to handle it.
				// It may carry application data which we need to remove from the recvq as well.
				return HandlePingPongFrame(sock, false);
			}

			case OP_CLOSE:
			{
				sock->SetError("Connection closed");
				return -1;
			}

			default:
			{
				sock->SetError("WebSocket: Invalid opcode");
				return -1;
			}
		}
	}

	void FailHandshake(StreamSocket* sock, const char* httpreply, const char* sockerror)
	{
		GetSendQ().push_back(StreamSocket::SendQueue::Element(httpreply));
		sock->DoWrite();
		sock->SetError(sockerror);
	}

	int HandleHTTPReq(StreamSocket* sock)
	{
		std::string& recvq = GetRecvQ();
		const std::string::size_type reqend = recvq.find("\r\n\r\n");
		if (reqend == std::string::npos)
			return 0;

		bool allowedorigin = false;
		HTTPHeaderFinder originheader;
		if (originheader.Find(recvq, "Origin:", 7, reqend))
		{
			const std::string origin = originheader.ExtractValue(recvq);
			for (const auto& cfgorigin : config.allowedorigins)
			{
				if (InspIRCd::Match(origin, cfgorigin, ascii_case_insensitive_map))
				{
					allowedorigin = true;
					break;
				}
			}
		}
		else
		{
			FailHandshake(sock, "HTTP/1.1 400 Bad Request\r\nConnection: close\r\n\r\n", "WebSocket: Received HTTP request that did not send the Origin header");
			return -1;
		}

		if (!allowedorigin)
		{
			FailHandshake(sock, "HTTP/1.1 403 Forbidden\r\nConnection: close\r\n\r\n", "WebSocket: Received HTTP request from a non-whitelisted origin");
			return -1;
		}

		if (!config.proxyranges.empty() && sock->type == StreamSocket::SS_USER)
		{
			LocalUser* luser = static_cast<UserIOHandler*>(sock)->user;
			irc::sockets::sockaddrs realsa(luser->client_sa);

			HTTPHeaderFinder proxyheader;
			if (proxyheader.Find(recvq, "X-Real-IP:", 10, reqend)
				&& irc::sockets::aptosa(proxyheader.ExtractValue(recvq), realsa.port(), realsa))
			{
				// Nothing to do here.
			}
			else if (proxyheader.Find(recvq, "X-Forwarded-For:", 16, reqend)
				&& irc::sockets::aptosa(proxyheader.ExtractValue(recvq), realsa.port(), realsa))
			{
				// Nothing to do here.
			}

			for (const auto& proxyrange : config.proxyranges)
			{
				if (InspIRCd::MatchCIDR(luser->GetIPString(), proxyrange, ascii_case_insensitive_map))
				{
					// Give the user their real IP address.
					if (realsa != luser->client_sa)
						luser->SetClientIP(realsa);

					// Error if changing their IP gets them banned.
					if (luser->quitting)
						return -1;
					break;
				}
			}
		}

<<<<<<< HEAD
=======
		std::string selectedproto;
		HTTPHeaderFinder protocolheader;
		if (protocolheader.Find(recvq, "Sec-WebSocket-Protocol:", 23, reqend))
		{
			irc::spacesepstream protostream(protocolheader.ExtractValue(recvq));
			for (std::string proto; protostream.GetToken(proto); )
			{
				bool is_text = stdalgo::string::equalsci(proto, "text.inspircd.org");
				if (stdalgo::string::equalsci(proto, "binary.inspircd.org") || is_text)
				{
					selectedproto = proto;
					sendastext = is_text;
					break;
				}
			}
		}

>>>>>>> 8fe393bc
		HTTPHeaderFinder keyheader;
		if (!keyheader.Find(recvq, "Sec-WebSocket-Key:", 18, reqend))
		{
			FailHandshake(sock, "HTTP/1.1 501 Not Implemented\r\nConnection: close\r\n\r\n", "WebSocket: Received HTTP request which is not a websocket upgrade");
			return -1;
		}

		if (!*sha1)
		{
			FailHandshake(sock, "HTTP/1.1 503 Service Unavailable\r\nConnection: close\r\n\r\n", "WebSocket: SHA-1 provider missing");
			return -1;
		}

		state = STATE_ESTABLISHED;

		std::string key = keyheader.ExtractValue(recvq);
		key.append(MagicGUID);

		std::string reply = "HTTP/1.1 101 Switching Protocols\r\nUpgrade: websocket\r\nConnection: Upgrade\r\nSec-WebSocket-Accept: ";
<<<<<<< HEAD
		reply.append(Base64::Encode((*sha1)->GenerateRaw(key), nullptr, '=')).append("\r\n\r\n");
=======
		reply.append(BinToBase64((*sha1)->GenerateRaw(key), NULL, '=')).append(newline);
		if (!selectedproto.empty())
			reply.append("Sec-WebSocket-Protocol: ").append(selectedproto).append(newline);
		reply.append(newline);
>>>>>>> 8fe393bc
		GetSendQ().push_back(StreamSocket::SendQueue::Element(reply));

		SocketEngine::ChangeEventMask(sock, FD_ADD_TRIAL_WRITE);

		recvq.erase(0, reqend + 4);

		return 1;
	}

 public:
	WebSocketHook(std::shared_ptr<IOHookProvider> Prov, StreamSocket* sock, WebSocketConfig& cfg)
		: IOHookMiddle(Prov)
		, config(cfg)
		, sendastext(cfg.sendastext)
	{
		sock->AddIOHook(this);
	}

	ssize_t OnStreamSocketWrite(StreamSocket* sock, StreamSocket::SendQueue& uppersendq) override
	{
		StreamSocket::SendQueue& mysendq = GetSendQ();

		// Return 1 to allow sending back an error HTTP response
		if (state != STATE_ESTABLISHED)
			return (mysendq.empty() ? 0 : 1);

		std::string message;
		for (const auto& elem : uppersendq)
		{
			for (const auto& chr : elem)
			{
				if (chr == '\n')
				{
					// We have found an entire message. Send it in its own frame.
					if (sendastext)
					{
						// If we send messages as text then we need to ensure they are valid UTF-8.
						std::string encoded;
						utf8::unchecked::replace_invalid(message.begin(), message.end(), std::back_inserter(encoded));

						mysendq.push_back(PrepareSendQElem(encoded.length(), OP_TEXT));
						mysendq.push_back(encoded);
					}
					else
					{
						// Otherwise, send the raw message as a binary frame.
						mysendq.push_back(PrepareSendQElem(message.length(), OP_BINARY));
						mysendq.push_back(message);
					}
					message.clear();
				}
				else if (chr != '\r')
				{
					message.push_back(chr);
				}
			}
		}

		// Empty the upper send queue and push whatever is left back onto it.
		uppersendq.clear();
		if (!message.empty())
		{
			uppersendq.push_back(message);
			return 0;
		}

		return 1;
	}

	int OnStreamSocketRead(StreamSocket* sock, std::string& destrecvq) override
	{
		if (state == STATE_HTTPREQ)
		{
			int httpret = HandleHTTPReq(sock);
			if (httpret <= 0)
				return httpret;
		}

		int wsret;
		do
		{
			wsret = HandleWS(sock, destrecvq);
		}
		while ((!GetRecvQ().empty()) && (wsret > 0));

		return wsret;
	}

	void OnStreamSocketClose(StreamSocket* sock) override
	{
	}
};

void WebSocketHookProvider::OnAccept(StreamSocket* sock, irc::sockets::sockaddrs* client, irc::sockets::sockaddrs* server)
{
	new WebSocketHook(shared_from_this(), sock, config);
}

class ModuleWebSocket : public Module
{
 private:
	dynamic_reference_nocheck<HashProvider> hash;
	std::shared_ptr<WebSocketHookProvider> hookprov;

 public:
	ModuleWebSocket()
		: Module(VF_VENDOR, "Allows WebSocket clients to connect to the IRC server.")
		, hash(this, "hash/sha1")
		, hookprov(std::make_shared<WebSocketHookProvider>(this))
	{
		sha1 = &hash;
	}

	void ReadConfig(ConfigStatus& status) override
	{
		auto tags = ServerInstance->Config->ConfTags("wsorigin");
		if (tags.empty())
			throw ModuleException("You have loaded the websocket module but not configured any allowed origins!");

		WebSocketConfig config;
		for (const auto& [_, tag] : tags)
		{
			// Ensure that we have the <wsorigin:allow> parameter.
			const std::string allow = tag->getString("allow");
			if (allow.empty())
				throw ModuleException("<wsorigin:allow> is a mandatory field, at " + tag->source.str());

			config.allowedorigins.push_back(allow);
		}

		auto tag = ServerInstance->Config->ConfValue("websocket");
		config.sendastext = tag->getBool("sendastext", true);

		irc::spacesepstream proxyranges(tag->getString("proxyranges"));
		for (std::string proxyrange; proxyranges.GetToken(proxyrange); )
			config.proxyranges.push_back(proxyrange);

		// Everything is okay; apply the new config.
		hookprov->config = config;
	}

	void OnCleanup(ExtensionItem::ExtensibleType type, Extensible* item) override
	{
		if (type != ExtensionItem::EXT_USER)
			return;

		LocalUser* user = IS_LOCAL(static_cast<User*>(item));
		if ((user) && (user->eh.GetModHook(this)))
			ServerInstance->Users.QuitUser(user, "WebSocket module unloading");
	}
};

MODULE_INIT(ModuleWebSocket)<|MERGE_RESOLUTION|>--- conflicted
+++ resolved
@@ -399,8 +399,6 @@
 			}
 		}
 
-<<<<<<< HEAD
-=======
 		std::string selectedproto;
 		HTTPHeaderFinder protocolheader;
 		if (protocolheader.Find(recvq, "Sec-WebSocket-Protocol:", 23, reqend))
@@ -418,7 +416,6 @@
 			}
 		}
 
->>>>>>> 8fe393bc
 		HTTPHeaderFinder keyheader;
 		if (!keyheader.Find(recvq, "Sec-WebSocket-Key:", 18, reqend))
 		{
@@ -438,14 +435,10 @@
 		key.append(MagicGUID);
 
 		std::string reply = "HTTP/1.1 101 Switching Protocols\r\nUpgrade: websocket\r\nConnection: Upgrade\r\nSec-WebSocket-Accept: ";
-<<<<<<< HEAD
-		reply.append(Base64::Encode((*sha1)->GenerateRaw(key), nullptr, '=')).append("\r\n\r\n");
-=======
-		reply.append(BinToBase64((*sha1)->GenerateRaw(key), NULL, '=')).append(newline);
+		reply.append(Base64::Encode((*sha1)->GenerateRaw(key), NULL, '=')).append(newline);
 		if (!selectedproto.empty())
 			reply.append("Sec-WebSocket-Protocol: ").append(selectedproto).append(newline);
 		reply.append(newline);
->>>>>>> 8fe393bc
 		GetSendQ().push_back(StreamSocket::SendQueue::Element(reply));
 
 		SocketEngine::ChangeEventMask(sock, FD_ADD_TRIAL_WRITE);
