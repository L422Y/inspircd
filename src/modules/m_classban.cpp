--- conflicted
+++ resolved
@@ -60,10 +60,6 @@
 		: Module(VF_VENDOR | VF_OPTCOMMON, "Adds extended ban n: (class) which check whether users are in a connect class matching the specified glob pattern.")
 		, extban(this)
 	{
-<<<<<<< HEAD
-=======
-		return Version("Adds extended ban n: (class) which check whether users are in a connect class matching the specified glob pattern.", VF_VENDOR | VF_OPTCOMMON);
->>>>>>> 1fa8c6c1
 	}
 };
 
