/*
 * InspIRCd -- Internet Relay Chat Daemon
 *
 *   Copyright (C) 2013, 2017 Sadie Powell <sadie@witchery.services>
 *   Copyright (C) 2013 Daniel Vassdal <shutter@canternet.org>
 *   Copyright (C) 2012-2014 Attila Molnar <attilamolnar@hush.com>
 *   Copyright (C) 2012 Robby <robby@chatbelgie.be>
 *   Copyright (C) 2010 Craig Edwards <brain@inspircd.org>
 *   Copyright (C) 2009-2010 Daniel De Graaf <danieldg@inspircd.org>
 *
 * This file is part of InspIRCd.  InspIRCd is free software: you can
 * redistribute it and/or modify it under the terms of the GNU General Public
 * License as published by the Free Software Foundation, version 2.
 *
 * This program is distributed in the hope that it will be useful, but WITHOUT
 * ANY WARRANTY; without even the implied warranty of MERCHANTABILITY or FITNESS
 * FOR A PARTICULAR PURPOSE.  See the GNU General Public License for more
 * details.
 *
 * You should have received a copy of the GNU General Public License
 * along with this program.  If not, see <http://www.gnu.org/licenses/>.
 */


#include "inspircd.h"

static std::bitset<256> allowedmap;

class NewIsChannelHandler
{
 public:
	static bool Call(const std::string&);
};

bool NewIsChannelHandler::Call(const std::string& channame)
{
	if (channame.empty() || channame.length() > ServerInstance->Config->Limits.ChanMax || channame[0] != '#')
		return false;

	for (std::string::const_iterator c = channame.begin(); c != channame.end(); ++c)
	{
		unsigned int i = *c & 0xFF;
		if (!allowedmap[i])
			return false;
	}

	return true;
}

class ModuleChannelNames : public Module
{
	std::function<bool(const std::string&)> rememberer;
	bool badchan = false;
	ChanModeReference permchannelmode;

 public:
	ModuleChannelNames()
		: Module(VF_VENDOR, "Implements config tags which allow changing characters allowed in channel names")
		, rememberer(ServerInstance->IsChannel)
		, permchannelmode(this, "permanent")
	{
	}

	void init() override
	{
		ServerInstance->IsChannel = NewIsChannelHandler::Call;
	}

	void ValidateChans()
	{
		Modes::ChangeList removepermchan;

		badchan = true;
		const chan_hash& chans = ServerInstance->GetChans();
		for (chan_hash::const_iterator i = chans.begin(); i != chans.end(); )
		{
			Channel* c = i->second;
			// Move iterator before we begin kicking
			++i;
			if (ServerInstance->IsChannel(c->name))
				continue; // The name of this channel is still valid

			if (c->IsModeSet(permchannelmode) && c->GetUserCounter())
			{
				removepermchan.clear();
				removepermchan.push_remove(*permchannelmode);
				ServerInstance->Modes.Process(ServerInstance->FakeClient, c, NULL, removepermchan);
			}

			Channel::MemberMap& users = c->userlist;
			for (Channel::MemberMap::iterator j = users.begin(); j != users.end(); )
			{
				if (IS_LOCAL(j->first))
				{
					// KickUser invalidates the iterator
					Channel::MemberMap::iterator it = j++;
					c->KickUser(ServerInstance->FakeClient, it, "Channel name no longer valid");
				}
				else
					++j;
			}
		}
		badchan = false;
	}

	void ReadConfig(ConfigStatus& status) override
	{
		ConfigTag* tag = ServerInstance->Config->ConfValue("channames");
		std::string denyToken = tag->getString("denyrange");
		std::string allowToken = tag->getString("allowrange");

		if (!denyToken.compare(0, 2, "0-"))
			denyToken[0] = '1';
		if (!allowToken.compare(0, 2, "0-"))
			allowToken[0] = '1';

		allowedmap.set();

		irc::portparser denyrange(denyToken, false);
		int denyno = -1;
		while (0 != (denyno = denyrange.GetToken()))
			allowedmap[denyno & 0xFF] = false;

		irc::portparser allowrange(allowToken, false);
		int allowno = -1;
		while (0 != (allowno = allowrange.GetToken()))
			allowedmap[allowno & 0xFF] = true;

		allowedmap[0x07] = false; // BEL
		allowedmap[0x20] = false; // ' '
		allowedmap[0x2C] = false; // ','

		ValidateChans();
	}

	void OnUserKick(User* source, Membership* memb, const std::string &reason, CUList& except_list) override
	{
		if (badchan)
		{
			const Channel::MemberMap& users = memb->chan->GetUsers();
			for (Channel::MemberMap::const_iterator i = users.begin(); i != users.end(); ++i)
				if (i->first != memb->user)
					except_list.insert(i->first);
		}
	}

	CullResult cull() override
	{
		ServerInstance->IsChannel = rememberer;
		ValidateChans();
		return Module::cull();
	}
<<<<<<< HEAD
=======

	Version GetVersion() CXX11_OVERRIDE
	{
		return Version("Allows the server administrator to define what characters are allowed in channel names.", VF_VENDOR);
	}
>>>>>>> c5680d64
};

MODULE_INIT(ModuleChannelNames)<|MERGE_RESOLUTION|>--- conflicted
+++ resolved
@@ -55,7 +55,7 @@
 
  public:
 	ModuleChannelNames()
-		: Module(VF_VENDOR, "Implements config tags which allow changing characters allowed in channel names")
+		: Module(VF_VENDOR, "Allows the server administrator to define what characters are allowed in channel names.")
 		, rememberer(ServerInstance->IsChannel)
 		, permchannelmode(this, "permanent")
 	{
@@ -150,14 +150,6 @@
 		ValidateChans();
 		return Module::cull();
 	}
-<<<<<<< HEAD
-=======
-
-	Version GetVersion() CXX11_OVERRIDE
-	{
-		return Version("Allows the server administrator to define what characters are allowed in channel names.", VF_VENDOR);
-	}
->>>>>>> c5680d64
 };
 
 MODULE_INIT(ModuleChannelNames)