--- conflicted
+++ resolved
@@ -54,14 +54,8 @@
 	}
 };
 
-<<<<<<< HEAD
-class ModuleServProtectMode
+class ModuleServProtectMode final
 	: public Module
-	, public Whois::EventListener
-=======
-class ModuleServProtectMode CXX11_FINAL
-	: public Module
->>>>>>> 74a48945
 	, public Whois::LineEventListener
 {
  private:
@@ -69,35 +63,13 @@
 
  public:
 	ModuleServProtectMode()
-<<<<<<< HEAD
 		: Module(VF_VENDOR, "Adds user mode k (servprotect) which protects services pseudoclients from being kicked, being killed, or having their channel prefix modes changed.")
-		, Whois::EventListener(this)
 		, Whois::LineEventListener(this)
-=======
-		: Whois::LineEventListener(this)
->>>>>>> 74a48945
 		, bm(this)
 	{
 	}
 
-<<<<<<< HEAD
-	void OnWhois(Whois::Context& whois) override
-	{
-		if (whois.GetTarget()->IsModeSet(bm))
-		{
-			whois.SendLine(RPL_WHOISSERVICE, "is a Network Service on " + ServerInstance->Config->Network);
-		}
-	}
-
 	ModResult OnRawMode(User* user, Channel* chan, const Modes::Change& change) override
-=======
-	Version GetVersion() CXX11_OVERRIDE
-	{
-		return Version("Adds user mode k (servprotect) which protects services pseudoclients from being kicked, being killed, or having their channel prefix modes changed.", VF_VENDOR);
-	}
-
-	ModResult OnRawMode(User* user, Channel* chan, ModeHandler* mh, const std::string& param, bool adding) CXX11_OVERRIDE
->>>>>>> 74a48945
 	{
 		/* Check that the mode is not a server mode, it is being removed, the user making the change is local, there is a parameter,
 		 * and the user making the change is not a service.
