/*
 * InspIRCd -- Internet Relay Chat Daemon
 *
 *   Copyright (C) 2019 linuxdaemon <linuxdaemon.irc@gmail.com>
 *   Copyright (C) 2018-2021 Sadie Powell <sadie@witchery.services>
 *
 * This file is part of InspIRCd.  InspIRCd is free software: you can
 * redistribute it and/or modify it under the terms of the GNU General Public
 * License as published by the Free Software Foundation, version 2.
 *
 * This program is distributed in the hope that it will be useful, but WITHOUT
 * ANY WARRANTY; without even the implied warranty of MERCHANTABILITY or FITNESS
 * FOR A PARTICULAR PURPOSE.  See the GNU General Public License for more
 * details.
 *
 * You should have received a copy of the GNU General Public License
 * along with this program.  If not, see <http://www.gnu.org/licenses/>.
 */


#include "inspircd.h"
#include "modules/cap.h"
#include "modules/ctctags.h"
#include "modules/isupport.h"

class CommandTagMsg final
	: public Command
{
 private:
	Cap::Capability& cap;
	Events::ModuleEventProvider tagevprov;
	ClientProtocol::EventProvider msgevprov;

	bool FirePreEvents(User* source, MessageTarget& msgtarget, CTCTags::TagMessageDetails& msgdetails)
	{
		// Inform modules that a TAGMSG wants to be sent.
		ModResult modres = tagevprov.FirstResult(&CTCTags::EventListener::OnUserPreTagMessage, source, msgtarget, msgdetails);
		if (modres == MOD_RES_DENY)
		{
			// Inform modules that a module blocked the TAGMSG.
			tagevprov.Call(&CTCTags::EventListener::OnUserTagMessageBlocked, source, msgtarget, msgdetails);
			return false;
		}

		// Check whether a module zapped the message tags.
		if (msgdetails.tags_out.empty())
		{
			source->WriteNumeric(ERR_NOTEXTTOSEND, "No tags to send");
			return false;
		}

		// Inform modules that a TAGMSG is about to be sent.
		tagevprov.Call(&CTCTags::EventListener::OnUserTagMessage, source, msgtarget, msgdetails);
		return true;
	}

	CmdResult FirePostEvent(User* source, const MessageTarget& msgtarget, const CTCTags::TagMessageDetails& msgdetails)
	{
		// If the source is local then update its idle time.
		LocalUser* lsource = IS_LOCAL(source);
		if (lsource && msgdetails.update_idle)
			lsource->idle_lastmsg = ServerInstance->Time();

		// Inform modules that a TAGMSG was sent.
		tagevprov.Call(&CTCTags::EventListener::OnUserPostTagMessage, source, msgtarget, msgdetails);
		return CmdResult::SUCCESS;
	}

	CmdResult HandleChannelTarget(User* source, const Params& parameters, const char* target, PrefixMode* pm)
	{
		Channel* chan = ServerInstance->Channels.Find(target);
		if (!chan)
		{
			// The target channel does not exist.
			source->WriteNumeric(Numerics::NoSuchChannel(parameters[0]));
			return CmdResult::FAILURE;
		}

		// Fire the pre-message events.
		MessageTarget msgtarget(chan, pm ? pm->GetPrefix() : 0);
		CTCTags::TagMessageDetails msgdetails(parameters.GetTags());
		if (!FirePreEvents(source, msgtarget, msgdetails))
			return CmdResult::FAILURE;

		unsigned int minrank = pm ? pm->GetPrefixRank() : 0;
		CTCTags::TagMessage message(source, chan, msgdetails.tags_out, msgtarget.status);
		message.SetSideEffect(true);

		for (const auto& [user, memb] : chan->GetUsers())
		{
			LocalUser* luser = IS_LOCAL(user);

			// Don't send to remote users or the user who is the source.
			if (!luser || luser == source)
				continue;

			// Don't send to unprivileged or exempt users.
			if (memb->getRank() < minrank || msgdetails.exemptions.count(luser))
				continue;

			// Send to users if they have the capability.
			if (cap.IsEnabled(luser))
				luser->Send(msgevprov, message);
		}
		return FirePostEvent(source, msgtarget, msgdetails);
	}

	CmdResult HandleServerTarget(User* source, const Params& parameters)
	{
		// If the source isn't allowed to mass message users then reject
		// the attempt to mass-message users.
		if (!source->HasPrivPermission("users/mass-message"))
		{
			source->WriteNumeric(ERR_NOPRIVILEGES, "Permission Denied - You do not have the required operator privileges");
			return CmdResult::FAILURE;
		}

		// Extract the server glob match from the target parameter.
		std::string servername(parameters[0], 1);

		// Fire the pre-message events.
		MessageTarget msgtarget(&servername);
		CTCTags::TagMessageDetails msgdetails(parameters.GetTags());
		if (!FirePreEvents(source, msgtarget, msgdetails))
			return CmdResult::FAILURE;

		// If the current server name matches the server name glob then send
		// the message out to the local users.
		if (InspIRCd::Match(ServerInstance->Config->ServerName, servername))
		{
			CTCTags::TagMessage message(source, "$*", msgdetails.tags_out);
			message.SetSideEffect(true);
			for (auto* luser : ServerInstance->Users.GetLocalUsers())
			{
				// Don't send to unregistered users or the user who is the source.
				if (luser->registered != REG_ALL || luser == source)
					continue;

				// Don't send to exempt users.
				if (msgdetails.exemptions.count(luser))
					continue;

				// Send to users if they have the capability.
				if (cap.IsEnabled(luser))
					luser->Send(msgevprov, message);
			}
		}

		// Fire the post-message event.
		return FirePostEvent(source, msgtarget, msgdetails);
	}

	CmdResult HandleUserTarget(User* source, const Params& parameters)
	{
		User* target;
		if (IS_LOCAL(source))
		{
			// Local sources can specify either a nick or a nick@server mask as the target.
			const char* targetserver = strchr(parameters[0].c_str(), '@');
			if (targetserver)
			{
				// The target is a user on a specific server (e.g. jto@tolsun.oulu.fi).
<<<<<<< HEAD
				target = ServerInstance->Users.FindNick(parameters[0].substr(0, targetserver - parameters[0].c_str()));
				if (target && strcasecmp(target->server->GetName().c_str(), targetserver + 1))
=======
				target = ServerInstance->FindNickOnly(parameters[0].substr(0, targetserver - parameters[0].c_str()));
				if (target && strcasecmp(target->server->GetPublicName().c_str(), targetserver + 1))
>>>>>>> 52a9950c
					target = NULL;
			}
			else
			{
				// If the source is a local user then we only look up the target by nick.
				target = ServerInstance->Users.FindNick(parameters[0]);
			}
		}
		else
		{
			// Remote users can only specify a nick or UUID as the target.
			target = ServerInstance->Users.Find(parameters[0]);
		}

		if (!target || target->registered != REG_ALL)
		{
			// The target user does not exist or is not fully registered.
			source->WriteNumeric(Numerics::NoSuchNick(parameters[0]));
			return CmdResult::FAILURE;
		}

		// Fire the pre-message events.
		MessageTarget msgtarget(target);
		CTCTags::TagMessageDetails msgdetails(parameters.GetTags());
		if (!FirePreEvents(source, msgtarget, msgdetails))
			return CmdResult::FAILURE;

		LocalUser* const localtarget = IS_LOCAL(target);
		if (localtarget && cap.IsEnabled(localtarget))
		{
			// Send to the target if they have the capability and are a local user.
			CTCTags::TagMessage message(source, localtarget, msgdetails.tags_out);
			message.SetSideEffect(true);
			localtarget->Send(msgevprov, message);
		}

		// Fire the post-message event.
		return FirePostEvent(source, msgtarget, msgdetails);
	}

 public:
	CommandTagMsg(Module* Creator, Cap::Capability& Cap)
		: Command(Creator, "TAGMSG", 1)
		, cap(Cap)
		, tagevprov(Creator, "event/tagmsg")
		, msgevprov(Creator, "TAGMSG")
	{
		allow_empty_last_param = false;
	}

	CmdResult Handle(User* user, const Params& parameters) override
	{
		if (CommandParser::LoopCall(user, this, parameters, 0))
			return CmdResult::SUCCESS;

		// Check that the source has the message tags capability.
		if (IS_LOCAL(user) && !cap.IsEnabled(user))
			return CmdResult::FAILURE;

		// The specified message tags were empty.
		if (parameters.GetTags().empty())
		{
			user->WriteNumeric(ERR_NOTEXTTOSEND, "No tags to send");
			return CmdResult::FAILURE;
		}

		// The target is a server glob.
		if (parameters[0][0] == '$')
			return HandleServerTarget(user, parameters);

		// If the message begins with one or more status characters then look them up.
		const char* target = parameters[0].c_str();
		PrefixMode* targetpfx = NULL;
		for (PrefixMode* pfx; (pfx = ServerInstance->Modes.FindPrefix(target[0])); ++target)
		{
			// We want the lowest ranked prefix specified.
			if (!targetpfx || pfx->GetPrefixRank() < targetpfx->GetPrefixRank())
				targetpfx = pfx;
		}

		if (!target[0])
		{
			// The target consisted solely of prefix modes.
			user->WriteNumeric(ERR_NORECIPIENT, "No recipient given");
			return CmdResult::FAILURE;
		}

		// The target is a channel name.
		if (ServerInstance->Channels.IsPrefix(*target))
			return HandleChannelTarget(user, parameters, target, targetpfx);

		// The target is a nickname.
		return HandleUserTarget(user, parameters);
	}

	RouteDescriptor GetRouting(User* user, const Params& parameters) override
	{
		if (IS_LOCAL(user))
			// This is handled by the OnUserPostTagMessage hook to split the LoopCall pieces
			return ROUTE_LOCALONLY;
		else
			return ROUTE_MESSAGE(parameters[0]);
	}
};

class C2CTags final
	: public ClientProtocol::MessageTagProvider
{
 private:
	Cap::Capability& cap;

 public:
	bool allowclientonlytags;
	C2CTags(Module* Creator, Cap::Capability& Cap)
		: ClientProtocol::MessageTagProvider(Creator)
		, cap(Cap)
	{
	}

	ModResult OnProcessTag(User* user, const std::string& tagname, std::string& tagvalue) override
	{
		// A client-only tag is prefixed with a plus sign (+) and otherwise conforms
		// to the format specified in IRCv3.2 tags.
		if (tagname[0] != '+' || tagname.length() < 2 || !allowclientonlytags)
			return MOD_RES_PASSTHRU;

		// If the user is local then we check whether they have the message-tags cap
		// enabled. If not then we reject all client-only tags originating from them.
		LocalUser* lu = IS_LOCAL(user);
		if (lu && !cap.IsEnabled(lu))
			return MOD_RES_DENY;

		// Remote users have their client-only tags checked by their local server.
		return MOD_RES_ALLOW;
	}

	bool ShouldSendTag(LocalUser* user, const ClientProtocol::MessageTagData& tagdata) override
	{
		return cap.IsEnabled(user);
	}
};

class ModuleIRCv3CTCTags
	: public Module
	, public CTCTags::EventListener
	, public ISupport::EventListener
{
 private:
	Cap::Capability cap;
	CommandTagMsg cmd;
	C2CTags c2ctags;
	ChanModeReference moderatedmode;
	ChanModeReference noextmsgmode;

	ModResult CopyClientTags(const ClientProtocol::TagMap& tags_in, ClientProtocol::TagMap& tags_out)
	{
		for (ClientProtocol::TagMap::const_iterator i = tags_in.begin(); i != tags_in.end(); ++i)
		{
			const ClientProtocol::MessageTagData& tagdata = i->second;
			if (tagdata.tagprov == &c2ctags)
				tags_out.insert(*i);
		}
		return MOD_RES_PASSTHRU;
	}

 public:
	ModuleIRCv3CTCTags()
		: Module(VF_VENDOR | VF_COMMON, "Provides the IRCv3 message-tags client capability.")
		, CTCTags::EventListener(this)
		, ISupport::EventListener(this)
		, cap(this, "message-tags")
		, cmd(this, cap)
		, c2ctags(this, cap)
		, moderatedmode(this, "moderated")
		, noextmsgmode(this, "noextmsg")
	{
	}

	void ReadConfig(ConfigStatus& status) override
	{
		c2ctags.allowclientonlytags = ServerInstance->Config->ConfValue("ctctags")->getBool("allowclientonlytags", true);
	}

	void OnBuildISupport(ISupport::TokenMap& tokens) override
	{
		if (!c2ctags.allowclientonlytags)
			tokens["CLIENTTAGDENY"] = "*";
	}

	ModResult OnUserPreMessage(User* user, const MessageTarget& target, MessageDetails& details) override
	{
		return CopyClientTags(details.tags_in, details.tags_out);
	}

	ModResult OnUserPreTagMessage(User* user, const MessageTarget& target, CTCTags::TagMessageDetails& details) override
	{
		if (IS_LOCAL(user) && target.type == MessageTarget::TYPE_CHANNEL)
		{
			Channel* chan = target.Get<Channel>();
			if (chan->IsModeSet(noextmsgmode) && !chan->HasUser(user))
			{
				// The noextmsg mode is set and the user is not in the channel.
				user->WriteNumeric(Numerics::CannotSendTo(chan, "external messages", *noextmsgmode));
				return MOD_RES_DENY;
			}

			bool no_chan_priv = chan->GetPrefixValue(user) < VOICE_VALUE;
			if (no_chan_priv && chan->IsModeSet(moderatedmode))
			{
				// The moderated mode is set and the user has no status rank.
				user->WriteNumeric(Numerics::CannotSendTo(chan, "messages", *noextmsgmode));
				return MOD_RES_DENY;
			}

			if (no_chan_priv && ServerInstance->Config->RestrictBannedUsers != ServerConfig::BUT_NORMAL && chan->IsBanned(user))
			{
				// The user is banned in the channel and restrictbannedusers is enabled.
				if (ServerInstance->Config->RestrictBannedUsers == ServerConfig::BUT_RESTRICT_NOTIFY)
					user->WriteNumeric(Numerics::CannotSendTo(chan, "You cannot send messages to this channel whilst banned."));
				return MOD_RES_DENY;
			}
		}

		return CopyClientTags(details.tags_in, details.tags_out);
	}
};

MODULE_INIT(ModuleIRCv3CTCTags)<|MERGE_RESOLUTION|>--- conflicted
+++ resolved
@@ -160,13 +160,8 @@
 			if (targetserver)
 			{
 				// The target is a user on a specific server (e.g. jto@tolsun.oulu.fi).
-<<<<<<< HEAD
 				target = ServerInstance->Users.FindNick(parameters[0].substr(0, targetserver - parameters[0].c_str()));
-				if (target && strcasecmp(target->server->GetName().c_str(), targetserver + 1))
-=======
-				target = ServerInstance->FindNickOnly(parameters[0].substr(0, targetserver - parameters[0].c_str()));
 				if (target && strcasecmp(target->server->GetPublicName().c_str(), targetserver + 1))
->>>>>>> 52a9950c
 					target = NULL;
 			}
 			else
