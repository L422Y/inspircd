--- conflicted
+++ resolved
@@ -314,7 +314,7 @@
 
  public:
 	ModuleIRCv3CTCTags()
-		: Module(VF_VENDOR | VF_COMMON, "Provides the message-tags IRCv3 extension")
+		: Module(VF_VENDOR | VF_COMMON, "Provides the IRCv3 message-tags client capability.")
 		, CTCTags::EventListener(this)
 		, cap(this, "message-tags")
 		, cmd(this, cap)
@@ -360,14 +360,6 @@
 
 		return CopyClientTags(details.tags_in, details.tags_out);
 	}
-<<<<<<< HEAD
-=======
-
-	Version GetVersion() CXX11_OVERRIDE
-	{
-		return Version("Provides the IRCv3 message-tags client capability.", VF_VENDOR | VF_COMMON);
-	}
->>>>>>> c5680d64
 };
 
 MODULE_INIT(ModuleIRCv3CTCTags)