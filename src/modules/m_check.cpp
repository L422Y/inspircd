--- conflicted
+++ resolved
@@ -235,21 +235,7 @@
 
 			CheckContext::List chanlist(context, "onchans");
 			for (const auto* memb : targuser->chans)
-			{
-<<<<<<< HEAD
-				Channel* c = memb->chan;
-				char prefix = memb->GetPrefixChar();
-				if (prefix)
-					chliststr.push_back(prefix);
-				chliststr.append(c->name);
-				chanlist.Add(chliststr);
-				chliststr.clear();
-=======
-				Membership* memb = *i;
 				chanlist.Add(memb->GetAllPrefixChars() + memb->chan->name);
->>>>>>> 40539694
-			}
-
 			chanlist.Flush();
 
 			context.DumpExt(targuser);
