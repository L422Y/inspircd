/*
 * InspIRCd -- Internet Relay Chat Daemon
 *
 *   Copyright (C) 2021 Herman <GermanAizek@yandex.ru>
 *   Copyright (C) 2020 Matt Schatz <genius3000@g3k.solutions>
 *   Copyright (C) 2013-2014, 2016 Attila Molnar <attilamolnar@hush.com>
 *   Copyright (C) 2013, 2018-2021 Sadie Powell <sadie@witchery.services>
 *   Copyright (C) 2012, 2019 Robby <robby@chatbelgie.be>
 *   Copyright (C) 2010 Craig Edwards <brain@inspircd.org>
 *   Copyright (C) 2009-2010 Daniel De Graaf <danieldg@inspircd.org>
 *   Copyright (C) 2009 Uli Schlachter <psychon@inspircd.org>
 *   Copyright (C) 2007 Dennis Friis <peavey@inspircd.org>
 *   Copyright (C) 2006-2007 Robin Burchell <robin+git@viroteck.net>
 *
 * This file is part of InspIRCd.  InspIRCd is free software: you can
 * redistribute it and/or modify it under the terms of the GNU General Public
 * License as published by the Free Software Foundation, version 2.
 *
 * This program is distributed in the hope that it will be useful, but WITHOUT
 * ANY WARRANTY; without even the implied warranty of MERCHANTABILITY or FITNESS
 * FOR A PARTICULAR PURPOSE.  See the GNU General Public License for more
 * details.
 *
 * You should have received a copy of the GNU General Public License
 * along with this program.  If not, see <http://www.gnu.org/licenses/>.
 */


#include "inspircd.h"
#include "listmode.h"

enum
{
	RPL_CHECK = 802
};

class CheckContext final
{
private:
	User* const user;
	const std::string& target;

	std::string FormatTime(time_t ts)
	{
		std::string timestr(InspIRCd::TimeString(ts, "%Y-%m-%d %H:%M:%S UTC (", true));
		timestr.append(ConvToStr(ts));
		timestr.push_back(')');
		return timestr;
	}

public:
	CheckContext(User* u, const std::string& targetstr)
		: user(u)
		, target(targetstr)
	{
		Write("START", target);
	}

	~CheckContext()
	{
		Write("END", target);
	}

	void Write(const std::string& type, const std::string& text)
	{
		user->WriteRemoteNumeric(RPL_CHECK, type, text);
	}

	void Write(const std::string& type, time_t ts)
	{
		user->WriteRemoteNumeric(RPL_CHECK, type, FormatTime(ts));
	}

	User* GetUser() const { return user; }

	void DumpListMode(ListModeBase* mode, Channel* chan)
	{
		const ListModeBase::ModeList* list = mode->GetList(chan);
		if (!list)
			return;

		for (const auto& entry : *list)
		{
			CheckContext::List listmode(*this, "listmode");
			listmode.Add(ConvToStr(mode->GetModeChar()));
			listmode.Add(entry.mask);
			listmode.Add(entry.setter);
			listmode.Add(FormatTime(entry.time));
			listmode.Flush();
		}
	}

	void DumpExt(Extensible* ext)
	{
		CheckContext::List extlist(*this, "metadata");
		for (const auto& [item, obj] : ext->GetExtList())
		{
			const std::string value = item->ToHuman(ext, obj);
			if (!value.empty())
				Write("meta:" + item->name, value);
			else if (!item->name.empty())
				extlist.Add(item->name);
		}

		extlist.Flush();
	}

	class List final
		: public Numeric::GenericBuilder<' ', false, Numeric::WriteRemoteNumericSink>
	{
	public:
		List(CheckContext& context, const char* checktype)
			: Numeric::GenericBuilder<' ', false, Numeric::WriteRemoteNumericSink>(Numeric::WriteRemoteNumericSink(context.GetUser()), RPL_CHECK, false, (IS_LOCAL(context.GetUser()) ? context.GetUser()->nick.length() : ServerInstance->Config->Limits.MaxNick) + strlen(checktype) + 1)
		{
			GetNumeric().push(checktype).push(std::string());
		}
	};
};

class CommandCheck final
	: public Command
{
	UserModeReference snomaskmode;

	std::string GetSnomasks(User* user)
	{
		std::string ret;
		if (snomaskmode)
			ret = snomaskmode->GetUserParameter(user);

		if (ret.empty())
			ret = "+";
		return ret;
	}

	static std::string GetAllowedOperOnlyModes(LocalUser* user, ModeType modetype)
	{
		std::string ret;
		for (const auto& [_, mh] : ServerInstance->Modes.GetModes(modetype))
		{
			if ((mh->NeedsOper()) && (user->HasModePermission(mh)))
				ret.push_back(mh->GetModeChar());
		}
		return ret;
	}

	static std::string GetAllowedOperOnlySnomasks(LocalUser* user)
	{
		std::string ret;
		for (unsigned char sno = 'A'; sno <= 'z'; ++sno)
			if (ServerInstance->SNO.IsSnomaskUsable(sno) && user->HasSnomaskPermission(sno))
				ret.push_back(sno);
		return ret;
	}

public:
	CommandCheck(Module* parent)
		: Command(parent,"CHECK", 1)
		, snomaskmode(parent, "snomask")
	{
		access_needed = CmdAccess::OPERATOR;
		syntax = {
			"<nick>|<channel> [<servername>]",
			"<nickmask>|<identmask>|<hostmask>|<ipmask>|<realnamemask> [<servername>]",
		};
	}

	CmdResult Handle(User* user, const Params& parameters) override
	{
		if (parameters.size() > 1 && !irc::equals(parameters[1], ServerInstance->Config->ServerName))
			return CmdResult::SUCCESS;

		User* targetuser = ServerInstance->Users.FindNick(parameters[0]);
		Channel* targetchan = ServerInstance->Channels.Find(parameters[0]);

		/*
		 * Syntax of a /check reply:
		 *  :server.name 802 target START <target>
		 *  :server.name 802 target <field> :<value>
		 *  :server.name 802 target END <target>
		 */

		// Constructor sends START, destructor sends END
		CheckContext context(user, parameters[0]);

		if (targetuser)
		{
			LocalUser* localtarget = IS_LOCAL(targetuser);
			/* /check on a user */
			context.Write("nuh", targetuser->GetFullHost());
			context.Write("realnuh", targetuser->GetFullRealHost());
			context.Write("realname", targetuser->GetRealName());
			context.Write("modes", targetuser->GetModeLetters());
			context.Write("snomasks", GetSnomasks(targetuser));
			context.Write("server", targetuser->server->GetName());
			context.Write("uid", targetuser->uuid);
			context.Write("signon", targetuser->signon);
			context.Write("nickts", targetuser->age);
			if (localtarget)
				context.Write("lastmsg", localtarget->idle_lastmsg);

			if (targetuser->IsAway())
			{
				/* user is away */
				context.Write("awaytime", targetuser->awaytime);
				context.Write("awaymsg", targetuser->awaymsg);
			}

			if (targetuser->IsOper())
			{
				/* user is an oper of type ____ */
				context.Write("opertype", targetuser->oper->name);
				if (localtarget)
				{
					context.Write("chanmodeperms", GetAllowedOperOnlyModes(localtarget, MODETYPE_CHANNEL));
					context.Write("usermodeperms", GetAllowedOperOnlyModes(localtarget, MODETYPE_USER));
					context.Write("snomaskperms", GetAllowedOperOnlySnomasks(localtarget));
					context.Write("commandperms", targetuser->oper->AllowedOperCommands.ToString());
					context.Write("permissions", targetuser->oper->AllowedPrivs.ToString());
				}
			}

			if (localtarget)
			{
				context.Write("clientaddr", localtarget->client_sa.str());
				context.Write("serveraddr", localtarget->server_sa.str());

				std::string classname = localtarget->GetClass()->name;
				if (!classname.empty())
					context.Write("connectclass", classname);

				context.Write("exempt", localtarget->exempt ? "yes" : "no");
			}
			else
				context.Write("onip", targetuser->GetIPString());

			CheckContext::List chanlist(context, "onchans");
			for (const auto* memb : targetuser->chans)
				chanlist.Add(memb->GetAllPrefixChars() + memb->chan->name);
			chanlist.Flush();

			context.DumpExt(targetuser);
		}
		else if (targetchan)
		{
			/* /check on a channel */
			context.Write("createdat", targetchan->age);

			if (!targetchan->topic.empty())
			{
				/* there is a topic, assume topic related information exists */
				context.Write("topic", targetchan->topic);
				context.Write("topic_setby", targetchan->setby);
				context.Write("topic_setat", targetchan->topicset);
			}

			context.Write("modes", targetchan->ChanModes(true));
			context.Write("membercount", ConvToStr(targetchan->GetUserCounter()));

			for (const auto& [u, memb] : targetchan->GetUsers())
			{
				/*
				 * Unlike Asuka, I define a clone as coming from the same host. --w00t
				 */
<<<<<<< HEAD
				const UserManager::CloneCounts& clonecount = ServerInstance->Users.GetCloneCounts(u);
				context.Write("member", InspIRCd::Format("%u %s%s (%s)", clonecount.global,
					memb->GetAllPrefixChars().c_str(), u->GetFullHost().c_str(),
					u->GetRealName().c_str()));
=======
				const UserManager::CloneCounts& clonecount = ServerInstance->Users->GetCloneCounts(i->first);
				context.Write("member", InspIRCd::Format("%u %s%s (%s\x0F)", clonecount.global,
					i->second->GetAllPrefixChars().c_str(), i->first->GetFullHost().c_str(),
					i->first->GetRealName().c_str()));
>>>>>>> d9be3ed7
			}

			for (const auto& lm : ServerInstance->Modes.GetListModes())
				context.DumpListMode(lm, targetchan);

			context.DumpExt(targetchan);
		}
		else
		{
			/*  /check on an IP address, or something that doesn't exist */
			size_t x = 0;

			std::vector<const char*> matches;
			matches.reserve(6);

			/* hostname or other */
			for (const auto& [_, u] : ServerInstance->Users.GetUsers())
			{
				if (InspIRCd::Match(u->nick, parameters[0], ascii_case_insensitive_map))
					matches.push_back("nick");

				if (InspIRCd::Match(u->ident, parameters[0], ascii_case_insensitive_map))
					matches.push_back("ident");

				if (InspIRCd::Match(u->GetRealHost(), parameters[0], ascii_case_insensitive_map))
					matches.push_back("rhost");

				if (InspIRCd::Match(u->GetDisplayedHost(), parameters[0], ascii_case_insensitive_map))
					matches.push_back("dhost");

				if (InspIRCd::MatchCIDR(u->GetIPString(), parameters[0]))
					matches.push_back("ipaddr");

				if (InspIRCd::MatchCIDR(u->GetRealName(), parameters[0]))
					matches.push_back("realname");

				if (!matches.empty())
				{
					const std::string whatmatch = stdalgo::string::join(matches, ',');
					context.Write("match", InspIRCd::Format("%ld %s %s %s %s %s %s :%s", ++x, whatmatch.c_str(),
						u->nick.c_str(), u->ident.c_str(), u->GetRealHost().c_str(), u->GetDisplayedHost().c_str(),
						u->GetIPString().c_str(), u->GetRealName().c_str()));
					matches.clear();
				}
			}

			context.Write("matches", ConvToStr(x));
		}

		// END is sent by the CheckContext destructor
		return CmdResult::SUCCESS;
	}

	RouteDescriptor GetRouting(User* user, const Params& parameters) override
	{
		if ((parameters.size() > 1) && (parameters[1].find('.') != std::string::npos))
			return ROUTE_OPT_UCAST(parameters[1]);
		return ROUTE_LOCALONLY;
	}
};

class ModuleCheck final
	: public Module
{
private:
	CommandCheck cmd;

public:
	ModuleCheck()
		: Module(VF_VENDOR | VF_OPTCOMMON, "Adds the /CHECK command which allows server operators to look up details about a channel, user, IP address, or hostname.")
		, cmd(this)
	{
	}
};

MODULE_INIT(ModuleCheck)<|MERGE_RESOLUTION|>--- conflicted
+++ resolved
@@ -262,17 +262,10 @@
 				/*
 				 * Unlike Asuka, I define a clone as coming from the same host. --w00t
 				 */
-<<<<<<< HEAD
 				const UserManager::CloneCounts& clonecount = ServerInstance->Users.GetCloneCounts(u);
-				context.Write("member", InspIRCd::Format("%u %s%s (%s)", clonecount.global,
+				context.Write("member", InspIRCd::Format("%u %s%s (%s\x0F)", clonecount.global,
 					memb->GetAllPrefixChars().c_str(), u->GetFullHost().c_str(),
 					u->GetRealName().c_str()));
-=======
-				const UserManager::CloneCounts& clonecount = ServerInstance->Users->GetCloneCounts(i->first);
-				context.Write("member", InspIRCd::Format("%u %s%s (%s\x0F)", clonecount.global,
-					i->second->GetAllPrefixChars().c_str(), i->first->GetFullHost().c_str(),
-					i->first->GetRealName().c_str()));
->>>>>>> d9be3ed7
 			}
 
 			for (const auto& lm : ServerInstance->Modes.GetListModes())
