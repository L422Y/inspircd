--- conflicted
+++ resolved
@@ -379,7 +379,7 @@
 
  public:
 	ModuleDCCAllow()
-		: Module(VF_VENDOR | VF_COMMON, "Provides the DCCALLOW command")
+		: Module(VF_VENDOR | VF_COMMON, "Allows the server administrator to configure what files are allowed to be sent via DCC SEND and allows users to configure who can send them DCC CHAT and DCC SEND requests.")
 		, ext(this)
 		, cmd(this, ext)
 	{
@@ -605,14 +605,6 @@
 		blockchat = tag->getBool("blockchat");
 		defaultaction = tag->getString("action");
 	}
-<<<<<<< HEAD
-=======
-
-	Version GetVersion() CXX11_OVERRIDE
-	{
-		return Version("Allows the server administrator to configure what files are allowed to be sent via DCC SEND and allows users to configure who can send them DCC CHAT and DCC SEND requests.", VF_COMMON | VF_VENDOR);
-	}
->>>>>>> c5680d64
 };
 
 MODULE_INIT(ModuleDCCAllow)