/*
 * InspIRCd -- Internet Relay Chat Daemon
 *
 *   Copyright (C) 2019 linuxdaemon <linuxdaemon.irc@gmail.com>
 *   Copyright (C) 2019 Matt Schatz <genius3000@g3k.solutions>
 *   Copyright (C) 2013, 2017-2018, 2020 Sadie Powell <sadie@witchery.services>
 *   Copyright (C) 2012, 2019 Robby <robby@chatbelgie.be>
 *   Copyright (C) 2012 Attila Molnar <attilamolnar@hush.com>
 *   Copyright (C) 2009 Uli Schlachter <psychon@inspircd.org>
 *   Copyright (C) 2009 Daniel De Graaf <danieldg@inspircd.org>
 *   Copyright (C) 2008 Robin Burchell <robin+git@viroteck.net>
 *   Copyright (C) 2007 Dennis Friis <peavey@inspircd.org>
 *   Copyright (C) 2006 Craig Edwards <brain@inspircd.org>
 *
 * This file is part of InspIRCd.  InspIRCd is free software: you can
 * redistribute it and/or modify it under the terms of the GNU General Public
 * License as published by the Free Software Foundation, version 2.
 *
 * This program is distributed in the hope that it will be useful, but WITHOUT
 * ANY WARRANTY; without even the implied warranty of MERCHANTABILITY or FITNESS
 * FOR A PARTICULAR PURPOSE.  See the GNU General Public License for more
 * details.
 *
 * You should have received a copy of the GNU General Public License
 * along with this program.  If not, see <http://www.gnu.org/licenses/>.
 */


#include "inspircd.h"
#include "modules/exemption.h"
#include "modules/extban.h"

class ModuleNoCTCP : public Module
{
 private:
	CheckExemption::EventProvider exemptionprov;
	ExtBan::Acting extban;
	SimpleChannelModeHandler nc;
	SimpleUserModeHandler ncu;

 public:
	ModuleNoCTCP()
		: Module(VF_VENDOR, "Adds channel mode C (noctcp) which allows channels to block messages which contain CTCPs.")
		, exemptionprov(this)
		, extban(this, "noctcp", 'C')
		, nc(this, "noctcp", 'C')
		, ncu(this, "u_noctcp", 'T')
	{
	}

<<<<<<< HEAD
	ModResult OnUserPreMessage(User* user, const MessageTarget& target, MessageDetails& details) override
=======
	Version GetVersion() CXX11_OVERRIDE
	{
		return Version("Adds channel mode C (noctcp) which allows channels to block messages which contain CTCPs and user mode T (u_noctcp) which allows users to block private messages that contain CTCPs.", VF_VENDOR);
	}

	ModResult OnUserPreMessage(User* user, const MessageTarget& target, MessageDetails& details) CXX11_OVERRIDE
>>>>>>> 1adad7cc
	{
		if (!IS_LOCAL(user))
			return MOD_RES_PASSTHRU;

		std::string ctcpname;
		if (!details.IsCTCP(ctcpname) || irc::equals(ctcpname, "ACTION"))
			return MOD_RES_PASSTHRU;

		switch (target.type)
		{
			case MessageTarget::TYPE_CHANNEL:
			{
				if (user->HasPrivPermission("channels/ignore-noctcp"))
					return MOD_RES_PASSTHRU;

				Channel* c = target.Get<Channel>();
				const Channel::MemberMap& members = c->GetUsers();
				for (Channel::MemberMap::const_iterator member = members.begin(); member != members.end(); ++member)
				{
					User* u = member->first;
					if (u->IsModeSet(ncu))
						details.exemptions.insert(u);
				}

				ModResult res = CheckExemption::Call(exemptionprov, user, c, "noctcp");
				if (res == MOD_RES_ALLOW)
					return MOD_RES_PASSTHRU;

				if (c->IsModeSet(nc))
				{
					user->WriteNumeric(Numerics::CannotSendTo(c, "CTCPs", &nc));
					return MOD_RES_DENY;
				}

				if (extban.GetStatus(user, c) == MOD_RES_DENY)
				{
					user->WriteNumeric(Numerics::CannotSendTo(c, "CTCPs", 'C', "noctcp"));
					return MOD_RES_DENY;
				}
				break;
			}
			case MessageTarget::TYPE_USER:
			{
				if (user->HasPrivPermission("users/ignore-noctcp"))
					return MOD_RES_PASSTHRU;

				User* u = target.Get<User>();
				if (u->IsModeSet(ncu))
				{
					user->WriteNumeric(Numerics::CannotSendTo(u, "CTCPs", &ncu));
					return MOD_RES_DENY;
				}
				break;
			}
			case MessageTarget::TYPE_SERVER:
				break;
		}
		return MOD_RES_PASSTHRU;
	}
};

MODULE_INIT(ModuleNoCTCP)<|MERGE_RESOLUTION|>--- conflicted
+++ resolved
@@ -40,7 +40,7 @@
 
  public:
 	ModuleNoCTCP()
-		: Module(VF_VENDOR, "Adds channel mode C (noctcp) which allows channels to block messages which contain CTCPs.")
+		: Module(VF_VENDOR, "Adds channel mode C (noctcp) which allows channels to block messages which contain CTCPs and user mode T (u_noctcp) which allows users to block private messages that contain CTCPs.")
 		, exemptionprov(this)
 		, extban(this, "noctcp", 'C')
 		, nc(this, "noctcp", 'C')
@@ -48,16 +48,7 @@
 	{
 	}
 
-<<<<<<< HEAD
 	ModResult OnUserPreMessage(User* user, const MessageTarget& target, MessageDetails& details) override
-=======
-	Version GetVersion() CXX11_OVERRIDE
-	{
-		return Version("Adds channel mode C (noctcp) which allows channels to block messages which contain CTCPs and user mode T (u_noctcp) which allows users to block private messages that contain CTCPs.", VF_VENDOR);
-	}
-
-	ModResult OnUserPreMessage(User* user, const MessageTarget& target, MessageDetails& details) CXX11_OVERRIDE
->>>>>>> 1adad7cc
 	{
 		if (!IS_LOCAL(user))
 			return MOD_RES_PASSTHRU;
