/*
 * InspIRCd -- Internet Relay Chat Daemon
 *
 *   Copyright (C) 2013, 2018-2019 Sadie Powell <sadie@witchery.services>
 *   Copyright (C) 2012-2014 Attila Molnar <attilamolnar@hush.com>
 *   Copyright (C) 2012, 2019 Robby <robby@chatbelgie.be>
 *   Copyright (C) 2009-2010 Daniel De Graaf <danieldg@inspircd.org>
 *   Copyright (C) 2007 Robin Burchell <robin+git@viroteck.net>
 *   Copyright (C) 2007 Dennis Friis <peavey@inspircd.org>
 *   Copyright (C) 2006, 2010 Craig Edwards <brain@inspircd.org>
 *
 * This file is part of InspIRCd.  InspIRCd is free software: you can
 * redistribute it and/or modify it under the terms of the GNU General Public
 * License as published by the Free Software Foundation, version 2.
 *
 * This program is distributed in the hope that it will be useful, but WITHOUT
 * ANY WARRANTY; without even the implied warranty of MERCHANTABILITY or FITNESS
 * FOR A PARTICULAR PURPOSE.  See the GNU General Public License for more
 * details.
 *
 * You should have received a copy of the GNU General Public License
 * along with this program.  If not, see <http://www.gnu.org/licenses/>.
 */


#include "inspircd.h"
#include "modules/isupport.h"

class ModuleOperLog
	: public Module
	, public ISupport::EventListener
{
 private:
	bool tosnomask;

 public:
	ModuleOperLog()
		: Module(VF_VENDOR, "Provides logging of all oper commands to the ircd log at the default loglevel")
		, ISupport::EventListener(this)
	{
	}

	void init() override
	{
<<<<<<< HEAD
		ServerInstance->SNO.EnableSnomask('r', "OPERLOG");
=======
		return Version("Allows the server administrator to make the server log when a server operator-only command is executed.", VF_VENDOR);
>>>>>>> c5680d64
	}

	void ReadConfig(ConfigStatus& status) override
	{
		tosnomask = ServerInstance->Config->ConfValue("operlog")->getBool("tosnomask", false);
	}

	ModResult OnPreCommand(std::string& command, CommandBase::Params& parameters, LocalUser* user, bool validated) override
	{
		/* If the command doesnt appear to be valid, we dont want to mess with it. */
		if (!validated)
			return MOD_RES_PASSTHRU;

		if ((user->IsOper()) && (user->HasCommandPermission(command)))
		{
			Command* thiscommand = ServerInstance->Parser.GetHandler(command);
			if ((thiscommand) && (thiscommand->flags_needed == 'o'))
			{
				std::string msg = "[" + user->GetFullRealHost() + "] " + command + " " + stdalgo::string::join(parameters);
				ServerInstance->Logs.Log(MODNAME, LOG_DEFAULT, "OPERLOG: " + msg);
				if (tosnomask)
					ServerInstance->SNO.WriteGlobalSno('r', msg);
			}
		}

		return MOD_RES_PASSTHRU;
	}

	void OnBuildISupport(ISupport::TokenMap& tokens) override
	{
		tokens["OPERLOG"];
	}

};

MODULE_INIT(ModuleOperLog)<|MERGE_RESOLUTION|>--- conflicted
+++ resolved
@@ -35,18 +35,14 @@
 
  public:
 	ModuleOperLog()
-		: Module(VF_VENDOR, "Provides logging of all oper commands to the ircd log at the default loglevel")
+		: Module(VF_VENDOR, "Allows the server administrator to make the server log when a server operator-only command is executed.")
 		, ISupport::EventListener(this)
 	{
 	}
 
 	void init() override
 	{
-<<<<<<< HEAD
 		ServerInstance->SNO.EnableSnomask('r', "OPERLOG");
-=======
-		return Version("Allows the server administrator to make the server log when a server operator-only command is executed.", VF_VENDOR);
->>>>>>> c5680d64
 	}
 
 	void ReadConfig(ConfigStatus& status) override
