/*
 * InspIRCd -- Internet Relay Chat Daemon
 *
 *   Copyright (C) 2019 Matt Schatz <genius3000@g3k.solutions>
 *   Copyright (C) 2018 linuxdaemon <linuxdaemon.irc@gmail.com>
 *   Copyright (C) 2017-2018 B00mX0r <b00mx0r@aureus.pw>
 *   Copyright (C) 2013, 2017-2018, 2020 Sadie Powell <sadie@witchery.services>
 *   Copyright (C) 2012-2013, 2015-2016 Attila Molnar <attilamolnar@hush.com>
 *   Copyright (C) 2012, 2018-2019 Robby <robby@chatbelgie.be>
 *   Copyright (C) 2012 Jens Voss <DukePyrolator@anope.org>
 *   Copyright (C) 2009 Uli Schlachter <psychon@inspircd.org>
 *   Copyright (C) 2009 John Brooks <special@inspircd.org>
 *   Copyright (C) 2009 Dennis Friis <peavey@inspircd.org>
 *   Copyright (C) 2009 Daniel De Graaf <danieldg@inspircd.org>
 *   Copyright (C) 2008-2010 Craig Edwards <brain@inspircd.org>
 *   Copyright (C) 2008 Thomas Stagner <aquanight@inspircd.org>
 *   Copyright (C) 2008 Robin Burchell <robin+git@viroteck.net>
 *
 * This file is part of InspIRCd.  InspIRCd is free software: you can
 * redistribute it and/or modify it under the terms of the GNU General Public
 * License as published by the Free Software Foundation, version 2.
 *
 * This program is distributed in the hope that it will be useful, but WITHOUT
 * ANY WARRANTY; without even the implied warranty of MERCHANTABILITY or FITNESS
 * FOR A PARTICULAR PURPOSE.  See the GNU General Public License for more
 * details.
 *
 * You should have received a copy of the GNU General Public License
 * along with this program.  If not, see <http://www.gnu.org/licenses/>.
 */


#include "inspircd.h"
#include "xline.h"
#include "modules/shun.h"
#include "modules/stats.h"


/** An XLineFactory specialized to generate shun pointers
 */
class ShunFactory : public XLineFactory
{
 public:
	ShunFactory() : XLineFactory("SHUN") { }

	/** Generate a shun
 	*/
	XLine* Generate(time_t set_time, unsigned long duration, const std::string& source, const std::string& reason, const std::string& xline_specific_mask) override
	{
		return new Shun(set_time, duration, source, reason, xline_specific_mask);
	}

	bool AutoApplyToUserList(XLine* x) override
	{
		return false;
	}
};

class CommandShun : public Command
{
 public:
	CommandShun(Module* Creator) : Command(Creator, "SHUN", 1, 3)
	{
		access_needed = CmdAccess::OPERATOR;
		syntax = { "<nick!user@host> [<duration> :<reason>]" };
	}

	CmdResult Handle(User* user, const Params& parameters) override
	{
		/* syntax: SHUN nick!user@host time :reason goes here */
		/* 'time' is a human-readable timestring, like 2d3h2s. */

		std::string target = parameters[0];

		User *find = ServerInstance->Users.Find(target);
		if ((find) && (find->registered == REG_ALL))
			target = std::string("*!*@") + find->GetIPString();

		if (parameters.size() == 1)
		{
			std::string reason;

			if (ServerInstance->XLines->DelLine(parameters[0].c_str(), "SHUN", reason, user))
			{
				ServerInstance->SNO.WriteToSnoMask('x', "%s removed SHUN on %s: %s", user->nick.c_str(), parameters[0].c_str(), reason.c_str());
			}
			else if (ServerInstance->XLines->DelLine(target.c_str(), "SHUN", reason, user))
			{
				ServerInstance->SNO.WriteToSnoMask('x', "%s removed SHUN on %s: %s", user->nick.c_str(), target.c_str(), reason.c_str());
			}
			else
			{
				user->WriteNotice("*** Shun " + parameters[0] + " not found on the list.");
				return CmdResult::FAILURE;
			}
		}
		else
		{
			// Adding - XXX todo make this respect <insane> tag perhaps..
			unsigned long duration;
			std::string expr;
			if (parameters.size() > 2)
			{
				if (!InspIRCd::Duration(parameters[1], duration))
				{
					user->WriteNotice("*** Invalid duration for SHUN.");
					return CmdResult::FAILURE;
				}
				expr = parameters[2];
			}
			else
			{
				duration = 0;
				expr = parameters[1];
			}

			Shun* r = new Shun(ServerInstance->Time(), duration, user->nick.c_str(), expr.c_str(), target.c_str());
			if (ServerInstance->XLines->AddLine(r, user))
			{
				if (!duration)
				{
					ServerInstance->SNO.WriteToSnoMask('x', "%s added permanent SHUN for %s: %s",
						user->nick.c_str(), target.c_str(), expr.c_str());
				}
				else
				{
					ServerInstance->SNO.WriteToSnoMask('x', "%s added timed SHUN for %s, expires in %s (on %s): %s",
						user->nick.c_str(), target.c_str(), InspIRCd::DurationString(duration).c_str(),
						InspIRCd::TimeString(ServerInstance->Time() + duration).c_str(), expr.c_str());
				}
			}
			else
			{
				delete r;
				user->WriteNotice("*** Shun for " + target + " already exists.");
				return CmdResult::FAILURE;
			}
		}
		return CmdResult::SUCCESS;
	}

	RouteDescriptor GetRouting(User* user, const Params& parameters) override
	{
		if (IS_LOCAL(user))
			return ROUTE_LOCALONLY; // spanningtree will send ADDLINE

		return ROUTE_BROADCAST;
	}
};

class ModuleShun : public Module, public Stats::EventListener
{
 private:
	CommandShun cmd;
	ShunFactory shun;
	insp::flat_set<std::string, irc::insensitive_swo> cleanedcommands;
	insp::flat_set<std::string, irc::insensitive_swo> enabledcommands;
<<<<<<< HEAD
=======
	bool affectopers;
	bool allowconnect;
>>>>>>> 56b4dc61
	bool allowtags;
	bool notifyuser;

	bool IsShunned(LocalUser* user)
	{
<<<<<<< HEAD
=======
		// Exempt the user if they are not fully connected and allowconnect is enabled.
		if (allowconnect && user->registered != REG_ALL)
			return false;

		// Exempt the user from shuns if they are an oper and affectopers is disabled.
		if (!affectopers && user->IsOper())
			return false;

>>>>>>> 56b4dc61
		// Exempt the user from shuns if they are an oper with the servers/ignore-shun privilege.
		if (user->HasPrivPermission("servers/ignore-shun"))
			return false;

		// Check whether the user is actually shunned.
		return ServerInstance->XLines->MatchesLine("SHUN", user);
	}

 public:
	ModuleShun()
		: Module(VF_VENDOR | VF_COMMON, "Adds the /SHUN command which allows server operators to prevent users from executing commands.")
		, Stats::EventListener(this)
		, cmd(this)
	{
	}

	void init() override
	{
		ServerInstance->XLines->RegisterFactory(&shun);
	}

	~ModuleShun()
	{
		ServerInstance->XLines->DelAll("SHUN");
		ServerInstance->XLines->UnregisterFactory(&shun);
	}

	void Prioritize() override
	{
		Module* alias = ServerInstance->Modules.Find("alias");
		ServerInstance->Modules.SetPriority(this, I_OnPreCommand, PRIORITY_BEFORE, alias);
	}

	ModResult OnStats(Stats::Context& stats) override
	{
		if (stats.GetSymbol() != 'H')
			return MOD_RES_PASSTHRU;

		ServerInstance->XLines->InvokeStats("SHUN", stats);
		return MOD_RES_DENY;
	}

	void ReadConfig(ConfigStatus& status) override
	{
		auto tag = ServerInstance->Config->ConfValue("shun");

		cleanedcommands.clear();
		irc::spacesepstream cleanedcmds(tag->getString("cleanedcommands", "AWAY PART QUIT"));
		for (std::string cleanedcmd; cleanedcmds.GetToken(cleanedcmd); )
			cleanedcommands.insert(cleanedcmd);

		enabledcommands.clear();
		irc::spacesepstream enabledcmds(tag->getString("enabledcommands", "ADMIN OPER PING PONG QUIT", 1));
		for (std::string enabledcmd; enabledcmds.GetToken(enabledcmd); )
			enabledcommands.insert(enabledcmd);

		allowtags = tag->getBool("allowtags");
		allowconnect = tag->getBool("allowconnect");
		notifyuser = tag->getBool("notifyuser", true);
	}

	ModResult OnPreCommand(std::string& command, CommandBase::Params& parameters, LocalUser* user, bool validated) override
	{
		if (validated || !IsShunned(user))
			return MOD_RES_PASSTHRU;

		if (!enabledcommands.count(command))
		{
			if (notifyuser)
				user->WriteNotice("*** " + command + " command not processed as you have been blocked from issuing commands.");
			return MOD_RES_DENY;
		}

		if (!allowtags)
		{
			// Remove all client tags.
			ClientProtocol::TagMap& tags = parameters.GetTags();
			for (ClientProtocol::TagMap::iterator tag = tags.begin(); tag != tags.end(); )
			{
				if (tag->first[0] == '+')
					tag = tags.erase(tag);
				else
					tag++;
			}
		}

		if (cleanedcommands.count(command))
		{
			if (command == "AWAY" && !parameters.empty())
			{
				// Allow away but only for unsetting.
				parameters.clear();
			}
			else if (command == "PART" && parameters.size() > 1)
			{
				// Allow part but strip the message.
				parameters.pop_back();
			}
			else if (command == "QUIT" && !parameters.empty())
			{
				// Allow quit but strip the message.
				parameters.clear();
			}
		}

		return MOD_RES_PASSTHRU;
	}
};

MODULE_INIT(ModuleShun)<|MERGE_RESOLUTION|>--- conflicted
+++ resolved
@@ -155,27 +155,16 @@
 	ShunFactory shun;
 	insp::flat_set<std::string, irc::insensitive_swo> cleanedcommands;
 	insp::flat_set<std::string, irc::insensitive_swo> enabledcommands;
-<<<<<<< HEAD
-=======
-	bool affectopers;
 	bool allowconnect;
->>>>>>> 56b4dc61
 	bool allowtags;
 	bool notifyuser;
 
 	bool IsShunned(LocalUser* user)
 	{
-<<<<<<< HEAD
-=======
 		// Exempt the user if they are not fully connected and allowconnect is enabled.
 		if (allowconnect && user->registered != REG_ALL)
 			return false;
 
-		// Exempt the user from shuns if they are an oper and affectopers is disabled.
-		if (!affectopers && user->IsOper())
-			return false;
-
->>>>>>> 56b4dc61
 		// Exempt the user from shuns if they are an oper with the servers/ignore-shun privilege.
 		if (user->HasPrivPermission("servers/ignore-shun"))
 			return false;
