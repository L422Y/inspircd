/*
 * InspIRCd -- Internet Relay Chat Daemon
 *
 *   Copyright (C) 2019 Matt Schatz <genius3000@g3k.solutions>
 *   Copyright (C) 2018 linuxdaemon <linuxdaemon.irc@gmail.com>
 *   Copyright (C) 2017-2018 B00mX0r <b00mx0r@aureus.pw>
 *   Copyright (C) 2013, 2017-2018, 2020 Sadie Powell <sadie@witchery.services>
 *   Copyright (C) 2012-2016 Attila Molnar <attilamolnar@hush.com>
 *   Copyright (C) 2012, 2018-2019 Robby <robby@chatbelgie.be>
 *   Copyright (C) 2012 Jens Voss <DukePyrolator@anope.org>
 *   Copyright (C) 2009 Uli Schlachter <psychon@inspircd.org>
 *   Copyright (C) 2009 Matt Smith <dz@inspircd.org>
 *   Copyright (C) 2009 John Brooks <special@inspircd.org>
 *   Copyright (C) 2009 Dennis Friis <peavey@inspircd.org>
 *   Copyright (C) 2009 Daniel De Graaf <danieldg@inspircd.org>
 *   Copyright (C) 2008-2010 Craig Edwards <brain@inspircd.org>
 *   Copyright (C) 2008-2009 Robin Burchell <robin+git@viroteck.net>
 *   Copyright (C) 2008 Thomas Stagner <aquanight@inspircd.org>
 *
 * This file is part of InspIRCd.  InspIRCd is free software: you can
 * redistribute it and/or modify it under the terms of the GNU General Public
 * License as published by the Free Software Foundation, version 2.
 *
 * This program is distributed in the hope that it will be useful, but WITHOUT
 * ANY WARRANTY; without even the implied warranty of MERCHANTABILITY or FITNESS
 * FOR A PARTICULAR PURPOSE.  See the GNU General Public License for more
 * details.
 *
 * You should have received a copy of the GNU General Public License
 * along with this program.  If not, see <http://www.gnu.org/licenses/>.
 */


#include "inspircd.h"
#include "xline.h"
#include "modules/shun.h"
#include "modules/stats.h"


/** An XLineFactory specialized to generate shun pointers
 */
class ShunFactory : public XLineFactory
{
 public:
	ShunFactory() : XLineFactory("SHUN") { }

	/** Generate a shun
 	*/
	XLine* Generate(time_t set_time, unsigned long duration, const std::string& source, const std::string& reason, const std::string& xline_specific_mask) override
	{
		return new Shun(set_time, duration, source, reason, xline_specific_mask);
	}

	bool AutoApplyToUserList(XLine* x) override
	{
		return false;
	}
};

class CommandShun : public Command
{
 public:
	CommandShun(Module* Creator) : Command(Creator, "SHUN", 1, 3)
	{
<<<<<<< HEAD
		access_needed = CmdAccess::OPERATOR;
		syntax = { "<nick!user@host> [<duration> :<reason>]" };
=======
		flags_needed = 'o';
		syntax = "<nick!user@host> [<duration> :<reason>]";
>>>>>>> 9bc09ed0
	}

	CmdResult Handle(User* user, const Params& parameters) override
	{
		/* syntax: SHUN nick!user@host time :reason goes here */
		/* 'time' is a human-readable timestring, like 2d3h2s. */

		std::string target = parameters[0];

		User *find = ServerInstance->Users.Find(target);
		if ((find) && (find->registered == REG_ALL))
			target = std::string("*!*@") + find->GetIPString();

		if (parameters.size() == 1)
		{
			std::string reason;

			if (ServerInstance->XLines->DelLine(parameters[0].c_str(), "SHUN", reason, user))
			{
				ServerInstance->SNO.WriteToSnoMask('x', "%s removed SHUN on %s: %s", user->nick.c_str(), parameters[0].c_str(), reason.c_str());
			}
			else if (ServerInstance->XLines->DelLine(target.c_str(), "SHUN", reason, user))
			{
				ServerInstance->SNO.WriteToSnoMask('x', "%s removed SHUN on %s: %s", user->nick.c_str(), target.c_str(), reason.c_str());
			}
			else
			{
				user->WriteNotice("*** Shun " + parameters[0] + " not found on the list.");
				return CMD_FAILURE;
			}
		}
		else
		{
			// Adding - XXX todo make this respect <insane> tag perhaps..
			unsigned long duration;
			std::string expr;
			if (parameters.size() > 2)
			{
				if (!InspIRCd::Duration(parameters[1], duration))
				{
					user->WriteNotice("*** Invalid duration for SHUN.");
					return CMD_FAILURE;
				}
				expr = parameters[2];
			}
			else
			{
				duration = 0;
				expr = parameters[1];
			}

			Shun* r = new Shun(ServerInstance->Time(), duration, user->nick.c_str(), expr.c_str(), target.c_str());
			if (ServerInstance->XLines->AddLine(r, user))
			{
				if (!duration)
				{
					ServerInstance->SNO.WriteToSnoMask('x', "%s added permanent SHUN for %s: %s",
						user->nick.c_str(), target.c_str(), expr.c_str());
				}
				else
				{
					ServerInstance->SNO.WriteToSnoMask('x', "%s added timed SHUN for %s, expires in %s (on %s): %s",
						user->nick.c_str(), target.c_str(), InspIRCd::DurationString(duration).c_str(),
						InspIRCd::TimeString(ServerInstance->Time() + duration).c_str(), expr.c_str());
				}
			}
			else
			{
				delete r;
				user->WriteNotice("*** Shun for " + target + " already exists.");
				return CMD_FAILURE;
			}
		}
		return CMD_SUCCESS;
	}

	RouteDescriptor GetRouting(User* user, const Params& parameters) override
	{
		if (IS_LOCAL(user))
			return ROUTE_LOCALONLY; // spanningtree will send ADDLINE

		return ROUTE_BROADCAST;
	}
};

class ModuleShun : public Module, public Stats::EventListener
{
 private:
	CommandShun cmd;
<<<<<<< HEAD
	ShunFactory f;
	insp::flat_set<std::string> ShunEnabledCommands;
	bool NotifyOfShun;
=======
	ShunFactory shun;
	insp::flat_set<std::string, irc::insensitive_swo> cleanedcommands;
	insp::flat_set<std::string, irc::insensitive_swo> enabledcommands;
	bool affectopers;
	bool allowtags;
	bool notifyuser;
>>>>>>> 9bc09ed0

	bool IsShunned(LocalUser* user)
	{
		// Exempt the user from shuns if they are an oper with the servers/ignore-shun privilege.
		if (user->HasPrivPermission("servers/ignore-shun"))
			return false;

		// Check whether the user is actually shunned.
		return ServerInstance->XLines->MatchesLine("SHUN", user);
	}

 public:
	ModuleShun()
		: Module(VF_VENDOR | VF_COMMON, "Adds the /SHUN command which allows server operators to prevent users from executing commands.")
		, Stats::EventListener(this)
		, cmd(this)
	{
	}

	void init() override
	{
		ServerInstance->XLines->RegisterFactory(&shun);
	}

	~ModuleShun()
	{
		ServerInstance->XLines->DelAll("SHUN");
		ServerInstance->XLines->UnregisterFactory(&shun);
	}

	void Prioritize() override
	{
		Module* alias = ServerInstance->Modules.Find("m_alias.so");
		ServerInstance->Modules.SetPriority(this, I_OnPreCommand, PRIORITY_BEFORE, alias);
	}

	ModResult OnStats(Stats::Context& stats) override
	{
		if (stats.GetSymbol() != 'H')
			return MOD_RES_PASSTHRU;

		ServerInstance->XLines->InvokeStats("SHUN", stats);
		return MOD_RES_DENY;
	}

	void ReadConfig(ConfigStatus& status) override
	{
		ConfigTag* tag = ServerInstance->Config->ConfValue("shun");

		cleanedcommands.clear();
		irc::spacesepstream cleanedcmds(tag->getString("cleanedcommands", "AWAY PART QUIT"));
		for (std::string cleanedcmd; cleanedcmds.GetToken(cleanedcmd); )
			cleanedcommands.insert(cleanedcmd);

		enabledcommands.clear();
		irc::spacesepstream enabledcmds(tag->getString("enabledcommands", "ADMIN OPER PING PONG QUIT", 1));
		for (std::string enabledcmd; enabledcmds.GetToken(enabledcmd); )
			enabledcommands.insert(enabledcmd);

<<<<<<< HEAD
		NotifyOfShun = tag->getBool("notifyuser", true);
=======
		affectopers = tag->getBool("affectopers", false);
		allowtags = tag->getBool("allowtags");
		notifyuser = tag->getBool("notifyuser", true);
>>>>>>> 9bc09ed0
	}

	ModResult OnPreCommand(std::string& command, CommandBase::Params& parameters, LocalUser* user, bool validated) override
	{
		if (validated || !IsShunned(user))
			return MOD_RES_PASSTHRU;

		if (!enabledcommands.count(command))
		{
			if (notifyuser)
				user->WriteNotice("*** " + command + " command not processed as you have been blocked from issuing commands.");
			return MOD_RES_DENY;
		}

		if (!allowtags)
		{
			// Remove all client tags.
			ClientProtocol::TagMap& tags = parameters.GetTags();
			for (ClientProtocol::TagMap::iterator tag = tags.begin(); tag != tags.end(); )
			{
				if (tag->first[0] == '+')
					tag = tags.erase(tag);
				else
					tag++;
			}
		}

		if (cleanedcommands.count(command))
		{
			if (command == "AWAY" && !parameters.empty())
			{
				// Allow away but only for unsetting.
				parameters.clear();
			}
			else if (command == "PART" && parameters.size() > 1)
			{
				// Allow part but strip the message.
				parameters.pop_back();
			}
			else if (command == "QUIT" && !parameters.empty())
			{
				// Allow quit but strip the message.
				parameters.clear();
			}
		}

		return MOD_RES_PASSTHRU;
	}
};

MODULE_INIT(ModuleShun)<|MERGE_RESOLUTION|>--- conflicted
+++ resolved
@@ -62,13 +62,8 @@
  public:
 	CommandShun(Module* Creator) : Command(Creator, "SHUN", 1, 3)
 	{
-<<<<<<< HEAD
 		access_needed = CmdAccess::OPERATOR;
 		syntax = { "<nick!user@host> [<duration> :<reason>]" };
-=======
-		flags_needed = 'o';
-		syntax = "<nick!user@host> [<duration> :<reason>]";
->>>>>>> 9bc09ed0
 	}
 
 	CmdResult Handle(User* user, const Params& parameters) override
@@ -158,18 +153,11 @@
 {
  private:
 	CommandShun cmd;
-<<<<<<< HEAD
-	ShunFactory f;
-	insp::flat_set<std::string> ShunEnabledCommands;
-	bool NotifyOfShun;
-=======
 	ShunFactory shun;
 	insp::flat_set<std::string, irc::insensitive_swo> cleanedcommands;
 	insp::flat_set<std::string, irc::insensitive_swo> enabledcommands;
-	bool affectopers;
 	bool allowtags;
 	bool notifyuser;
->>>>>>> 9bc09ed0
 
 	bool IsShunned(LocalUser* user)
 	{
@@ -229,13 +217,8 @@
 		for (std::string enabledcmd; enabledcmds.GetToken(enabledcmd); )
 			enabledcommands.insert(enabledcmd);
 
-<<<<<<< HEAD
-		NotifyOfShun = tag->getBool("notifyuser", true);
-=======
-		affectopers = tag->getBool("affectopers", false);
 		allowtags = tag->getBool("allowtags");
 		notifyuser = tag->getBool("notifyuser", true);
->>>>>>> 9bc09ed0
 	}
 
 	ModResult OnPreCommand(std::string& command, CommandBase::Params& parameters, LocalUser* user, bool validated) override
