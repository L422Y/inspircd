--- conflicted
+++ resolved
@@ -54,47 +54,24 @@
 	bool active;
  public:
 	ModuleHideOper()
-<<<<<<< HEAD
 		: Whois::LineEventListener(this)
 		, hm(this)
+		, active(false)
 	{
 	}
 
 	Version GetVersion() CXX11_OVERRIDE
-=======
-		: hm(this)
-		, active(false)
-	{
-	}
-
-	void init()
-	{
-		ServerInstance->Modules->AddService(hm);
-		Implementation eventlist[] = { I_OnWhoisLine, I_OnSendWhoLine, I_OnStats, I_OnNumeric, I_OnUserQuit };
-		ServerInstance->Modules->Attach(eventlist, this, sizeof(eventlist)/sizeof(Implementation));
-	}
-
-
-	virtual ~ModuleHideOper()
-	{
-	}
-
-	virtual Version GetVersion()
->>>>>>> 1624ab03
 	{
 		return Version("Provides support for hiding oper status with user mode +H", VF_VENDOR);
 	}
 
-<<<<<<< HEAD
-	ModResult OnWhoisLine(Whois::Context& whois, unsigned int& numeric, std::string& text) CXX11_OVERRIDE
-=======
-	void OnUserQuit(User* user, const std::string&, const std::string&)
+	void OnUserQuit(User* user, const std::string&, const std::string&) CXX11_OVERRIDE
 	{
-		if (user->IsModeSet('H'))
+		if (user->IsModeSet(hm))
 			hm.opercount--;
 	}
 
-	ModResult OnNumeric(User* user, unsigned int numeric, const std::string& text)
+	ModResult OnNumeric(User* user, unsigned int numeric, const std::string& text) CXX11_OVERRIDE
 	{
 		if (numeric != 252 || active || user->HasPrivPermission("users/auspex"))
 			return MOD_RES_PASSTHRU;
@@ -104,14 +81,13 @@
 		if (opercount)
 		{
 			active = true;
-			user->WriteNumeric(252, "%s %lu :operator(s) online", user->nick.c_str(),  opercount);
+			user->WriteNumeric(252, "%lu :operator(s) online", opercount);
 			active = false;
 		}
 		return MOD_RES_DENY;
 	}
 
-	ModResult OnWhoisLine(User* user, User* dest, int &numeric, std::string &text)
->>>>>>> 1624ab03
+	ModResult OnWhoisLine(Whois::Context& whois, unsigned int& numeric, std::string& text) CXX11_OVERRIDE
 	{
 		/* Dont display numeric 313 (RPL_WHOISOPER) if they have +H set and the
 		 * person doing the WHOIS is not an oper
