/*
 * InspIRCd -- Internet Relay Chat Daemon
 *
 *   Copyright (C) 2013, 2018 Sadie Powell <sadie@witchery.services>
 *   Copyright (C) 2012-2014, 2016 Attila Molnar <attilamolnar@hush.com>
 *   Copyright (C) 2012, 2019 Robby <robby@chatbelgie.be>
 *   Copyright (C) 2010 Craig Edwards <brain@inspircd.org>
 *   Copyright (C) 2009 John Brooks <special@inspircd.org>
 *   Copyright (C) 2009 Daniel De Graaf <danieldg@inspircd.org>
 *
 * This file is part of InspIRCd.  InspIRCd is free software: you can
 * redistribute it and/or modify it under the terms of the GNU General Public
 * License as published by the Free Software Foundation, version 2.
 *
 * This program is distributed in the hope that it will be useful, but WITHOUT
 * ANY WARRANTY; without even the implied warranty of MERCHANTABILITY or FITNESS
 * FOR A PARTICULAR PURPOSE.  See the GNU General Public License for more
 * details.
 *
 * You should have received a copy of the GNU General Public License
 * along with this program.  If not, see <http://www.gnu.org/licenses/>.
 */


#include "inspircd.h"

/** Handle /SAKICK
 */
class CommandSakick : public Command
{
 public:
	CommandSakick(Module* Creator) : Command(Creator,"SAKICK", 2, 3)
	{
		flags_needed = 'o';
		syntax = "<channel> <nick> [:<reason>]";
		translation = { TR_TEXT, TR_NICK, TR_TEXT };
	}

	CmdResult Handle(User* user, const Params& parameters) override
	{
		User* dest = ServerInstance->Users.Find(parameters[1]);
		Channel* channel = ServerInstance->FindChan(parameters[0]);

		if ((dest) && (dest->registered == REG_ALL) && (channel))
		{
			const std::string& reason = (parameters.size() > 2) ? parameters[2] : dest->nick;

			if (dest->server->IsULine())
			{
				user->WriteNumeric(ERR_NOPRIVILEGES, "Cannot use an SA command on a U-lined client");
				return CMD_FAILURE;
			}

			if (!channel->HasUser(dest))
			{
				user->WriteNotice("*** " + dest->nick + " is not on " + channel->name);
				return CMD_FAILURE;
			}

			/* For local clients, directly kick them. For remote clients,
			 * just return CMD_SUCCESS knowing the protocol module will route the SAKICK to the user's
			 * local server and that will kick them instead.
			 */
			if (IS_LOCAL(dest))
			{
				// Target is on this server, kick them and send the snotice
				channel->KickUser(ServerInstance->FakeClient, dest, reason);
				ServerInstance->SNO.WriteGlobalSno('a', user->nick + " SAKICKed " + dest->nick + " on " + channel->name);
			}

			return CMD_SUCCESS;
		}
		else
		{
			user->WriteNotice("*** Invalid nickname or channel");
		}

		return CMD_FAILURE;
	}

	RouteDescriptor GetRouting(User* user, const Params& parameters) override
	{
		return ROUTE_OPT_UCAST(parameters[1]);
	}
};

class ModuleSakick : public Module
{
 private:
	CommandSakick cmd;

 public:
	ModuleSakick()
		: Module(VF_VENDOR | VF_OPTCOMMON, "Provides the SAKICK command")
		, cmd(this)
	{
<<<<<<< HEAD
=======
		return Version("Adds the /SAKICK command which allows server operators to kick users from a channel without having any privileges in the channel.", VF_OPTCOMMON|VF_VENDOR);
>>>>>>> c5680d64
	}
};

MODULE_INIT(ModuleSakick)<|MERGE_RESOLUTION|>--- conflicted
+++ resolved
@@ -91,13 +91,9 @@
 
  public:
 	ModuleSakick()
-		: Module(VF_VENDOR | VF_OPTCOMMON, "Provides the SAKICK command")
+		: Module(VF_VENDOR | VF_OPTCOMMON, "Adds the /SAKICK command which allows server operators to kick users from a channel without having any privileges in the channel.")
 		, cmd(this)
 	{
-<<<<<<< HEAD
-=======
-		return Version("Adds the /SAKICK command which allows server operators to kick users from a channel without having any privileges in the channel.", VF_OPTCOMMON|VF_VENDOR);
->>>>>>> c5680d64
 	}
 };
 
