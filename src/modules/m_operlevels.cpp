/*
 * InspIRCd -- Internet Relay Chat Daemon
 *
 *   Copyright (C) 2013, 2018 Sadie Powell <sadie@witchery.services>
 *   Copyright (C) 2012-2013, 2016 Attila Molnar <attilamolnar@hush.com>
 *   Copyright (C) 2012, 2019 Robby <robby@chatbelgie.be>
 *   Copyright (C) 2009 Uli Schlachter <psychon@inspircd.org>
 *   Copyright (C) 2009 Thomas Stagner <aquanight@inspircd.org>
 *   Copyright (C) 2009 Daniel De Graaf <danieldg@inspircd.org>
 *   Copyright (C) 2007-2008 Robin Burchell <robin+git@viroteck.net>
 *   Copyright (C) 2007 Dennis Friis <peavey@inspircd.org>
 *   Copyright (C) 2006, 2010 Craig Edwards <brain@inspircd.org>
 *
 * This file is part of InspIRCd.  InspIRCd is free software: you can
 * redistribute it and/or modify it under the terms of the GNU General Public
 * License as published by the Free Software Foundation, version 2.
 *
 * This program is distributed in the hope that it will be useful, but WITHOUT
 * ANY WARRANTY; without even the implied warranty of MERCHANTABILITY or FITNESS
 * FOR A PARTICULAR PURPOSE.  See the GNU General Public License for more
 * details.
 *
 * You should have received a copy of the GNU General Public License
 * along with this program.  If not, see <http://www.gnu.org/licenses/>.
 */


#include "inspircd.h"

class ModuleOperLevels : public Module
{
	public:
		ModuleOperLevels()
			: Module(VF_VENDOR, "Gives each oper type a 'level', cannot kill opers 'above' your level")
		{
<<<<<<< HEAD
=======
			return Version("Allows the server administrator to define ranks for server operators which prevent lower ranked server operators from using /KILL on higher ranked server operators.", VF_VENDOR);
>>>>>>> c5680d64
		}

		ModResult OnKill(User* source, User* dest, const std::string &reason) override
		{
			// oper killing an oper?
			if (dest->IsOper() && source->IsOper())
			{
				unsigned long dest_level = ConvToNum<unsigned long>(dest->oper->getConfig("level"));
				unsigned long source_level = ConvToNum<unsigned long>(source->oper->getConfig("level"));

				if (dest_level > source_level)
				{
					if (IS_LOCAL(source))
					{
						ServerInstance->SNO.WriteGlobalSno('a', "Oper %s (level %lu) attempted to /KILL a higher level oper: %s (level %lu), reason: %s",
							source->nick.c_str(), source_level, dest->nick.c_str(), dest_level, reason.c_str());
					}
					dest->WriteNotice("*** Oper " + source->nick + " attempted to /KILL you!");
					source->WriteNumeric(ERR_NOPRIVILEGES, InspIRCd::Format("Permission Denied - Oper %s is a higher level than you", dest->nick.c_str()));
					return MOD_RES_DENY;
				}
			}
			return MOD_RES_PASSTHRU;
		}
};

MODULE_INIT(ModuleOperLevels)<|MERGE_RESOLUTION|>--- conflicted
+++ resolved
@@ -31,12 +31,8 @@
 {
 	public:
 		ModuleOperLevels()
-			: Module(VF_VENDOR, "Gives each oper type a 'level', cannot kill opers 'above' your level")
+			: Module(VF_VENDOR, "Allows the server administrator to define ranks for server operators which prevent lower ranked server operators from using /KILL on higher ranked server operators.")
 		{
-<<<<<<< HEAD
-=======
-			return Version("Allows the server administrator to define ranks for server operators which prevent lower ranked server operators from using /KILL on higher ranked server operators.", VF_VENDOR);
->>>>>>> c5680d64
 		}
 
 		ModResult OnKill(User* source, User* dest, const std::string &reason) override
