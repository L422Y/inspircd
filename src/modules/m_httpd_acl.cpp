--- conflicted
+++ resolved
@@ -48,14 +48,9 @@
 	HTTPdAPI API;
 
  public:
-<<<<<<< HEAD
- 	ModuleHTTPAccessList()
+	ModuleHTTPAccessList()
 		: Module(VF_VENDOR, "Allows the server administrator to control who can access resources served over HTTP with the httpd module.")
 		, HTTPACLEventListener(this)
-=======
-	ModuleHTTPAccessList()
-		: HTTPACLEventListener(this)
->>>>>>> 1288e9e5
 		, API(this)
 	{
 	}
