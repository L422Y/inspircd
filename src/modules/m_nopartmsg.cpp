/*
 * InspIRCd -- Internet Relay Chat Daemon
 *
 *   Copyright (C) 2013, 2020 Sadie Powell <sadie@witchery.services>
 *   Copyright (C) 2012 Robby <robby@chatbelgie.be>
 *   Copyright (C) 2012 Attila Molnar <attilamolnar@hush.com>
 *   Copyright (C) 2010 Craig Edwards <brain@inspircd.org>
 *   Copyright (C) 2009-2010 Daniel De Graaf <danieldg@inspircd.org>
 *   Copyright (C) 2009 Uli Schlachter <psychon@inspircd.org>
 *   Copyright (C) 2008 Robin Burchell <robin+git@viroteck.net>
 *
 * This file is part of InspIRCd.  InspIRCd is free software: you can
 * redistribute it and/or modify it under the terms of the GNU General Public
 * License as published by the Free Software Foundation, version 2.
 *
 * This program is distributed in the hope that it will be useful, but WITHOUT
 * ANY WARRANTY; without even the implied warranty of MERCHANTABILITY or FITNESS
 * FOR A PARTICULAR PURPOSE.  See the GNU General Public License for more
 * details.
 *
 * You should have received a copy of the GNU General Public License
 * along with this program.  If not, see <http://www.gnu.org/licenses/>.
 */


#include "inspircd.h"
#include "modules/extban.h"

class ModulePartMsgBan : public Module
{
 private:
	ExtBan::Acting extban;

 public:
	ModulePartMsgBan()
		: Module(VF_VENDOR | VF_OPTCOMMON, "Adds the p extended ban which blocks the part message of matching users.")
		, extban(this, "partmsg", 'p')
	{
<<<<<<< HEAD
=======
		return Version("Adds the p: extended ban which blocks the part message of matching users.", VF_OPTCOMMON|VF_VENDOR);
>>>>>>> 1adad7cc
	}

	void OnUserPart(Membership* memb, std::string &partmessage, CUList& excepts) override
	{
		if (!IS_LOCAL(memb->user))
			return;

		if (extban.GetStatus(memb->user, memb->chan) == MOD_RES_DENY)
			partmessage.clear();
	}
};

MODULE_INIT(ModulePartMsgBan)<|MERGE_RESOLUTION|>--- conflicted
+++ resolved
@@ -33,13 +33,9 @@
 
  public:
 	ModulePartMsgBan()
-		: Module(VF_VENDOR | VF_OPTCOMMON, "Adds the p extended ban which blocks the part message of matching users.")
+		: Module(VF_VENDOR | VF_OPTCOMMON, "Adds the p: extended ban which blocks the part message of matching users.")
 		, extban(this, "partmsg", 'p')
 	{
-<<<<<<< HEAD
-=======
-		return Version("Adds the p: extended ban which blocks the part message of matching users.", VF_OPTCOMMON|VF_VENDOR);
->>>>>>> 1adad7cc
 	}
 
 	void OnUserPart(Membership* memb, std::string &partmessage, CUList& excepts) override
