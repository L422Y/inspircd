--- conflicted
+++ resolved
@@ -87,7 +87,7 @@
 
  public:
 	ModuleIRCv3LabeledResponse()
-		: Module(VF_VENDOR, "Provides the labeled-response IRCv3 extension")
+		: Module(VF_VENDOR, "Provides support for the IRCv3 Labeled Response specification.")
 		, cap(this, "labeled-response")
 		, tag(this, cap)
 		, batchmanager(this)
@@ -226,12 +226,8 @@
 
 	void Prioritize() override
 	{
-<<<<<<< HEAD
 		Module* alias = ServerInstance->Modules.Find("m_alias.so");
 		ServerInstance->Modules.SetPriority(this, I_OnPreCommand, PRIORITY_BEFORE, alias);
-=======
-		return Version("Provides support for the IRCv3 Labeled Response specification.", VF_VENDOR);
->>>>>>> c5680d64
 	}
 };
 
