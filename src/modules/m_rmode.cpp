--- conflicted
+++ resolved
@@ -35,49 +35,26 @@
 
 	CmdResult Handle(User* user, const Params& parameters) override
 	{
-<<<<<<< HEAD
-		ModeHandler* mh;
 		Channel* chan = ServerInstance->Channels.Find(parameters[0]);
-		char modeletter = parameters[1][0];
-
 		if (!chan)
 		{
-			user->WriteNotice("The channel " + parameters[0] + " does not exist.");
+			user->WriteNumeric(Numerics::NoSuchChannel(parameters[0]));
 			return CmdResult::FAILURE;
 		}
 
-		mh = ServerInstance->Modes.FindMode(modeletter, MODETYPE_CHANNEL);
+		unsigned char modeletter = parameters[1][0];
+		ModeHandler* mh = ServerInstance->Modes.FindMode(modeletter, MODETYPE_CHANNEL);
 		if (!mh || parameters[1].size() > 1)
 		{
-			user->WriteNotice(parameters[1] + " is not a valid channel mode.");
+			user->WriteNumeric(ERR_UNKNOWNMODE, parameters[0], "is not a recognised channel mode.");
 			return CmdResult::FAILURE;
-=======
-		Channel* chan = ServerInstance->FindChan(parameters[0]);
-		if (chan == NULL)
-		{
-			user->WriteNumeric(Numerics::NoSuchChannel(parameters[0]));
-			return CMD_FAILURE;
-		}
-
-		unsigned char modeletter = parameters[1][0];
-		ModeHandler* mh = ServerInstance->Modes->FindMode(modeletter, MODETYPE_CHANNEL);
-		if (mh == NULL || parameters[1].size() > 1)
-		{
-			user->WriteNumeric(ERR_UNKNOWNMODE, parameters[0], "is not a recognised channel mode.");
-			return CMD_FAILURE;
->>>>>>> 97363d8c
 		}
 
 		if (chan->GetPrefixValue(user) < mh->GetLevelRequired(false))
 		{
-<<<<<<< HEAD
-			user->WriteNotice("You do not have access to unset " + ConvToStr(modeletter) + " on " +  chan->name + ".");
-			return CmdResult::FAILURE;
-=======
 			user->WriteNumeric(Numerics::ChannelPrivilegesNeeded(chan, mh->GetLevelRequired(false), InspIRCd::Format("unset channel mode %c (%s)",
 				mh->GetModeChar(), mh->name.c_str())));
-			return CMD_FAILURE;
->>>>>>> 97363d8c
+			return CmdResult::FAILURE;
 		}
 
 		std::string pattern = parameters.size() > 2 ? parameters[2] : "*";
