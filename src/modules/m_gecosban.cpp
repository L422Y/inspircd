--- conflicted
+++ resolved
@@ -33,10 +33,6 @@
 	RealMaskExtBan(Module* Creator)
 		: ExtBan::MatchingBase(Creator, "realmask", 'a')
 	{
-<<<<<<< HEAD
-=======
-		return Version("Adds the r: extended ban which checks whether users have a real name (gecos) matching the specified glob pattern.", VF_OPTCOMMON|VF_VENDOR);
->>>>>>> 1adad7cc
 	}
 
 	bool IsMatch(User* user, Channel* channel, const std::string& text) override
@@ -76,10 +72,10 @@
  private:
 	RealMaskExtBan maskextban;
 	RealNameExtBan realextban;
- 
+
  public:
 	ModuleGecosBan()
-		: Module(VF_VENDOR | VF_OPTCOMMON, "Adds the r extended ban which checks whether users have a real name (gecos) matching the specified glob pattern.")
+		: Module(VF_VENDOR | VF_OPTCOMMON, "Adds the r: extended ban which checks whether users have a real name (gecos) matching the specified glob pattern.")
 		, maskextban(this)
 		, realextban(this)
 	{
