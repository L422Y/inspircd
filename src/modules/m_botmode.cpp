/*
 * InspIRCd -- Internet Relay Chat Daemon
 *
 *   Copyright (C) 2013, 2017-2020 Sadie Powell <sadie@witchery.services>
 *   Copyright (C) 2012, 2015 Attila Molnar <attilamolnar@hush.com>
 *   Copyright (C) 2012 Shawn Smith <ShawnSmith0828@gmail.com>
 *   Copyright (C) 2012 Robby <robby@chatbelgie.be>
 *   Copyright (C) 2009-2010 Daniel De Graaf <danieldg@inspircd.org>
 *   Copyright (C) 2007 Dennis Friis <peavey@inspircd.org>
 *   Copyright (C) 2004, 2010 Craig Edwards <brain@inspircd.org>
 *
 * This file is part of InspIRCd.  InspIRCd is free software: you can
 * redistribute it and/or modify it under the terms of the GNU General Public
 * License as published by the Free Software Foundation, version 2.
 *
 * This program is distributed in the hope that it will be useful, but WITHOUT
 * ANY WARRANTY; without even the implied warranty of MERCHANTABILITY or FITNESS
 * FOR A PARTICULAR PURPOSE.  See the GNU General Public License for more
 * details.
 *
 * You should have received a copy of the GNU General Public License
 * along with this program.  If not, see <http://www.gnu.org/licenses/>.
 */


#include "inspircd.h"
#include "modules/ctctags.h"
#include "modules/isupport.h"
#include "modules/who.h"
#include "modules/whois.h"

enum
{
	// From UnrealIRCd.
	RPL_WHOISBOT = 335
};

class BotTag : public ClientProtocol::MessageTagProvider
{
 private:
	SimpleUserModeHandler& botmode;
	CTCTags::CapReference ctctagcap;

 public:
	BotTag(Module* mod, SimpleUserModeHandler& bm)
		: ClientProtocol::MessageTagProvider(mod)
		, botmode(bm)
		, ctctagcap(mod)
	{
	}

	void OnPopulateTags(ClientProtocol::Message& msg) override
	{
		User* const user = msg.GetSourceUser();
		if (user && user->IsModeSet(botmode))
			msg.AddTag("inspircd.org/bot", this, "");
	}

	bool ShouldSendTag(LocalUser* user, const ClientProtocol::MessageTagData& tagdata) override
	{
		return ctctagcap.get(user);
	}
};

class ModuleBotMode
	: public Module
	, public ISupport::EventListener
	, public Who::EventListener
	, public Whois::EventListener
{
 private:
	SimpleUserModeHandler bm;
	BotTag tag;
	bool forcenotice;

 public:
	ModuleBotMode()
		: Module(VF_VENDOR, "Adds user mode B (bot) which marks users with it set as bots in their /WHOIS response.")
		, ISupport::EventListener(this)
		, Who::EventListener(this)
		, Whois::EventListener(this)
		, bm(this, "bot", 'B')
		, tag(this, bm)
	{
	}

<<<<<<< HEAD
	void OnBuildISupport(ISupport::TokenMap& tokens) override
=======
	void ReadConfig(ConfigStatus& status) CXX11_OVERRIDE
	{
		forcenotice = ServerInstance->Config->ConfValue("botmode")->getBool("forcenotice");
	}

	void On005Numeric(std::map<std::string, std::string>& tokens) CXX11_OVERRIDE
>>>>>>> 07b12e72
	{
		tokens["BOT"] = ConvToStr(bm.GetModeChar());
	}

<<<<<<< HEAD
	ModResult OnWhoLine(const Who::Request& request, LocalUser* source, User* user, Membership* memb, Numeric::Numeric& numeric) override
=======
	ModResult OnUserPreMessage(User* user, const MessageTarget& target, MessageDetails& details) CXX11_OVERRIDE
	{
		// Allow sending if forcenotice is off, the user is not a bot, or if the message is a notice.
		if (!forcenotice || !user->IsModeSet(bm) || details.type == MSG_NOTICE)
			return MOD_RES_PASSTHRU;

		// Allow sending PRIVMSGs to services pseudoclients.
		if (target.type == MessageTarget::TYPE_USER && target.Get<User>()->server->IsULine())
			return MOD_RES_PASSTHRU;

		// Force the message to be broadcast as a NOTICE.
		details.type = MSG_NOTICE;
		return MOD_RES_PASSTHRU;
	}

	ModResult OnWhoLine(const Who::Request& request, LocalUser* source, User* user, Membership* memb, Numeric::Numeric& numeric) CXX11_OVERRIDE
>>>>>>> 07b12e72
	{
		size_t flag_index;
		if (!request.GetFieldIndex('f', flag_index))
			return MOD_RES_PASSTHRU;

		if (user->IsModeSet(bm))
			numeric.GetParams()[flag_index].push_back('B');

		return MOD_RES_PASSTHRU;
	}

	void OnWhois(Whois::Context& whois) override
	{
		if (whois.GetTarget()->IsModeSet(bm))
		{
			whois.SendLine(RPL_WHOISBOT, "is a bot on " + ServerInstance->Config->Network);
		}
	}
};

MODULE_INIT(ModuleBotMode)<|MERGE_RESOLUTION|>--- conflicted
+++ resolved
@@ -84,24 +84,17 @@
 	{
 	}
 
-<<<<<<< HEAD
-	void OnBuildISupport(ISupport::TokenMap& tokens) override
-=======
-	void ReadConfig(ConfigStatus& status) CXX11_OVERRIDE
+	void ReadConfig(ConfigStatus& status) override
 	{
 		forcenotice = ServerInstance->Config->ConfValue("botmode")->getBool("forcenotice");
 	}
 
-	void On005Numeric(std::map<std::string, std::string>& tokens) CXX11_OVERRIDE
->>>>>>> 07b12e72
+	void OnBuildISupport(ISupport::TokenMap& tokens) override
 	{
 		tokens["BOT"] = ConvToStr(bm.GetModeChar());
 	}
 
-<<<<<<< HEAD
-	ModResult OnWhoLine(const Who::Request& request, LocalUser* source, User* user, Membership* memb, Numeric::Numeric& numeric) override
-=======
-	ModResult OnUserPreMessage(User* user, const MessageTarget& target, MessageDetails& details) CXX11_OVERRIDE
+	ModResult OnUserPreMessage(User* user, const MessageTarget& target, MessageDetails& details) override
 	{
 		// Allow sending if forcenotice is off, the user is not a bot, or if the message is a notice.
 		if (!forcenotice || !user->IsModeSet(bm) || details.type == MSG_NOTICE)
@@ -116,8 +109,7 @@
 		return MOD_RES_PASSTHRU;
 	}
 
-	ModResult OnWhoLine(const Who::Request& request, LocalUser* source, User* user, Membership* memb, Numeric::Numeric& numeric) CXX11_OVERRIDE
->>>>>>> 07b12e72
+	ModResult OnWhoLine(const Who::Request& request, LocalUser* source, User* user, Membership* memb, Numeric::Numeric& numeric) override
 	{
 		size_t flag_index;
 		if (!request.GetFieldIndex('f', flag_index))
