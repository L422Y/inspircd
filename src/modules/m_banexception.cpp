/*
 * InspIRCd -- Internet Relay Chat Daemon
 *
 *   Copyright (C) 2009 Daniel De Graaf <danieldg@inspircd.org>
 *   Copyright (C) 2006-2008 Craig Edwards <craigedwards@brainbox.cc>
 *   Copyright (C) 2007-2008 Robin Burchell <robin+git@viroteck.net>
 *   Copyright (C) 2007 Dennis Friis <peavey@inspircd.org>
 *   Copyright (C) 2006 Oliver Lupton <oliverlupton@gmail.com>
 *
 * This file is part of InspIRCd.  InspIRCd is free software: you can
 * redistribute it and/or modify it under the terms of the GNU General Public
 * License as published by the Free Software Foundation, version 2.
 *
 * This program is distributed in the hope that it will be useful, but WITHOUT
 * ANY WARRANTY; without even the implied warranty of MERCHANTABILITY or FITNESS
 * FOR A PARTICULAR PURPOSE.  See the GNU General Public License for more
 * details.
 *
 * You should have received a copy of the GNU General Public License
 * along with this program.  If not, see <http://www.gnu.org/licenses/>.
 */


#include "inspircd.h"
#include "listmode.h"

/* Written by Om<om@inspircd.org>, April 2005. */
/* Rewritten to use the listmode utility by Om, December 2005 */
/* Adapted from m_exception, which was originally based on m_chanprotect and m_silence */

// The +e channel mode takes a nick!ident@host, glob patterns allowed,
// and if a user matches an entry on the +e list then they can join the channel, overriding any (+b) bans set on them
// Now supports CIDR and IP addresses -- Brain


/** Handles +e channel mode
 */
class BanException : public ListModeBase
{
 public:
	BanException(Module* Creator) : ListModeBase(Creator, "banexception", 'e', "End of Channel Exception List", 348, 349, true) { }
};


class ModuleBanException : public Module
{
	BanException be;

 public:
	ModuleBanException() : be(this)
	{
	}

	void On005Numeric(std::map<std::string, std::string>& tokens) CXX11_OVERRIDE
	{
		tokens["EXCEPTS"] = "e";
	}

	ModResult OnExtBanCheck(User *user, Channel *chan, char type) CXX11_OVERRIDE
	{
		ListModeBase::ModeList* list = be.GetList(chan);
		if (!list)
			return MOD_RES_PASSTHRU;

		for (ListModeBase::ModeList::iterator it = list->begin(); it != list->end(); it++)
		{
			if (it->mask[0] != type || it->mask[1] != ':')
				continue;

			if (chan->CheckBan(user, it->mask.substr(2)))
			{
<<<<<<< HEAD
				// They match an entry on the list, so let them pass this.
				return MOD_RES_ALLOW;
=======
				if (it->mask.length() <= 2 || it->mask[0] != type || it->mask[1] != ':')
					continue;

				if (chan->CheckBan(user, it->mask.substr(2)))
				{
					// They match an entry on the list, so let them pass this.
					return MOD_RES_ALLOW;
				}
>>>>>>> 25c1319e
			}
		}

		return MOD_RES_PASSTHRU;
	}

	ModResult OnCheckChannelBan(User* user, Channel* chan) CXX11_OVERRIDE
	{
		ListModeBase::ModeList* list = be.GetList(chan);
		if (!list)
		{
			// No list, proceed normally
			return MOD_RES_PASSTHRU;
		}

		for (ListModeBase::ModeList::iterator it = list->begin(); it != list->end(); it++)
		{
			if (chan->CheckBan(user, it->mask))
			{
				// They match an entry on the list, so let them in.
				return MOD_RES_ALLOW;
			}
		}
		return MOD_RES_PASSTHRU;
	}

	void ReadConfig(ConfigStatus& status) CXX11_OVERRIDE
	{
		be.DoRehash();
	}

	Version GetVersion() CXX11_OVERRIDE
	{
		return Version("Provides support for the +e channel mode", VF_VENDOR);
	}
};

MODULE_INIT(ModuleBanException)<|MERGE_RESOLUTION|>--- conflicted
+++ resolved
@@ -64,24 +64,13 @@
 
 		for (ListModeBase::ModeList::iterator it = list->begin(); it != list->end(); it++)
 		{
-			if (it->mask[0] != type || it->mask[1] != ':')
+			if (it->mask.length() <= 2 || it->mask[0] != type || it->mask[1] != ':')
 				continue;
 
 			if (chan->CheckBan(user, it->mask.substr(2)))
 			{
-<<<<<<< HEAD
 				// They match an entry on the list, so let them pass this.
 				return MOD_RES_ALLOW;
-=======
-				if (it->mask.length() <= 2 || it->mask[0] != type || it->mask[1] != ':')
-					continue;
-
-				if (chan->CheckBan(user, it->mask.substr(2)))
-				{
-					// They match an entry on the list, so let them pass this.
-					return MOD_RES_ALLOW;
-				}
->>>>>>> 25c1319e
 			}
 		}
 
