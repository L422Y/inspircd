--- conflicted
+++ resolved
@@ -36,22 +36,13 @@
 
  public:
 	ModuleGeoClass()
-		: Module(VF_VENDOR, "Provides a way to assign users to connect classes by country")
+		: Module(VF_VENDOR, "Allows the server administrator to assign users to connect classes by the country they are connecting from.")
 		, Stats::EventListener(this)
 		, geoapi(this)
 	{
 	}
 
-<<<<<<< HEAD
 	ModResult OnSetConnectClass(LocalUser* user, ConnectClass* myclass) override
-=======
-	Version GetVersion() CXX11_OVERRIDE
-	{
-		return Version("Allows the server administrator to assign users to connect classes by the country they are connecting from.", VF_VENDOR);
-	}
-
-	ModResult OnSetConnectClass(LocalUser* user, ConnectClass* myclass) CXX11_OVERRIDE
->>>>>>> c5680d64
 	{
 		const std::string country = myclass->config->getString("country");
 		if (country.empty())
