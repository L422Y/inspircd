/*
 * InspIRCd -- Internet Relay Chat Daemon
 *
 *   Copyright (C) 2009-2010 Daniel De Graaf <danieldg@inspircd.org>
 *   Copyright (C) 2008 Craig Edwards <craigedwards@brainbox.cc>
 *
 * This file is part of InspIRCd.  InspIRCd is free software: you can
 * redistribute it and/or modify it under the terms of the GNU General Public
 * License as published by the Free Software Foundation, version 2.
 *
 * This program is distributed in the hope that it will be useful, but WITHOUT
 * ANY WARRANTY; without even the implied warranty of MERCHANTABILITY or FITNESS
 * FOR A PARTICULAR PURPOSE.  See the GNU General Public License for more
 * details.
 *
 * You should have received a copy of the GNU General Public License
 * along with this program.  If not, see <http://www.gnu.org/licenses/>.
 */


#include "inspircd.h"
#include "modules/cap.h"
#include "modules/account.h"
#include "modules/sasl.h"
#include "modules/ssl.h"
#include "modules/server.h"

enum
{
	// From IRCv3 sasl-3.1
	RPL_SASLSUCCESS = 903,
	ERR_SASLFAIL = 904,
	ERR_SASLTOOLONG = 905,
	ERR_SASLABORTED = 906,
	RPL_SASLMECHS = 908
};

static std::string sasl_target;

class ServerTracker
	: public ServerProtocol::LinkEventListener
{
	// Stop GCC warnings about the deprecated OnServerSplit event.
	using ServerProtocol::LinkEventListener::OnServerSplit;

	bool online;

	void Update(const Server* server, bool linked)
	{
		if (sasl_target == "*")
			return;

		if (InspIRCd::Match(server->GetName(), sasl_target))
		{
			ServerInstance->Logs.Log(MODNAME, LOG_VERBOSE, "SASL target server \"%s\" %s", sasl_target.c_str(), (linked ? "came online" : "went offline"));
			online = linked;
		}
	}

	void OnServerLink(const Server* server) override
	{
		Update(server, true);
	}

<<<<<<< HEAD
	void OnServerSplit(const Server* server) override
=======
	void OnServerSplit(const Server* server, bool error) CXX11_OVERRIDE
>>>>>>> db45e2e6
	{
		Update(server, false);
	}

 public:
	ServerTracker(Module* mod)
		: ServerProtocol::LinkEventListener(mod)
	{
		Reset();
	}

	void Reset()
	{
		if (sasl_target == "*")
		{
			online = true;
			return;
		}

		online = false;

		ProtocolInterface::ServerList servers;
		ServerInstance->PI->GetServerList(servers);
		for (ProtocolInterface::ServerList::const_iterator i = servers.begin(); i != servers.end(); ++i)
		{
			const ProtocolInterface::ServerInfo& server = *i;
			if (InspIRCd::Match(server.servername, sasl_target))
			{
				online = true;
				break;
			}
		}
	}

	bool IsOnline() const { return online; }
};

class SASLCap : public Cap::Capability
{
	std::string mechlist;
	const ServerTracker& servertracker;

	bool OnRequest(LocalUser* user, bool adding) override
	{
		// Servers MUST NAK any sasl capability request if the authentication layer
		// is unavailable.
		return servertracker.IsOnline();
	}

	bool OnList(LocalUser* user) override
	{
		// Servers MUST NOT advertise the sasl capability if the authentication layer
		// is unavailable.
		return servertracker.IsOnline();
	}

	const std::string* GetValue(LocalUser* user) const override
	{
		return &mechlist;
	}

 public:
	SASLCap(Module* mod, const ServerTracker& tracker)
		: Cap::Capability(mod, "sasl")
		, servertracker(tracker)
	{
	}

	void SetMechlist(const std::string& newmechlist)
	{
		if (mechlist == newmechlist)
			return;

		mechlist = newmechlist;
		NotifyValueChange();
	}
};

enum SaslState { SASL_INIT, SASL_COMM, SASL_DONE };
enum SaslResult { SASL_OK, SASL_FAIL, SASL_ABORT };

static Events::ModuleEventProvider* saslevprov;

static void SendSASL(LocalUser* user, const std::string& agent, char mode, const std::vector<std::string>& parameters)
{
	CommandBase::Params params;
	params.push_back(user->uuid);
	params.push_back(agent);
	params.push_back(ConvToStr(mode));
	params.insert(params.end(), parameters.begin(), parameters.end());

	if (!ServerInstance->PI->SendEncapsulatedData(sasl_target, "SASL", params))
	{
		FOREACH_MOD_CUSTOM(*saslevprov, SASLEventListener, OnSASLAuth, (params));
	}
}

static ClientProtocol::EventProvider* g_protoev;

/**
 * Tracks SASL authentication state like charybdis does. --nenolod
 */
class SaslAuthenticator
{
 private:
	std::string agent;
	LocalUser* user;
	SaslState state;
	SaslResult result;
	bool state_announced;

	void SendHostIP(UserCertificateAPI& sslapi)
	{
		std::vector<std::string> params;
		params.push_back(user->GetRealHost());
		params.push_back(user->GetIPString());
		params.push_back(sslapi && sslapi->GetCertificate(user) ? "S" : "P");

		SendSASL(user, "*", 'H', params);
	}

 public:
	SaslAuthenticator(LocalUser* user_, const std::string& method, UserCertificateAPI& sslapi)
		: user(user_)
		, state(SASL_INIT)
		, state_announced(false)
	{
		SendHostIP(sslapi);

		std::vector<std::string> params;
		params.push_back(method);

		const std::string fp = sslapi ? sslapi->GetFingerprint(user) : "";
		if (fp.size())
			params.push_back(fp);

		SendSASL(user, "*", 'S', params);
	}

	SaslResult GetSaslResult(const std::string &result_)
	{
		if (result_ == "F")
			return SASL_FAIL;

		if (result_ == "A")
			return SASL_ABORT;

		return SASL_OK;
	}

	/* checks for and deals with a state change. */
	SaslState ProcessInboundMessage(const CommandBase::Params& msg)
	{
		switch (this->state)
		{
		 case SASL_INIT:
			this->agent = msg[0];
			this->state = SASL_COMM;
			/* fall through */
		 case SASL_COMM:
			if (msg[0] != this->agent)
				return this->state;

			if (msg.size() < 4)
				return this->state;

			if (msg[2] == "C")
			{
				ClientProtocol::Message authmsg("AUTHENTICATE");
				authmsg.PushParamRef(msg[3]);

				ClientProtocol::Event authevent(*g_protoev, authmsg);
				LocalUser* const localuser = IS_LOCAL(user);
				if (localuser)
					localuser->Send(authevent);
			}
			else if (msg[2] == "D")
			{
				this->state = SASL_DONE;
				this->result = this->GetSaslResult(msg[3]);
			}
			else if (msg[2] == "M")
				this->user->WriteNumeric(RPL_SASLMECHS, msg[3], "are available SASL mechanisms");
			else
				ServerInstance->Logs.Log(MODNAME, LOG_DEFAULT, "Services sent an unknown SASL message \"%s\" \"%s\"", msg[2].c_str(), msg[3].c_str());

			break;
		 case SASL_DONE:
			break;
		 default:
			ServerInstance->Logs.Log(MODNAME, LOG_DEFAULT, "WTF: SaslState is not a known state (%d)", this->state);
			break;
		}

		return this->state;
	}

	bool SendClientMessage(const std::vector<std::string>& parameters)
	{
		if (this->state != SASL_COMM)
			return true;

		SendSASL(this->user, this->agent, 'C', parameters);

		if (parameters[0].c_str()[0] == '*')
		{
			this->state = SASL_DONE;
			this->result = SASL_ABORT;
			return false;
		}

		return true;
	}

	void AnnounceState(void)
	{
		if (this->state_announced)
			return;

		switch (this->result)
		{
		 case SASL_OK:
			this->user->WriteNumeric(RPL_SASLSUCCESS, "SASL authentication successful");
			break;
		 case SASL_ABORT:
			this->user->WriteNumeric(ERR_SASLABORTED, "SASL authentication aborted");
			break;
		 case SASL_FAIL:
			this->user->WriteNumeric(ERR_SASLFAIL, "SASL authentication failed");
			break;
		 default:
			break;
		}

		this->state_announced = true;
	}
};

class CommandAuthenticate : public SplitCommand
{
 private:
	 // The maximum length of an AUTHENTICATE request.
	 static const size_t MAX_AUTHENTICATE_SIZE = 400;

 public:
	SimpleExtItem<SaslAuthenticator>& authExt;
	Cap::Capability& cap;
	UserCertificateAPI sslapi;

	CommandAuthenticate(Module* Creator, SimpleExtItem<SaslAuthenticator>& ext, Cap::Capability& Cap)
		: SplitCommand(Creator, "AUTHENTICATE", 1)
		, authExt(ext)
		, cap(Cap)
		, sslapi(Creator)
	{
		works_before_reg = true;
		allow_empty_last_param = false;
	}

	CmdResult HandleLocal(LocalUser* user, const Params& parameters) override
	{
		{
			if (!cap.get(user))
				return CMD_FAILURE;

			if (parameters[0].find(' ') != std::string::npos || parameters[0][0] == ':')
				return CMD_FAILURE;

			if (parameters[0].length() > MAX_AUTHENTICATE_SIZE)
			{
				user->WriteNumeric(ERR_SASLTOOLONG, "SASL message too long");
				return CMD_FAILURE;
			}

			SaslAuthenticator *sasl = authExt.get(user);
			if (!sasl)
				authExt.set(user, new SaslAuthenticator(user, parameters[0], sslapi));
			else if (sasl->SendClientMessage(parameters) == false)	// IAL abort extension --nenolod
			{
				sasl->AnnounceState();
				authExt.unset(user);
			}
		}
		return CMD_FAILURE;
	}
};

class CommandSASL : public Command
{
 public:
	SimpleExtItem<SaslAuthenticator>& authExt;
	CommandSASL(Module* Creator, SimpleExtItem<SaslAuthenticator>& ext) : Command(Creator, "SASL", 2), authExt(ext)
	{
		this->flags_needed = FLAG_SERVERONLY; // should not be called by users
	}

	CmdResult Handle(User* user, const Params& parameters) override
	{
		User* target = ServerInstance->FindUUID(parameters[1]);
		if (!target)
		{
			ServerInstance->Logs.Log(MODNAME, LOG_DEBUG, "User not found in sasl ENCAP event: %s", parameters[1].c_str());
			return CMD_FAILURE;
		}

		SaslAuthenticator *sasl = authExt.get(target);
		if (!sasl)
			return CMD_FAILURE;

		SaslState state = sasl->ProcessInboundMessage(parameters);
		if (state == SASL_DONE)
		{
			sasl->AnnounceState();
			authExt.unset(target);
		}
		return CMD_SUCCESS;
	}

	RouteDescriptor GetRouting(User* user, const Params& parameters) override
	{
		return ROUTE_BROADCAST;
	}
};

class ModuleSASL : public Module
{
	SimpleExtItem<SaslAuthenticator> authExt;
	ServerTracker servertracker;
	SASLCap cap;
	CommandAuthenticate auth;
	CommandSASL sasl;
	Events::ModuleEventProvider sasleventprov;
	ClientProtocol::EventProvider protoev;

 public:
	ModuleSASL()
		: authExt(this, "sasl_auth", ExtensionItem::EXT_USER)
		, servertracker(this)
		, cap(this, servertracker)
		, auth(this, authExt, cap)
		, sasl(this, authExt)
		, sasleventprov(this, "event/sasl")
		, protoev(this, auth.name)
	{
		saslevprov = &sasleventprov;
		g_protoev = &protoev;
	}

	void init() override
	{
		if (!ServerInstance->Modules.Find("m_services_account.so") || !ServerInstance->Modules.Find("m_cap.so"))
			ServerInstance->Logs.Log(MODNAME, LOG_DEFAULT, "WARNING: m_services_account and m_cap are not loaded! m_sasl will NOT function correctly until these two modules are loaded!");
	}

	void ReadConfig(ConfigStatus& status) override
	{
		std::string target = ServerInstance->Config->ConfValue("sasl")->getString("target");
		if (target.empty())
			throw ModuleException("<sasl:target> must be set to the name of your services server!");

		sasl_target = target;
		servertracker.Reset();
	}

	void OnDecodeMetaData(Extensible* target, const std::string& extname, const std::string& extdata) override
	{
		if ((target == NULL) && (extname == "saslmechlist"))
			cap.SetMechlist(extdata);
	}

	Version GetVersion() override
	{
		return Version("Provides support for IRC Authentication Layer (aka: SASL) via AUTHENTICATE", VF_VENDOR);
	}
};

MODULE_INIT(ModuleSASL)<|MERGE_RESOLUTION|>--- conflicted
+++ resolved
@@ -40,9 +40,6 @@
 class ServerTracker
 	: public ServerProtocol::LinkEventListener
 {
-	// Stop GCC warnings about the deprecated OnServerSplit event.
-	using ServerProtocol::LinkEventListener::OnServerSplit;
-
 	bool online;
 
 	void Update(const Server* server, bool linked)
@@ -62,11 +59,7 @@
 		Update(server, true);
 	}
 
-<<<<<<< HEAD
-	void OnServerSplit(const Server* server) override
-=======
-	void OnServerSplit(const Server* server, bool error) CXX11_OVERRIDE
->>>>>>> db45e2e6
+	void OnServerSplit(const Server* server, bool error) override
 	{
 		Update(server, false);
 	}
