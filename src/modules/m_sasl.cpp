--- conflicted
+++ resolved
@@ -224,7 +224,6 @@
 	{
 		switch (this->state)
 		{
-<<<<<<< HEAD
 			case SASL_INIT:
 				this->agent = msg[0];
 				this->state = SASL_COMM;
@@ -239,13 +238,14 @@
 
 				if (msg[2] == "C")
 				{
-					ClientProtocol::Message authmsg("AUTHENTICATE");
-					authmsg.PushParamRef(msg[3]);
-
-					ClientProtocol::Event authevent(*g_protoev, authmsg);
 					LocalUser* const localuser = IS_LOCAL(user);
 					if (localuser)
+					{
+						ClientProtocol::Message authmsg("AUTHENTICATE");
+						authmsg.PushParamRef(msg[3]);
+						ClientProtocol::Event authevent(*g_protoev, authmsg);
 						localuser->Send(authevent);
+					}
 				}
 				else if (msg[2] == "D")
 				{
@@ -257,40 +257,6 @@
 				else
 					ServerInstance->Logs.Log(MODNAME, LOG_DEFAULT, "Services sent an unknown SASL message \"%s\" \"%s\"", msg[2].c_str(), msg[3].c_str());
 				break;
-=======
-		case SASL_INIT:
-			this->agent = msg[0];
-			this->state = SASL_COMM;
-			/* fall through */
-		case SASL_COMM:
-			if (msg[0] != this->agent)
-				return this->state;
-
-			if (msg.size() < 4)
-				return this->state;
-
-			if (msg[2] == "C")
-			{
-				ClientProtocol::Message authmsg("AUTHENTICATE");
-				authmsg.PushParamRef(msg[3]);
-
-				LocalUser* const localuser = IS_LOCAL(user);
-				if (localuser)
-				{
-					ClientProtocol::Event authevent(*g_protoev, authmsg);
-					localuser->Send(authevent);
-				}
-			}
-			else if (msg[2] == "D")
-			{
-				this->state = SASL_DONE;
-				this->result = this->GetSaslResult(msg[3]);
-			}
-			else if (msg[2] == "M")
-				this->user->WriteNumeric(RPL_SASLMECHS, msg[3], "are available SASL mechanisms");
-			else
-				ServerInstance->Logs->Log(MODNAME, LOG_DEFAULT, "Services sent an unknown SASL message \"%s\" \"%s\"", msg[2].c_str(), msg[3].c_str());
->>>>>>> d1fabe2c
 
 			case SASL_DONE:
 				break;
