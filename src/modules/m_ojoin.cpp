/*
 * InspIRCd -- Internet Relay Chat Daemon
 *
 *   Copyright (C) 2019 Robby <robby@chatbelgie.be>
 *   Copyright (C) 2013, 2017-2018, 2020 Sadie Powell <sadie@witchery.services>
 *   Copyright (C) 2012-2014, 2016 Attila Molnar <attilamolnar@hush.com>
 *   Copyright (C) 2010 Craig Edwards <brain@inspircd.org>
 *   Copyright (C) 2009-2010 Daniel De Graaf <danieldg@inspircd.org>
 *
 * This file is part of InspIRCd.  InspIRCd is free software: you can
 * redistribute it and/or modify it under the terms of the GNU General Public
 * License as published by the Free Software Foundation, version 2.
 *
 * This program is distributed in the hope that it will be useful, but WITHOUT
 * ANY WARRANTY; without even the implied warranty of MERCHANTABILITY or FITNESS
 * FOR A PARTICULAR PURPOSE.  See the GNU General Public License for more
 * details.
 *
 * You should have received a copy of the GNU General Public License
 * along with this program.  If not, see <http://www.gnu.org/licenses/>.
 */

#include "inspircd.h"

#define NETWORK_VALUE 9000000

/** Handle /OJOIN
 */
class CommandOjoin : public SplitCommand
{
 public:
	bool active;
	bool notice;
	bool op;
	ModeHandler* npmh;
	ChanModeReference opmode;
	CommandOjoin(Module* parent, ModeHandler& mode)
		: SplitCommand(parent, "OJOIN", 1)
		, npmh(&mode)
		, opmode(parent, "op")
	{
		access_needed = CmdAccess::OPERATOR;
		syntax = { "<channel>" };
		active = false;
	}

	CmdResult HandleLocal(LocalUser* user, const Params& parameters) override
	{
		// Make sure the channel name is allowable.
		if (!ServerInstance->Channels.IsChannel(parameters[0]))
		{
<<<<<<< HEAD
			user->WriteNotice("*** Invalid characters in channel name or name too long");
			return CmdResult::FAILURE;
=======
			user->WriteNumeric(ERR_BADCHANMASK, parameters[0], "Invalid channel name");
			return CMD_FAILURE;
>>>>>>> 1288e9e5
		}

		active = true;
		// override is false because we want OnUserPreJoin to run
		Channel* channel = Channel::JoinUser(user, parameters[0], false);
		active = false;

		if (channel)
		{
			ServerInstance->SNO.WriteGlobalSno('a', user->nick+" used OJOIN to join "+channel->name);

			if (notice)
				channel->WriteRemoteNotice(user->nick + " joined on official network business.");
		}
		else
		{
			channel = ServerInstance->Channels.Find(parameters[0]);
			if (!channel)
				return CmdResult::FAILURE;

			ServerInstance->SNO.WriteGlobalSno('a', user->nick+" used OJOIN in "+parameters[0]);
			// they're already in the channel
			Modes::ChangeList changelist;
			changelist.push_add(npmh, user->nick);
			if (op && opmode)
				changelist.push_add(*opmode, user->nick);
			ServerInstance->Modes.Process(ServerInstance->FakeClient, channel, NULL, changelist);
		}
		return CmdResult::SUCCESS;
	}
};

/** channel mode +Y
 */
class NetworkPrefix : public PrefixMode
{
 public:
	NetworkPrefix(Module* parent, char NPrefix)
		: PrefixMode(parent, "official-join", 'Y', NETWORK_VALUE, NPrefix)
	{
		ranktoset = ranktounset = UINT_MAX;
	}

	ModResult AccessCheck(User* source, Channel* channel, Modes::Change& change) override
	{
		User* theuser = ServerInstance->Users.Find(change.param);
		// remove own privs?
		if (source == theuser && !change.adding)
			return MOD_RES_ALLOW;

		return MOD_RES_PASSTHRU;
	}
};

class ModuleOjoin : public Module
{
 private:
	NetworkPrefix np;
	CommandOjoin mycommand;

 public:

	ModuleOjoin()
		: Module(VF_VENDOR, "Adds the /OJOIN command which allows server operators to join a channel and receive the server operator-only Y (official-join) channel prefix mode.")
		, np(this, ServerInstance->Config->ConfValue("ojoin")->getString("prefix").c_str()[0])
		, mycommand(this, np)
	{
	}

	ModResult OnUserPreJoin(LocalUser* user, Channel* chan, const std::string& cname, std::string& privs, const std::string& keygiven) override
	{
		if (mycommand.active)
		{
			privs += np.GetModeChar();
			if (mycommand.op && mycommand.opmode)
				privs += mycommand.opmode->IsPrefixMode()->GetPrefix();
			return MOD_RES_ALLOW;
		}

		return MOD_RES_PASSTHRU;
	}

	void ReadConfig(ConfigStatus& status) override
	{
		auto Conf = ServerInstance->Config->ConfValue("ojoin");
		mycommand.notice = Conf->getBool("notice", true);
		mycommand.op = Conf->getBool("op", true);
	}

	ModResult OnUserPreKick(User* source, Membership* memb, const std::string &reason) override
	{
		// Don't do anything if they're not +Y
		if (!memb->HasMode(&np))
			return MOD_RES_PASSTHRU;

		// Let them do whatever they want to themselves.
		if (source == memb->user)
			return MOD_RES_PASSTHRU;

		source->WriteNumeric(ERR_RESTRICTED, memb->chan->name, "Can't kick "+memb->user->nick+" as they're on official network business.");
		return MOD_RES_DENY;
	}

	void Prioritize() override
	{
		ServerInstance->Modules.SetPriority(this, I_OnUserPreJoin, PRIORITY_FIRST);
	}
};

MODULE_INIT(ModuleOjoin)<|MERGE_RESOLUTION|>--- conflicted
+++ resolved
@@ -49,13 +49,8 @@
 		// Make sure the channel name is allowable.
 		if (!ServerInstance->Channels.IsChannel(parameters[0]))
 		{
-<<<<<<< HEAD
-			user->WriteNotice("*** Invalid characters in channel name or name too long");
+			user->WriteNumeric(ERR_BADCHANMASK, parameters[0], "Invalid channel name");
 			return CmdResult::FAILURE;
-=======
-			user->WriteNumeric(ERR_BADCHANMASK, parameters[0], "Invalid channel name");
-			return CMD_FAILURE;
->>>>>>> 1288e9e5
 		}
 
 		active = true;
