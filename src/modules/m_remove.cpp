/*
 * InspIRCd -- Internet Relay Chat Daemon
 *
 *   Copyright (C) 2017 B00mX0r <b00mx0r@aureus.pw>
 *   Copyright (C) 2013, 2018, 2020 Sadie Powell <sadie@witchery.services>
 *   Copyright (C) 2012-2014, 2016 Attila Molnar <attilamolnar@hush.com>
 *   Copyright (C) 2012, 2019 Robby <robby@chatbelgie.be>
 *   Copyright (C) 2012 Justin Crawford <Justasic@Gmail.com>
 *   Copyright (C) 2009 Uli Schlachter <psychon@inspircd.org>
 *   Copyright (C) 2009 Daniel De Graaf <danieldg@inspircd.org>
 *   Copyright (C) 2008 Thomas Stagner <aquanight@inspircd.org>
 *   Copyright (C) 2007 Robin Burchell <robin+git@viroteck.net>
 *   Copyright (C) 2007 Dennis Friis <peavey@inspircd.org>
 *   Copyright (C) 2006 Oliver Lupton <om@inspircd.org>
 *   Copyright (C) 2005-2006, 2010 Craig Edwards <brain@inspircd.org>
 *
 * This file is part of InspIRCd.  InspIRCd is free software: you can
 * redistribute it and/or modify it under the terms of the GNU General Public
 * License as published by the Free Software Foundation, version 2.
 *
 * This program is distributed in the hope that it will be useful, but WITHOUT
 * ANY WARRANTY; without even the implied warranty of MERCHANTABILITY or FITNESS
 * FOR A PARTICULAR PURPOSE.  See the GNU General Public License for more
 * details.
 *
 * You should have received a copy of the GNU General Public License
 * along with this program.  If not, see <http://www.gnu.org/licenses/>.
 */


#include "inspircd.h"
#include "modules/isupport.h"

/*
 * This module supports the use of the +q and +a usermodes, but should work without them too.
 * Usage of the command is restricted to +hoaq, and you cannot remove a user with a "higher" level than yourself.
 * eg: +h can remove +hv and users with no modes. +a can remove +aohv and users with no modes.
*/

/** Base class for /FPART and /REMOVE
 */
class RemoveBase : public Command
{
	bool& supportnokicks;
	ChanModeReference& nokicksmode;

 public:
	unsigned int protectedrank;

	RemoveBase(Module* Creator, bool& snk, ChanModeReference& nkm, const char* cmdn)
		: Command(Creator, cmdn, 2, 3)
		, supportnokicks(snk)
		, nokicksmode(nkm)
	{
	}

	CmdResult HandleRMB(User* user, const CommandBase::Params& parameters,  bool fpart)
	{
		User* target;
		Channel* channel;
		std::string reason;

		// If the command is a /REMOVE then detect the parameter order
		bool neworder = (fpart || ServerInstance->Channels.IsPrefix(parameters[0][0]));

		/* Set these to the parameters needed, the new version of this module switches it's parameters around
		 * supplying a new command with the new order while keeping the old /remove with the older order.
		 * /remove <nick> <channel> [reason ...]
		 * /fpart <channel> <nick> [reason ...]
		 */
		const std::string& channame = parameters[neworder ? 0 : 1];
		const std::string& username = parameters[neworder ? 1 : 0];

		/* Look up the user we're meant to be removing from the channel */
		if (IS_LOCAL(user))
			target = ServerInstance->Users.FindNick(username);
		else
			target = ServerInstance->Users.Find(username);

		/* And the channel we're meant to be removing them from */
		channel = ServerInstance->Channels.Find(channame);

		/* Fix by brain - someone needs to learn to validate their input! */
		if (!channel)
		{
			user->WriteNumeric(Numerics::NoSuchChannel(channame));
			return CmdResult::FAILURE;
		}
		if ((!target) || (target->registered != REG_ALL))
		{
			user->WriteNumeric(Numerics::NoSuchNick(username));
			return CmdResult::FAILURE;
		}

		if (!channel->HasUser(target))
		{
			user->WriteNotice(InspIRCd::Format("*** User %s is not on channel %s", target->nick.c_str(), channel->name.c_str()));
			return CmdResult::FAILURE;
		}

		if (target->server->IsService())
		{
			user->WriteNumeric(ERR_CHANOPRIVSNEEDED, channame, "Only a U-line may remove a U-line from a channel.");
			return CmdResult::FAILURE;
		}

		/* We support the +Q channel mode via. the m_nokicks module, if the module is loaded and the mode is set then disallow the /remove */
		if ((!IS_LOCAL(user)) || (!supportnokicks) || (!channel->IsModeSet(nokicksmode)))
		{
			/* We'll let everyone remove their level and below, eg:
			 * ops can remove ops, halfops, voices, and those with no mode (no moders actually are set to 1)
<<<<<<< HEAD
			  a services target will get a higher level than it's possible for a /remover to get..so they're safe.
=======
			 * a ulined target will get a higher level than it's possible for a /remover to get..so they're safe.
>>>>>>> 1288e9e5
			 * Nobody may remove people with >= protectedrank rank.
			 */
			unsigned int ulevel = channel->GetPrefixValue(user);
			unsigned int tlevel = channel->GetPrefixValue(target);
			if ((!IS_LOCAL(user)) || ((ulevel > VOICE_VALUE) && (ulevel >= tlevel) && ((protectedrank == 0) || (tlevel < protectedrank))))
			{
				// REMOVE will be sent to the target's server and it will reply with a PART (or do nothing if it doesn't understand the command)
				if (!IS_LOCAL(target))
				{
					// Send an ENCAP REMOVE with parameters being in the old <user> <chan> order which is
					// compatible with both 2.0 and 3.0. This also turns FPART into REMOVE.
					CommandBase::Params p;
					p.push_back(target->uuid);
					p.push_back(channel->name);
					if (parameters.size() > 2)
						p.push_back(":" + parameters[2]);
					ServerInstance->PI->SendEncapsulatedData(target->server->GetName(), "REMOVE", p, user);

					return CmdResult::SUCCESS;
				}

				std::string reasonparam;

				/* If a reason is given, use it */
				if(parameters.size() > 2)
					reasonparam = parameters[2];
				else
					reasonparam = "No reason given";

				/* Build up the part reason string. */
				reason = "Removed by " + user->nick + ": " + reasonparam;

				channel->WriteRemoteNotice(InspIRCd::Format("%s removed %s from the channel", user->nick.c_str(), target->nick.c_str()));
				target->WriteNotice("*** " + user->nick + " removed you from " + channel->name + " with the message: " + reasonparam);

				channel->PartUser(target, reason);
			}
			else
			{
				user->WriteNotice(InspIRCd::Format("*** You do not have access to /REMOVE %s from %s", target->nick.c_str(), channel->name.c_str()));
				return CmdResult::FAILURE;
			}
		}
		else
		{
			/* m_nokicks.so was loaded and +Q was set, block! */
			user->WriteNumeric(ERR_RESTRICTED, channel->name, InspIRCd::Format("Can't remove user %s from channel (+Q is set)", target->nick.c_str()));
			return CmdResult::FAILURE;
		}

		return CmdResult::SUCCESS;
	}
};

/** Handle /REMOVE
 */
class CommandRemove : public RemoveBase
{
 public:
	CommandRemove(Module* Creator, bool& snk, ChanModeReference& nkm)
		: RemoveBase(Creator, snk, nkm, "REMOVE")
	{
		syntax = { "<channel> <nick> [:<reason>]" };
		translation = { TR_NICK, TR_TEXT, TR_TEXT };
	}

	CmdResult Handle(User* user, const Params& parameters) override
	{
		return HandleRMB(user, parameters, false);
	}
};

/** Handle /FPART
 */
class CommandFpart : public RemoveBase
{
 public:
	CommandFpart(Module* Creator, bool& snk, ChanModeReference& nkm)
		: RemoveBase(Creator, snk, nkm, "FPART")
	{
		syntax = { "<channel> <nick> [:<reason>]" };
		translation = { TR_TEXT, TR_NICK, TR_TEXT };
	}

	CmdResult Handle(User* user, const Params& parameters) override
	{
		return HandleRMB(user, parameters, true);
	}
};

class ModuleRemove
	: public Module
	, public ISupport::EventListener
{
 private:
	ChanModeReference nokicksmode;
	CommandRemove cmd1;
	CommandFpart cmd2;
	bool supportnokicks;

 public:
	ModuleRemove()
		: Module(VF_VENDOR | VF_OPTCOMMON, "Adds the /FPART and /REMOVE commands which allows channel operators to force part users from a channel.")
		, ISupport::EventListener(this)
		, nokicksmode(this, "nokick")
		, cmd1(this, supportnokicks, nokicksmode)
		, cmd2(this, supportnokicks, nokicksmode)
	{
	}

	void OnBuildISupport(ISupport::TokenMap& tokens) override
	{
		tokens["REMOVE"];
	}

	void ReadConfig(ConfigStatus& status) override
	{
		auto tag = ServerInstance->Config->ConfValue("remove");
		supportnokicks = tag->getBool("supportnokicks");
		cmd1.protectedrank = cmd2.protectedrank = tag->getUInt("protectedrank", 50000);
	}
};

MODULE_INIT(ModuleRemove)<|MERGE_RESOLUTION|>--- conflicted
+++ resolved
@@ -109,11 +109,7 @@
 		{
 			/* We'll let everyone remove their level and below, eg:
 			 * ops can remove ops, halfops, voices, and those with no mode (no moders actually are set to 1)
-<<<<<<< HEAD
-			  a services target will get a higher level than it's possible for a /remover to get..so they're safe.
-=======
-			 * a ulined target will get a higher level than it's possible for a /remover to get..so they're safe.
->>>>>>> 1288e9e5
+			 * a services target will get a higher level than it's possible for a /remover to get..so they're safe.
 			 * Nobody may remove people with >= protectedrank rank.
 			 */
 			unsigned int ulevel = channel->GetPrefixValue(user);
