--- conflicted
+++ resolved
@@ -39,25 +39,12 @@
 	}
 };
 
-<<<<<<< HEAD
 class ModuleHideChans final
-	: public Module
-	, public Whois::LineEventListener
-{
-private:
-	bool AffectsOpers;
-	HideChans hm;
-
-public:
-	ModuleHideChans()
-		: Module(VF_VENDOR, "Adds user mode I (hidechans) which hides the channels users with it set are in from their /WHOIS response.")
-=======
-class ModuleHideChans CXX11_FINAL
 	: public Module
 	, public Who::VisibleEventListener
 	, public Whois::LineEventListener
 {
- private:
+private:
 	bool AffectsOpers;
 	HideChans hm;
 
@@ -75,10 +62,10 @@
 		return MOD_RES_DENY;
 	}
 
- public:
+public:
 	ModuleHideChans()
-		: Who::VisibleEventListener(this)
->>>>>>> d97a8f15
+		: Module(VF_VENDOR, "Adds user mode I (hidechans) which hides the channels users with it set are in from their /WHOIS response.")
+		, Who::VisibleEventListener(this)
 		, Whois::LineEventListener(this)
 		, hm(this)
 	{
@@ -89,16 +76,12 @@
 		AffectsOpers = ServerInstance->Config->ConfValue("hidechans")->getBool("affectsopers");
 	}
 
-<<<<<<< HEAD
-	ModResult OnWhoisLine(Whois::Context& whois, Numeric::Numeric& numeric) override
-=======
-	ModResult OnWhoVisible(const Who::Request& request, LocalUser* source, Membership* memb) CXX11_OVERRIDE
->>>>>>> d97a8f15
+	ModResult OnWhoVisible(const Who::Request& request, LocalUser* source, Membership* memb) override
 	{
 		return ShouldHideChans(source, memb->user);
 	}
 
-	ModResult OnWhoisLine(Whois::Context& whois, Numeric::Numeric& numeric) CXX11_OVERRIDE
+	ModResult OnWhoisLine(Whois::Context& whois, Numeric::Numeric& numeric) override
 	{
 		if (numeric.GetNumeric() != RPL_WHOISCHANNELS)
 			return MOD_RES_PASSTHRU;
