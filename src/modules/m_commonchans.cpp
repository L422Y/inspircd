/*
 * InspIRCd -- Internet Relay Chat Daemon
 *
 *   Copyright (C) 2013, 2017, 2019-2020 Sadie Powell <sadie@witchery.services>
 *   Copyright (C) 2012, 2019 Robby <robby@chatbelgie.be>
 *   Copyright (C) 2012 Attila Molnar <attilamolnar@hush.com>
 *   Copyright (C) 2009-2010 Daniel De Graaf <danieldg@inspircd.org>
 *   Copyright (C) 2007 Craig Edwards <brain@inspircd.org>
 *
 * This file is part of InspIRCd.  InspIRCd is free software: you can
 * redistribute it and/or modify it under the terms of the GNU General Public
 * License as published by the Free Software Foundation, version 2.
 *
 * This program is distributed in the hope that it will be useful, but WITHOUT
 * ANY WARRANTY; without even the implied warranty of MERCHANTABILITY or FITNESS
 * FOR A PARTICULAR PURPOSE.  See the GNU General Public License for more
 * details.
 *
 * You should have received a copy of the GNU General Public License
 * along with this program.  If not, see <http://www.gnu.org/licenses/>.
 */


#include "inspircd.h"
#include "modules/ctctags.h"

class ModuleCommonChans final
	: public Module
	, public CTCTags::EventListener
{
<<<<<<< HEAD
private:
	SimpleUserMode mode;
=======
 private:
	SimpleUserModeHandler mode;
	bool invite;

	bool IsExempt(User* source, User* target)
	{
		if (!target->IsModeSet(mode) || source->SharesChannelWith(target))
			return true; // Target doesn't have mode set or shares a common channel.

		if (source->HasPrivPermission("users/ignore-commonchans") || source->server->IsULine())
			return true; // Source is an oper or a uline.

		return false;
	}
>>>>>>> d9be3ed7

	ModResult HandleMessage(User* user, const MessageTarget& target)
	{
		if (target.type != MessageTarget::TYPE_USER)
			return MOD_RES_PASSTHRU;

		User* targetuser = target.Get<User>();
<<<<<<< HEAD
		if (!targetuser->IsModeSet(mode) || user->SharesChannelWith(targetuser))
			return MOD_RES_PASSTHRU;

		if (user->HasPrivPermission("users/ignore-commonchans") || user->server->IsService())
=======
		if (IsExempt(user, targetuser))
>>>>>>> d9be3ed7
			return MOD_RES_PASSTHRU;

		user->WriteNumeric(Numerics::CannotSendTo(targetuser, "messages", &mode));
		return MOD_RES_DENY;
	}

public:
	ModuleCommonChans()
		: Module(VF_VENDOR, "Adds user mode c (deaf_commonchan) which requires users to have a common channel before they can privately message each other.")
		, CTCTags::EventListener(this)
		, mode(this, "deaf_commonchan", 'c')
	{
	}

<<<<<<< HEAD
	ModResult OnUserPreMessage(User* user, const MessageTarget& target, MessageDetails& details) override
=======
	Version GetVersion() CXX11_OVERRIDE
	{
		return Version("Adds user mode c (deaf_commonchan) which requires users to have a common channel before they can privately message each other.", VF_VENDOR);
	}

	void ReadConfig(ConfigStatus& status) CXX11_OVERRIDE
	{
		ConfigTag* tag = ServerInstance->Config->ConfValue("commonchans");
		invite = tag->getBool("invite");
	}

	ModResult OnUserPreInvite(User* source, User* dest, Channel* channel, time_t timeout) CXX11_OVERRIDE
	{
		if (!invite || IsExempt(source, dest))
			return MOD_RES_PASSTHRU;

		source->WriteNumeric(Numerics::CannotSendTo(dest, "invites", &mode));
		return MOD_RES_DENY;
	}

	ModResult OnUserPreMessage(User* user, const MessageTarget& target, MessageDetails& details) CXX11_OVERRIDE
>>>>>>> d9be3ed7
	{
		return HandleMessage(user, target);
	}

	ModResult OnUserPreTagMessage(User* user, const MessageTarget& target, CTCTags::TagMessageDetails& details) override
	{
		return HandleMessage(user, target);
	}
};

MODULE_INIT(ModuleCommonChans)<|MERGE_RESOLUTION|>--- conflicted
+++ resolved
@@ -28,25 +28,19 @@
 	: public Module
 	, public CTCTags::EventListener
 {
-<<<<<<< HEAD
 private:
 	SimpleUserMode mode;
-=======
- private:
-	SimpleUserModeHandler mode;
-	bool invite;
 
 	bool IsExempt(User* source, User* target)
 	{
 		if (!target->IsModeSet(mode) || source->SharesChannelWith(target))
 			return true; // Target doesn't have mode set or shares a common channel.
 
-		if (source->HasPrivPermission("users/ignore-commonchans") || source->server->IsULine())
-			return true; // Source is an oper or a uline.
+		if (source->HasPrivPermission("users/ignore-commonchans") || source->server->IsService())
+			return true; // Source is an oper or a service.
 
 		return false;
 	}
->>>>>>> d9be3ed7
 
 	ModResult HandleMessage(User* user, const MessageTarget& target)
 	{
@@ -54,14 +48,7 @@
 			return MOD_RES_PASSTHRU;
 
 		User* targetuser = target.Get<User>();
-<<<<<<< HEAD
-		if (!targetuser->IsModeSet(mode) || user->SharesChannelWith(targetuser))
-			return MOD_RES_PASSTHRU;
-
-		if (user->HasPrivPermission("users/ignore-commonchans") || user->server->IsService())
-=======
 		if (IsExempt(user, targetuser))
->>>>>>> d9be3ed7
 			return MOD_RES_PASSTHRU;
 
 		user->WriteNumeric(Numerics::CannotSendTo(targetuser, "messages", &mode));
@@ -76,31 +63,16 @@
 	{
 	}
 
-<<<<<<< HEAD
-	ModResult OnUserPreMessage(User* user, const MessageTarget& target, MessageDetails& details) override
-=======
-	Version GetVersion() CXX11_OVERRIDE
+	ModResult OnUserPreInvite(User* source, User* dest, Channel* channel, time_t timeout) override
 	{
-		return Version("Adds user mode c (deaf_commonchan) which requires users to have a common channel before they can privately message each other.", VF_VENDOR);
-	}
-
-	void ReadConfig(ConfigStatus& status) CXX11_OVERRIDE
-	{
-		ConfigTag* tag = ServerInstance->Config->ConfValue("commonchans");
-		invite = tag->getBool("invite");
-	}
-
-	ModResult OnUserPreInvite(User* source, User* dest, Channel* channel, time_t timeout) CXX11_OVERRIDE
-	{
-		if (!invite || IsExempt(source, dest))
+		if (IsExempt(source, dest))
 			return MOD_RES_PASSTHRU;
 
 		source->WriteNumeric(Numerics::CannotSendTo(dest, "invites", &mode));
 		return MOD_RES_DENY;
 	}
 
-	ModResult OnUserPreMessage(User* user, const MessageTarget& target, MessageDetails& details) CXX11_OVERRIDE
->>>>>>> d9be3ed7
+	ModResult OnUserPreMessage(User* user, const MessageTarget& target, MessageDetails& details) override
 	{
 		return HandleMessage(user, target);
 	}
