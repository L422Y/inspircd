--- conflicted
+++ resolved
@@ -190,7 +190,7 @@
 	dynamic_reference<HashProvider> Hash;
 
 	ModuleCloaking()
-		: Module(VF_VENDOR | VF_COMMON, "Provides masking of user hostnames")
+		: Module(VF_VENDOR | VF_COMMON, "Adds user mode x (cloak) which allows user hostnames to be hidden.")
 		, cu(this)
 		, ck(this)
 		, Hash(this, "hash/md5")
@@ -414,10 +414,6 @@
 					data = info.prefix + SegmentCloak(info, "*", 4, 8) + info.suffix + (info.ignorecase ? "-ci" : "");
 			}
 		}
-<<<<<<< HEAD
-=======
-		return Version("Adds user mode x (cloak) which allows user hostnames to be hidden.", VF_COMMON|VF_VENDOR, testcloak);
->>>>>>> c5680d64
 	}
 
 	void ReadConfig(ConfigStatus& status) override
