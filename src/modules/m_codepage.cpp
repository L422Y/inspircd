/*
 * InspIRCd -- Internet Relay Chat Daemon
 *
 *   Copyright (C) 2020 Sadie Powell <sadie@witchery.services>
 *
 * This file is part of InspIRCd.  InspIRCd is free software: you can
 * redistribute it and/or modify it under the terms of the GNU General Public
 * License as published by the Free Software Foundation, version 2.
 *
 * This program is distributed in the hope that it will be useful, but WITHOUT
 * ANY WARRANTY; without even the implied warranty of MERCHANTABILITY or FITNESS
 * FOR A PARTICULAR PURPOSE.  See the GNU General Public License for more
 * details.
 *
 * You should have received a copy of the GNU General Public License
 * along with this program.  If not, see <http://www.gnu.org/licenses/>.
 */


#include "inspircd.h"

class Codepage
{
 public:
	enum AllowCharacterResult
	{
		// The character is allowed in a nick.
		ACR_OKAY,

		// The character is never valid in a nick.
		ACR_NOT_VALID,

		// The character is not valid at the front of a nick.
		ACR_NOT_VALID_AT_FRONT
	};

	// The mapping of lower case characters to upper case characters.
	unsigned char casemap[UCHAR_MAX + 1];

	// Initialises the Codepage class.
	Codepage()
	{
		for (size_t i = 0; i <= UCHAR_MAX; ++i)
			casemap[i] = i;
	}

	// Destroys the Codepage class.
	virtual ~Codepage() = default;

	// Specifies that a character is allowed.
	virtual AllowCharacterResult AllowCharacter(uint32_t character, bool front)
	{
		if (front)
		{
			// Nicknames can not begin with a number as that would collide with
			// a user identifier.
			if (character >= '0' && character <= '9')
				return ACR_NOT_VALID_AT_FRONT;

			// Nicknames can not begin with a : as it has special meaning within
			// the IRC message format.
			if (character == ':')
				return ACR_NOT_VALID_AT_FRONT;
		}

		// Nicknames can never contain NUL, CR, LF, or SPACE as they are either
		// banned within an IRC message or have special meaning within the IRC
		// message format.
		if (!character || character == '\n' || character == '\r' || character == ' ')
			return ACR_NOT_VALID;

		// The character is probably okay?
		return ACR_OKAY;
	}

	// Determines whether a nickname is valid.
	virtual bool IsValidNick(const std::string& nick) = 0;

	// Retrieves the link data for this codepage.
	virtual void GetLinkData(Module::LinkData& data, std::string& compatdata) const = 0;

	// Maps an upper case character to a lower case character.
	virtual bool Map(unsigned long upper, unsigned long lower) = 0;
};

class SingleByteCodepage final
	: public Codepage
{
 private:
	typedef std::bitset<UCHAR_MAX + 1> AllowedChars;

	// The characters which are allowed in nicknames.
	AllowedChars allowedchars;

	// The characters which are allowed at the front of a nickname.
	AllowedChars allowedfrontchars;

 public:
	AllowCharacterResult AllowCharacter(uint32_t character, bool front) override
	{
		// Single byte codepage can, as their name suggests, only be one byte in size.
		if (character > UCHAR_MAX)
			return ACR_NOT_VALID;

		// Check the common allowed character rules.
		AllowCharacterResult result = Codepage::AllowCharacter(character, front);
		if (result != ACR_OKAY)
			return result;

		// The character is okay.
		allowedchars.set(character);
		allowedfrontchars.set(character, front);
		return ACR_OKAY;
	}

	bool IsValidNick(const std::string& nick) override
	{
		if (nick.empty() || nick.length() > ServerInstance->Config->Limits.MaxNick)
			return false;

		for (std::string::const_iterator iter = nick.begin(); iter != nick.end(); ++iter)
		{
			unsigned char chr = static_cast<unsigned char>(*iter);

			// Check that the character is allowed at the front of the nick.
			if (iter == nick.begin() && !allowedfrontchars[chr])
				return false;

			// Check that the character is allowed in the nick.
			if (!allowedchars[chr])
				return false;
		}

		return true;
	}

	void GetLinkData(Module::LinkData& data, std::string& compatdata) const override
	{
		for (size_t i = 0; i < allowedfrontchars.size(); ++i)
			if (allowedfrontchars[i])
				data["front"].push_back(static_cast<unsigned char>(i));

		for (size_t i = 0; i < allowedchars.size(); ++i)
			if (allowedchars[i])
				data["middle"].push_back(static_cast<unsigned char>(i));

		for (size_t i = 0; i < sizeof(casemap); ++i)
		{
			if (casemap[i] == i)
				continue;

			data["map"].push_back(static_cast<unsigned char>(i));
			data["map"].push_back(casemap[i]);
			data["map"].push_back(',');
		}

		compatdata = InspIRCd::Format("front=%s&middle=%s&map=%s", data["front"].c_str(),
			data["middle"].c_str(), data["map"].c_str());
	}

	bool Map(unsigned long upper, unsigned long lower) override
	{
		if (upper > UCHAR_MAX || lower > UCHAR_MAX)
			return false;

		casemap[upper] = lower;
		return true;
	}
};

class ModuleCodepage final
	: public Module
{
 private:
	// The currently active codepage.
	std::unique_ptr<Codepage> codepage;

	// The character map which was set before this module was loaded.
	const unsigned char* origcasemap;

	// The name of the character map which was set before this module was loaded.
	const std::string origcasemapname;

	// The IsNick handler which was set before this module was loaded.
	const std::function<bool(const std::string&)> origisnick;

	// The character set used for the codepage.
	std::string charset;

	template <typename T>
	void RehashHashmap(T& hashmap)
	{
		T newhash(hashmap.bucket_count());
		for (const auto& [key, value] : hashmap)
			newhash.emplace(key, value);
		hashmap.swap(newhash);
	}

	void CheckDuplicateNick()
	{
		insp::flat_set<std::string, irc::insensitive_swo> duplicates;
		for (auto* user : ServerInstance->Users.GetLocalUsers())
		{
			if (user->nick != user->uuid && !duplicates.insert(user->nick).second)
			{
				user->WriteNumeric(RPL_SAVENICK, user->uuid, "Your nickname is no longer available.");
				user->ChangeNick(user->uuid);
			}
		}
	}

	void CheckInvalidNick()
	{
		for (auto* user : ServerInstance->Users.GetLocalUsers())
		{
			if (user->nick != user->uuid && !ServerInstance->IsNick(user->nick))
			{
				user->WriteNumeric(RPL_SAVENICK, user->uuid, "Your nickname is no longer valid.");
				user->ChangeNick(user->uuid);
			}
		}
	}

	void CheckRehash(unsigned char* prevmap)
	{
		if (!memcmp(prevmap, national_case_insensitive_map, UCHAR_MAX))
			return;

		RehashHashmap(ServerInstance->Users.clientlist);
		RehashHashmap(ServerInstance->Users.uuidlist);
		RehashHashmap(ServerInstance->Channels.GetChans());
	}

 public:
	ModuleCodepage()
		: Module(VF_VENDOR | VF_COMMON, "Allows the server administrator to define what characters are allowed in nicknames and how characters should be compared in a case insensitive way.")
		, codepage(nullptr)
		, origcasemap(national_case_insensitive_map)
		, origcasemapname(ServerInstance->Config->CaseMapping)
		, origisnick(ServerInstance->IsNick)
	{
	}

	~ModuleCodepage() override
	{
		ServerInstance->IsNick = origisnick;
		CheckInvalidNick();

		ServerInstance->Config->CaseMapping = origcasemapname;
		national_case_insensitive_map = origcasemap;
		CheckDuplicateNick();
		if (codepage) // nullptr if ReadConfig throws on load.
			CheckRehash(codepage->casemap);
	}

	void ReadConfig(ConfigStatus& status) override
	{
		ConfigTag* codepagetag = ServerInstance->Config->ConfValue("codepage");

		const std::string name = codepagetag->getString("name");
		if (name.empty())
			throw ModuleException("<codepage:name> is a required field!");

		std::unique_ptr<Codepage> newcodepage = std::make_unique<SingleByteCodepage>();
		for (const auto& [_, tag] : ServerInstance->Config->ConfTags("cpchars"))
		{
			unsigned long begin = tag->getUInt("begin", tag->getUInt("index", 0));
			if (!begin)
				throw ModuleException("<cpchars> tag without index or begin specified at " + tag->source.str());

			unsigned long end = tag->getUInt("end", begin);
			if (begin > end)
				throw ModuleException("<cpchars:begin> must be lower than <cpchars:end> at " + tag->source.str());

			bool front = tag->getBool("front", false);
			for (unsigned long pos = begin; pos <= end; ++pos)
			{
				// This cast could be unsafe but it's not obvious how to make it safe.
				switch (newcodepage->AllowCharacter(static_cast<uint32_t>(pos), front))
				{
					case Codepage::ACR_OKAY:
						ServerInstance->Logs.Log(MODNAME, LOG_DEBUG, "Marked %lu (%.4s) as allowed (front: %s)",
							pos, reinterpret_cast<unsigned char*>(&pos), front ? "yes" : "no");
						break;

					case Codepage::ACR_NOT_VALID:
						throw ModuleException(InspIRCd::Format("<cpchars> tag contains a forbidden character: %lu at %s",
							pos, tag->source.str().c_str()));

					case Codepage::ACR_NOT_VALID_AT_FRONT:
						throw ModuleException(InspIRCd::Format("<cpchars> tag contains a forbidden front character: %lu at %s",
							pos, tag->source.str().c_str()));
				}
			}
		}

		for (const auto& [_, tag] : ServerInstance->Config->ConfTags("cpcase"))
		{
			unsigned long lower = tag->getUInt("lower", 0);
			if (!lower)
				throw ModuleException("<cpcase:lower> is required at " + tag->source.str());

			unsigned long upper = tag->getUInt("upper", 0);
			if (!upper)
				throw ModuleException("<cpcase:upper> is required at " + tag->source.str());

			if (!newcodepage->Map(upper, lower))
				throw ModuleException("Malformed <cpcase> tag at " + tag->source.str());

<<<<<<< HEAD
			ServerInstance->Logs.Log(MODNAME, LOG_DEBUG, "Marked %lu (%.4s) as the lower case version of %lu (%.4s)",
				lower, reinterpret_cast<unsigned char*>(&lower), upper, reinterpret_cast<unsigned char*>(&upper));
		}
=======
		charset = codepagetag->getString("charset");
		std::swap(allowedchars, newallowedchars);
		std::swap(allowedfrontchars, newallowedfrontchars);
		std::swap(casemap, newcasemap);
>>>>>>> 7ae94300

		std::swap(codepage, newcodepage);
		ServerInstance->IsNick = [this](const std::string& nick) { return codepage->IsValidNick(nick); };
		CheckInvalidNick();

		ServerInstance->Config->CaseMapping = name;
		national_case_insensitive_map = codepage->casemap;
		if (newcodepage) // nullptr on first read.
			CheckRehash(newcodepage->casemap);
	}

<<<<<<< HEAD
	void GetLinkData(LinkData& data, std::string& compatdata) override
=======
	void On005Numeric(std::map<std::string, std::string>& tokens) CXX11_OVERRIDE
	{
		if (!charset.empty())
			tokens["CHARSET"] = charset;
	}

	Version GetVersion() CXX11_OVERRIDE
>>>>>>> 7ae94300
	{
		codepage->GetLinkData(data, compatdata);
	}
};

MODULE_INIT(ModuleCodepage)<|MERGE_RESOLUTION|>--- conflicted
+++ resolved
@@ -18,6 +18,7 @@
 
 
 #include "inspircd.h"
+#include "modules/isupport.h"
 
 class Codepage
 {
@@ -170,6 +171,7 @@
 
 class ModuleCodepage final
 	: public Module
+	, public ISupport::EventListener
 {
  private:
 	// The currently active codepage.
@@ -234,6 +236,7 @@
  public:
 	ModuleCodepage()
 		: Module(VF_VENDOR | VF_COMMON, "Allows the server administrator to define what characters are allowed in nicknames and how characters should be compared in a case insensitive way.")
+		, ISupport::EventListener(this)
 		, codepage(nullptr)
 		, origcasemap(national_case_insensitive_map)
 		, origcasemapname(ServerInstance->Config->CaseMapping)
@@ -255,7 +258,7 @@
 
 	void ReadConfig(ConfigStatus& status) override
 	{
-		ConfigTag* codepagetag = ServerInstance->Config->ConfValue("codepage");
+		auto codepagetag = ServerInstance->Config->ConfValue("codepage");
 
 		const std::string name = codepagetag->getString("name");
 		if (name.empty())
@@ -307,17 +310,11 @@
 			if (!newcodepage->Map(upper, lower))
 				throw ModuleException("Malformed <cpcase> tag at " + tag->source.str());
 
-<<<<<<< HEAD
 			ServerInstance->Logs.Log(MODNAME, LOG_DEBUG, "Marked %lu (%.4s) as the lower case version of %lu (%.4s)",
 				lower, reinterpret_cast<unsigned char*>(&lower), upper, reinterpret_cast<unsigned char*>(&upper));
 		}
-=======
+
 		charset = codepagetag->getString("charset");
-		std::swap(allowedchars, newallowedchars);
-		std::swap(allowedfrontchars, newallowedfrontchars);
-		std::swap(casemap, newcasemap);
->>>>>>> 7ae94300
-
 		std::swap(codepage, newcodepage);
 		ServerInstance->IsNick = [this](const std::string& nick) { return codepage->IsValidNick(nick); };
 		CheckInvalidNick();
@@ -328,17 +325,13 @@
 			CheckRehash(newcodepage->casemap);
 	}
 
-<<<<<<< HEAD
-	void GetLinkData(LinkData& data, std::string& compatdata) override
-=======
-	void On005Numeric(std::map<std::string, std::string>& tokens) CXX11_OVERRIDE
+	void OnBuildISupport(ISupport::TokenMap& tokens) override
 	{
 		if (!charset.empty())
 			tokens["CHARSET"] = charset;
 	}
 
-	Version GetVersion() CXX11_OVERRIDE
->>>>>>> 7ae94300
+	void GetLinkData(LinkData& data, std::string& compatdata) override
 	{
 		codepage->GetLinkData(data, compatdata);
 	}
