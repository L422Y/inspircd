/*
 * InspIRCd -- Internet Relay Chat Daemon
 *
 *   Copyright (C) 2012 William Pitcock <nenolod@dereferenced.org>
 *
 * This file is part of InspIRCd.  InspIRCd is free software: you can
 * redistribute it and/or modify it under the terms of the GNU General Public
 * License as published by the Free Software Foundation, version 2.
 *
 * This program is distributed in the hope that it will be useful, but WITHOUT
 * ANY WARRANTY; without even the implied warranty of MERCHANTABILITY or FITNESS
 * FOR A PARTICULAR PURPOSE.  See the GNU General Public License for more
 * details.
 *
 * You should have received a copy of the GNU General Public License
 * along with this program.  If not, see <http://www.gnu.org/licenses/>.
 */


#include "inspircd.h"

class ModuleMLock : public Module
{
	StringExtItem mlock;

public:
	ModuleMLock() : mlock("mlock", this) {};

<<<<<<< HEAD
	Version GetVersion() CXX11_OVERRIDE
=======
	void init()
	{
		ServerInstance->Modules->Attach(I_OnRawMode, this);
		ServerInstance->Modules->AddService(this->mlock);
	}

	Version GetVersion()
>>>>>>> 7dd83138
	{
		return Version("Implements the ability to have server-side MLOCK enforcement.", VF_VENDOR);
	}

<<<<<<< HEAD
	void Prioritize()
	{
		ServerInstance->Modules->SetPriority(this, I_OnPreMode, PRIORITY_FIRST);
	}

	ModResult OnPreMode(User* source, User* dest, Channel* channel, const std::vector<std::string>& parameters) CXX11_OVERRIDE
=======
	ModResult OnRawMode(User* source, Channel* channel, const char mode, const std::string& parameter, bool adding, int pcnt)
>>>>>>> 7dd83138
	{
		if (!channel)
			return MOD_RES_PASSTHRU;

		if (!IS_LOCAL(source))
			return MOD_RES_PASSTHRU;

		std::string *mlock_str = mlock.get(channel);
		if (!mlock_str)
			return MOD_RES_PASSTHRU;

		std::string::size_type p = mlock_str->find(mode);
		if (p != std::string::npos)
		{
			source->WriteNumeric(742, "%s %c %s :MODE cannot be set due to channel having an active MLOCK restriction policy",
					     channel->name.c_str(), mode, mlock_str->c_str());
			return MOD_RES_DENY;
		}

		return MOD_RES_PASSTHRU;
	}
};

MODULE_INIT(ModuleMLock)<|MERGE_RESOLUTION|>--- conflicted
+++ resolved
@@ -26,31 +26,12 @@
 public:
 	ModuleMLock() : mlock("mlock", this) {};
 
-<<<<<<< HEAD
 	Version GetVersion() CXX11_OVERRIDE
-=======
-	void init()
-	{
-		ServerInstance->Modules->Attach(I_OnRawMode, this);
-		ServerInstance->Modules->AddService(this->mlock);
-	}
-
-	Version GetVersion()
->>>>>>> 7dd83138
 	{
 		return Version("Implements the ability to have server-side MLOCK enforcement.", VF_VENDOR);
 	}
 
-<<<<<<< HEAD
-	void Prioritize()
-	{
-		ServerInstance->Modules->SetPriority(this, I_OnPreMode, PRIORITY_FIRST);
-	}
-
-	ModResult OnPreMode(User* source, User* dest, Channel* channel, const std::vector<std::string>& parameters) CXX11_OVERRIDE
-=======
 	ModResult OnRawMode(User* source, Channel* channel, const char mode, const std::string& parameter, bool adding, int pcnt)
->>>>>>> 7dd83138
 	{
 		if (!channel)
 			return MOD_RES_PASSTHRU;
