--- conflicted
+++ resolved
@@ -175,7 +175,7 @@
 public:
 
 	ModulePermanentChannels()
-		: Module(VF_VENDOR, "Provides channel mode +P to provide permanent channels")
+		: Module(VF_VENDOR, "Adds channel mode P (permanent) which prevents the channel from being deleted when the last user leaves.")
 		, Timer(0, true)
 		, p(this)
 	{
@@ -316,16 +316,7 @@
 		}
 	}
 
-<<<<<<< HEAD
 	ModResult OnChannelPreDelete(Channel *c) override
-=======
-	Version GetVersion() CXX11_OVERRIDE
-	{
-		return Version("Adds channel mode P (permanent) which prevents the channel from being deleted when the last user leaves.", VF_VENDOR);
-	}
-
-	ModResult OnChannelPreDelete(Channel *c) CXX11_OVERRIDE
->>>>>>> c5680d64
 	{
 		if (c->IsModeSet(p))
 			return MOD_RES_DENY;
