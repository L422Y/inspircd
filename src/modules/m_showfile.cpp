/*
 * InspIRCd -- Internet Relay Chat Daemon
 *
 *   Copyright (C) 2018, 2020 Sadie Powell <sadie@witchery.services>
 *   Copyright (C) 2013-2014, 2016, 2018 Attila Molnar <attilamolnar@hush.com>
 *
 * This file is part of InspIRCd.  InspIRCd is free software: you can
 * redistribute it and/or modify it under the terms of the GNU General Public
 * License as published by the Free Software Foundation, version 2.
 *
 * This program is distributed in the hope that it will be useful, but WITHOUT
 * ANY WARRANTY; without even the implied warranty of MERCHANTABILITY or FITNESS
 * FOR A PARTICULAR PURPOSE.  See the GNU General Public License for more
 * details.
 *
 * You should have received a copy of the GNU General Public License
 * along with this program.  If not, see <http://www.gnu.org/licenses/>.
 */


#include "inspircd.h"

enum
{
	// From UnrealIRCd.
	RPL_RULES = 232,
	RPL_RULESTART = 308,
	RPL_RULESEND = 309,
	ERR_NORULES = 434
};

class CommandShowFile : public Command
{
	enum Method
	{
		SF_MSG,
		SF_NOTICE,
		SF_NUMERIC
	};

	std::string introtext;
	std::string endtext;
	unsigned int intronumeric;
	unsigned int textnumeric;
	unsigned int endnumeric;
	file_cache contents;
	Method method;

 public:
	CommandShowFile(Module* parent, const std::string& cmdname)
		: Command(parent, cmdname)
	{
	}

	CmdResult Handle(User* user, const Params& parameters) override
	{
		if (method == SF_NUMERIC)
		{
			if (!introtext.empty() && intronumeric)
				user->WriteRemoteNumeric(intronumeric, introtext);

			for (file_cache::const_iterator i = contents.begin(); i != contents.end(); ++i)
				user->WriteRemoteNumeric(textnumeric, InspIRCd::Format(" %s", i->c_str()));

			if (!endtext.empty() && endnumeric)
				user->WriteRemoteNumeric(endnumeric, endtext.c_str());
		}
		else if (IS_LOCAL(user))
		{
			LocalUser* const localuser = IS_LOCAL(user);
			for (file_cache::const_iterator i = contents.begin(); i != contents.end(); ++i)
			{
				const std::string& line = *i;
				ClientProtocol::Messages::Privmsg msg(ClientProtocol::Messages::Privmsg::nocopy, ServerInstance->FakeClient, localuser, line, ((method == SF_MSG) ? MSG_PRIVMSG : MSG_NOTICE));
				localuser->Send(ServerInstance->GetRFCEvents().privmsg, msg);
			}
		}
		return CMD_SUCCESS;
	}

	void UpdateSettings(ConfigTag* tag, const std::vector<std::string>& filecontents)
	{
		introtext = tag->getString("introtext", "Showing " + name);
		endtext = tag->getString("endtext", "End of " + name);
		intronumeric = tag->getUInt("intronumeric", RPL_RULESTART, 0, 999);
		textnumeric = tag->getUInt("numeric", RPL_RULES, 0, 999);
		endnumeric = tag->getUInt("endnumeric", RPL_RULESEND, 0, 999);
		std::string smethod = tag->getString("method");

		method = SF_NUMERIC;
		if (smethod == "msg")
			method = SF_MSG;
		else if (smethod == "notice")
			method = SF_NOTICE;

		contents = filecontents;
		InspIRCd::ProcessColors(contents);
	}
};

class ModuleShowFile : public Module
{
 private:
	std::vector<CommandShowFile*> cmds;

	void ReadTag(ConfigTag* tag, std::vector<CommandShowFile*>& newcmds)
	{
		std::string cmdname = tag->getString("name");
		if (cmdname.empty())
			throw ModuleException("Empty value for 'name'");

		std::transform(cmdname.begin(), cmdname.end(), cmdname.begin(), ::toupper);

		const std::string file = tag->getString("file", cmdname);
		if (file.empty())
			throw ModuleException("Empty value for 'file'");
		FileReader reader(file);

		CommandShowFile* sfcmd;
		Command* handler = ServerInstance->Parser.GetHandler(cmdname);
		if (handler)
		{
			// Command exists, check if it is ours
			if (handler->creator != this)
				throw ModuleException("Command " + cmdname + " already exists");

			// This is our command, make sure we don't have the same entry twice
			sfcmd = static_cast<CommandShowFile*>(handler);
			if (stdalgo::isin(newcmds, sfcmd))
				throw ModuleException("Command " + cmdname + " is already used in a <showfile> tag");
		}
		else
		{
			// Command doesn't exist, create it
			sfcmd = new CommandShowFile(this, cmdname);
			ServerInstance->Modules.AddService(*sfcmd);
		}

		sfcmd->UpdateSettings(tag, reader.GetVector());
		newcmds.push_back(sfcmd);
	}

 public:
	ModuleShowFile()
		: Module(VF_VENDOR, "Provides support for showing text files to users")
	{
	}

	void ReadConfig(ConfigStatus& status) override
	{
		std::vector<CommandShowFile*> newcmds;

		ConfigTagList tags = ServerInstance->Config->ConfTags("showfile");
		for (ConfigIter i = tags.first; i != tags.second; ++i)
		{
			ConfigTag* tag = i->second;
			try
			{
				ReadTag(tag, newcmds);
			}
			catch (CoreException& ex)
			{
				ServerInstance->Logs.Log(MODNAME, LOG_DEFAULT, "Error: " + ex.GetReason() + " at " + tag->getTagLocation());
			}
		}

		// Remove all commands that were removed from the config
		std::vector<CommandShowFile*> removed(cmds.size());
		std::sort(newcmds.begin(), newcmds.end());
		std::set_difference(cmds.begin(), cmds.end(), newcmds.begin(), newcmds.end(), removed.begin());

		stdalgo::delete_all(removed);
		cmds.swap(newcmds);
	}

	~ModuleShowFile()
	{
		stdalgo::delete_all(cmds);
	}
<<<<<<< HEAD
=======

	Version GetVersion() CXX11_OVERRIDE
	{
		return Version("Adds support for showing the contents of files to users when they execute a command.", VF_VENDOR);
	}
>>>>>>> c5680d64
};

MODULE_INIT(ModuleShowFile)<|MERGE_RESOLUTION|>--- conflicted
+++ resolved
@@ -142,7 +142,7 @@
 
  public:
 	ModuleShowFile()
-		: Module(VF_VENDOR, "Provides support for showing text files to users")
+		: Module(VF_VENDOR, "Adds support for showing the contents of files to users when they execute a command.")
 	{
 	}
 
@@ -177,14 +177,6 @@
 	{
 		stdalgo::delete_all(cmds);
 	}
-<<<<<<< HEAD
-=======
-
-	Version GetVersion() CXX11_OVERRIDE
-	{
-		return Version("Adds support for showing the contents of files to users when they execute a command.", VF_VENDOR);
-	}
->>>>>>> c5680d64
 };
 
 MODULE_INIT(ModuleShowFile)