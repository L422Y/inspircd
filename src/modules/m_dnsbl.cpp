--- conflicted
+++ resolved
@@ -70,13 +70,8 @@
 	std::shared_ptr<DNSBLConfEntry> ConfEntry;
 
  public:
-<<<<<<< HEAD
 	DNSBLResolver(DNS::Manager *mgr, Module *me, StringExtItem& match, IntExtItem& ctr, const std::string &hostname, LocalUser* u, std::shared_ptr<DNSBLConfEntry> conf)
-		: DNS::Request(mgr, me, hostname, DNS::QUERY_A, true)
-=======
-	DNSBLResolver(DNS::Manager *mgr, Module *me, LocalStringExt& match, LocalIntExt& ctr, const std::string &hostname, LocalUser* u, reference<DNSBLConfEntry> conf)
 		: DNS::Request(mgr, me, hostname, DNS::QUERY_A, true, conf->timeout)
->>>>>>> fc3c650e
 		, theirsa(u->client_sa)
 		, theiruid(u->uuid)
 		, nameExt(match)
