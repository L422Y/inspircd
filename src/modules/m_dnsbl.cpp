/*
 * InspIRCd -- Internet Relay Chat Daemon
 *
 *   Copyright (C) 2018-2020 Matt Schatz <genius3000@g3k.solutions>
 *   Copyright (C) 2018-2019 linuxdaemon <linuxdaemon.irc@gmail.com>
 *   Copyright (C) 2013, 2017-2021 Sadie Powell <sadie@witchery.services>
 *   Copyright (C) 2013, 2015-2016 Adam <Adam@anope.org>
 *   Copyright (C) 2012-2016 Attila Molnar <attilamolnar@hush.com>
 *   Copyright (C) 2012, 2018 Robby <robby@chatbelgie.be>
 *   Copyright (C) 2009-2010 Daniel De Graaf <danieldg@inspircd.org>
 *   Copyright (C) 2007, 2010 Craig Edwards <brain@inspircd.org>
 *   Copyright (C) 2007 Dennis Friis <peavey@inspircd.org>
 *   Copyright (C) 2006-2009 Robin Burchell <robin+git@viroteck.net>
 *
 * This file is part of InspIRCd.  InspIRCd is free software: you can
 * redistribute it and/or modify it under the terms of the GNU General Public
 * License as published by the Free Software Foundation, version 2.
 *
 * This program is distributed in the hope that it will be useful, but WITHOUT
 * ANY WARRANTY; without even the implied warranty of MERCHANTABILITY or FITNESS
 * FOR A PARTICULAR PURPOSE.  See the GNU General Public License for more
 * details.
 *
 * You should have received a copy of the GNU General Public License
 * along with this program.  If not, see <http://www.gnu.org/licenses/>.
 */


#include "inspircd.h"
#include "xline.h"
#include "modules/dns.h"
#include "modules/stats.h"

class DNSBLEntry final
{
public:
	enum class Action : uint8_t
	{
		// G-line users who's IP address is in the DNSBL.
		GLINE,

		// Kill users who's IP address is in the DNSBL.
		KILL,

		// K-line users who's IP address is in the DNSBL.
		KLINE,

		// Mark users who's IP address is in the DNSBL.
		MARK,

		// Z-line users who's IP address is in the DNSBL.
		ZLINE,
	};

	enum class Type : uint8_t
	{
		// DNSBL results will be compared against the specified bit mask.
		BITMASK,

		// DNSBL results will be compared against a numeric range of values.
		RECORD,
	};

	// The action to take against users who's IP address is in this DNSBL.
	Action action;

	// A bitmask of DNSBL result types to match against.
	unsigned int bitmask;

	// The domain name of this DNSBL.
	std::string domain;

	// If action is set to mark then a new username (ident) to set on users who's IP address is in this DNSBL.
	std::string markhost;

	// If action is set to mark then a new hostname to set on users who's IP address is in this DNSBL.
	std::string markident;

	// The human readable name of this DNSBL.
	std::string name;

	// A range of DNSBL result types to match against.
	std::bitset<UCHAR_MAX + 1> records;

	// The message to send to users who's IP address is in a DNSBL.
	std::string reason;

	// The number of seconds to wait for a DNSBL request before assuming it has failed.
	unsigned int timeout;

	// The type of result that this DNSBL will provide.
	Type type;

	// The number of errors which have occurred when querying this DNSBL.
	unsigned long stats_errors = 0;

	// The number of hits which have occurred when querying this DNSBL.
	unsigned long stats_hits = 0;

	// The number of misses which have occurred when querying this DNSBL.
	unsigned long stats_misses = 0;

	// If action is set to gline, kline, or zline then the duration for an X-line to last for.
	unsigned long xlineduration;

	DNSBLEntry(const Module* mod, std::shared_ptr<ConfigTag> tag)
	{
		name = tag->getString("name");
		if (name.empty())
			throw ModuleException(mod, "<dnsbl:name> can not be empty at " + tag->source.str());

		domain = tag->getString("domain");
		if (domain.empty())
			throw ModuleException(mod, "<dnsbl:domain> can not be empty at " + tag->source.str());

		action = tag->getEnum("action", Action::KILL, {
			{ "gline", Action::GLINE },
			{ "kill",  Action::KILL  },
			{ "kline", Action::KLINE },
			{ "mark",  Action::MARK  },
			{ "zline", Action::ZLINE },
		});

		const std::string typestr = tag->getString("type");
		if (stdalgo::string::equalsci(typestr, "bitmask"))
		{
			type = Type::BITMASK;

			bitmask = static_cast<unsigned int>(tag->getUInt("bitmask", 0, 0, UINT_MAX));
			records = 0;
		}
		else if (stdalgo::string::equalsci(typestr, "record"))
		{
			type = Type::RECORD;

			irc::portparser recordrange(tag->getString("records"), false);
			for (long record = 0; (record = recordrange.GetToken()); )
			{
				if (record < 0 || record > UCHAR_MAX)
					throw ModuleException(mod, "<dnsbl:records> can only hold records between 0 and 255 at " + tag->source.str());

				records.set(record);
			}
		}
		else
		{
			throw ModuleException(mod, typestr + " is an invalid value for <dnsbl:type>; acceptable values are 'bitmask' or 'records' at "
				+ tag->source.str());
		}

		reason = tag->getString("reason", "Your IP (%ip%) has been blacklisted by a DNSBL.", 1, ServerInstance->Config->Limits.MaxLine);
		timeout = static_cast<unsigned int>(tag->getDuration("timeout", 0, 1, 60));
		markident = tag->getString("ident");
		markhost = tag->getString("host");
		xlineduration = tag->getDuration("duration", 60*60, 1);
	}
};

class DNSBLResolver final
	: public DNS::Request
{
private:
	irc::sockets::sockaddrs theirsa;
	std::string theiruid;
	StringExtItem& nameExt;
	IntExtItem& countExt;
	std::shared_ptr<DNSBLEntry> ConfEntry;


	template <typename Line, typename... Extra>
	void AddLine(const char* type, const std::string& reason, unsigned long duration, Extra&&... extra)
	{
		auto line = new Line(ServerInstance->Time(), duration, ServerInstance->Config->ServerName, reason, std::forward<Extra>(extra)...);
		if (!ServerInstance->XLines->AddLine(line, nullptr))
		{
			delete line;
			return;
		}

		ServerInstance->SNO.WriteToSnoMask('x', "%s added due to DNSBL match on %s to expire in %s (on %s): %s",
			type, line->Displayable().c_str(), InspIRCd::DurationString(line->duration).c_str(),
			InspIRCd::TimeString(line->expiry).c_str(), reason.c_str());
		ServerInstance->XLines->ApplyLines();
	}

public:
	DNSBLResolver(DNS::Manager *mgr, Module *me, StringExtItem& match, IntExtItem& ctr, const std::string &hostname, LocalUser* u, std::shared_ptr<DNSBLEntry> conf)
		: DNS::Request(mgr, me, hostname, DNS::QUERY_A, true, conf->timeout)
		, theirsa(u->client_sa)
		, theiruid(u->uuid)
		, nameExt(match)
		, countExt(ctr)
		, ConfEntry(conf)
	{
	}

	/* Note: This may be called multiple times for multiple A record results */
	void OnLookupComplete(const DNS::Query *r) override
	{
		/* Check the user still exists */
		LocalUser* them = IS_LOCAL(ServerInstance->Users.FindUUID(theiruid));
		if (!them || them->client_sa != theirsa)
		{
			ConfEntry->stats_misses++;
			return;
		}

		intptr_t i = countExt.Get(them);
		if (i)
			countExt.Set(them, i - 1);

		// The DNSBL reply must contain an A result.
		const DNS::ResourceRecord* const ans_record = r->FindAnswerOfType(DNS::QUERY_A);
		if (!ans_record)
		{
			ConfEntry->stats_errors++;
			ServerInstance->SNO.WriteGlobalSno('d', "%s returned an result with no IPv4 address.",
				ConfEntry->name.c_str());
			return;
		}

		// The DNSBL reply must be a valid IPv4 address.
		in_addr resultip;
		if (inet_pton(AF_INET, ans_record->rdata.c_str(), &resultip) != 1)
		{
			ConfEntry->stats_errors++;
			ServerInstance->SNO.WriteGlobalSno('d', "%s returned an invalid IPv4 address: %s",
				ConfEntry->name.c_str(), ans_record->rdata.c_str());
			return;
		}

		// The DNSBL reply should be in the 127.0.0.0/8 range.
		if ((resultip.s_addr & 0xFF) != 127)
		{
			ConfEntry->stats_errors++;
			ServerInstance->SNO.WriteGlobalSno('d', "%s returned an IPv4 address which is outside of the 127.0.0.0/8 subnet: %s",
				ConfEntry->name.c_str(), ans_record->rdata.c_str());
			return;
		}

		bool match = false;
		unsigned int result = 0;
		switch (ConfEntry->type)
		{
			case DNSBLEntry::Type::BITMASK:
			{
				result = (resultip.s_addr >> 24) & ConfEntry->bitmask;
				match = (result != 0);
				break;
			}
			case DNSBLEntry::Type::RECORD:
			{
				result = resultip.s_addr >> 24;
				match = (ConfEntry->records[result] == 1);
				break;
			}
		}

		if (match)
		{
			std::string reason = ConfEntry->reason;
			std::string::size_type x = reason.find("%ip%");
			while (x != std::string::npos)
			{
				reason.erase(x, 4);
				reason.insert(x, them->GetIPString());
				x = reason.find("%ip%");
			}

			ConfEntry->stats_hits++;

			switch (ConfEntry->action)
			{
				case DNSBLEntry::Action::KILL:
				{
					ServerInstance->Users.QuitUser(them, "Killed (" + reason + ")");
					break;
				}
				case DNSBLEntry::Action::MARK:
				{
					if (!ConfEntry->markident.empty())
					{
						them->WriteNotice("Your ident has been set to " + ConfEntry->markident + " because you matched " + reason);
						them->ChangeIdent(ConfEntry->markident);
					}

					if (!ConfEntry->markhost.empty())
					{
						them->WriteNotice("Your host has been set to " + ConfEntry->markhost + " because you matched " + reason);
						them->ChangeDisplayedHost(ConfEntry->markhost);
					}

					nameExt.Set(them, ConfEntry->name);
					break;
				}
				case DNSBLEntry::Action::KLINE:
				{
<<<<<<< HEAD
					AddLine<KLine>("K-line", reason, ConfEntry->xlineduration, them->GetBanIdent(), them->GetIPString());
=======
					KLine* kl = new KLine(ServerInstance->Time(), ConfEntry->duration, MODNAME "@" + ServerInstance->Config->ServerName, reason,
							them->GetBanIdent(), them->GetIPString());
					if (ServerInstance->XLines->AddLine(kl,NULL))
					{
						ServerInstance->SNO->WriteToSnoMask('x', "%s added a timed K-line on %s, expires in %s (on %s): %s",
							kl->source.c_str(), kl->Displayable().c_str(), InspIRCd::DurationString(kl->duration).c_str(),
							InspIRCd::TimeString(kl->expiry).c_str(), kl->reason.c_str());
						ServerInstance->XLines->ApplyLines();
					}
					else
					{
						delete kl;
						return;
					}
>>>>>>> 070d4143
					break;
				}
				case DNSBLEntry::Action::GLINE:
				{
<<<<<<< HEAD
					AddLine<GLine>("G-line", reason, ConfEntry->xlineduration, them->GetBanIdent(), them->GetIPString());
=======
					GLine* gl = new GLine(ServerInstance->Time(), ConfEntry->duration, MODNAME "@" + ServerInstance->Config->ServerName, reason,
							them->GetBanIdent(), them->GetIPString());
					if (ServerInstance->XLines->AddLine(gl,NULL))
					{
						ServerInstance->SNO->WriteToSnoMask('x', "%s added a timed G-line on %s, expires in %s (on %s): %s",
							gl->source.c_str(), gl->Displayable().c_str(), InspIRCd::DurationString(gl->duration).c_str(),
							InspIRCd::TimeString(gl->expiry).c_str(), gl->reason.c_str());
						ServerInstance->XLines->ApplyLines();
					}
					else
					{
						delete gl;
						return;
					}
>>>>>>> 070d4143
					break;
				}
				case DNSBLEntry::Action::ZLINE:
				{
<<<<<<< HEAD
					AddLine<ZLine>("Z-line", reason, ConfEntry->xlineduration, them->GetIPString());
=======
					ZLine* zl = new ZLine(ServerInstance->Time(), ConfEntry->duration, MODNAME "@" + ServerInstance->Config->ServerName, reason,
							them->GetIPString());
					if (ServerInstance->XLines->AddLine(zl,NULL))
					{
						ServerInstance->SNO->WriteToSnoMask('x', "%s added a timed Z-line on %s, expires in %s (on %s): %s",
							zl->source.c_str(), zl->Displayable().c_str(), InspIRCd::DurationString(zl->duration).c_str(),
							InspIRCd::TimeString(zl->expiry).c_str(), zl->reason.c_str());
						ServerInstance->XLines->ApplyLines();
					}
					else
					{
						delete zl;
						return;
					}
>>>>>>> 070d4143
					break;
				}
			}

			ServerInstance->SNO.WriteGlobalSno('d', "Connecting user %s (%s) detected as being on the '%s' DNS blacklist with result %d",
				them->GetFullRealHost().c_str(), them->GetIPString().c_str(), ConfEntry->name.c_str(), result);
		}
		else
			ConfEntry->stats_misses++;
	}

	void OnError(const DNS::Query *q) override
	{
		bool is_miss = true;
		switch (q->error)
		{
			case DNS::ERROR_NO_RECORDS:
			case DNS::ERROR_DOMAIN_NOT_FOUND:
				ConfEntry->stats_misses++;
				break;

			default:
				ConfEntry->stats_errors++;
				is_miss = false;
				break;
		}

		LocalUser* them = IS_LOCAL(ServerInstance->Users.FindUUID(theiruid));
		if (!them || them->client_sa != theirsa)
			return;

		intptr_t i = countExt.Get(them);
		if (i)
			countExt.Set(them, i - 1);

		if (is_miss)
			return;

		ServerInstance->SNO.WriteGlobalSno('d', "An error occurred whilst checking whether %s (%s) is on the '%s' DNS blacklist: %s",
			them->GetFullRealHost().c_str(), them->GetIPString().c_str(), ConfEntry->name.c_str(), this->manager->GetErrorStr(q->error).c_str());
	}
};

typedef std::vector<std::shared_ptr<DNSBLEntry>> DNSBLEntries;

class ModuleDNSBL final
	: public Module
	, public Stats::EventListener
{
private:
	dynamic_reference<DNS::Manager> DNS;
	DNSBLEntries dnsbls;
	StringExtItem nameExt;
	IntExtItem countExt;

public:
	ModuleDNSBL()
		: Module(VF_VENDOR, "Allows the server administrator to check the IP address of connecting users against a DNSBL.")
		, Stats::EventListener(this)
		, DNS(this, "DNS")
		, nameExt(this, "dnsbl-match", ExtensionType::USER)
		, countExt(this, "dnsbl-pending", ExtensionType::USER)
	{
	}

	void init() override
	{
		ServerInstance->SNO.EnableSnomask('d', "DNSBL");
	}

	void Prioritize() override
	{
		Module* corexline = ServerInstance->Modules.Find("core_xline");
		ServerInstance->Modules.SetPriority(this, I_OnSetUserIP, PRIORITY_AFTER, corexline);
	}

	void ReadConfig(ConfigStatus& status) override
	{
		DNSBLEntries newdnsbls;
		for (const auto& [_, tag] : ServerInstance->Config->ConfTags("dnsbl"))
		{
			auto entry = std::make_shared<DNSBLEntry>(this, tag);
			newdnsbls.push_back(entry);
		}
		dnsbls.swap(newdnsbls);
	}

	void OnSetUserIP(LocalUser* user) override
	{
		if (user->exempt || user->quitting || !DNS || !user->GetClass())
			return;

		// Clients can't be in a DNSBL if they aren't connected via IPv4 or IPv6.
		if (user->client_sa.family() != AF_INET && user->client_sa.family() != AF_INET6)
			return;

		if (!user->GetClass()->config->getBool("usednsbl", true))
			return;

		std::string reversedip;
		if (user->client_sa.family() == AF_INET)
		{
			unsigned int a, b, c, d;
			d = (unsigned int) (user->client_sa.in4.sin_addr.s_addr >> 24) & 0xFF;
			c = (unsigned int) (user->client_sa.in4.sin_addr.s_addr >> 16) & 0xFF;
			b = (unsigned int) (user->client_sa.in4.sin_addr.s_addr >> 8) & 0xFF;
			a = (unsigned int) user->client_sa.in4.sin_addr.s_addr & 0xFF;

			reversedip = ConvToStr(d) + "." + ConvToStr(c) + "." + ConvToStr(b) + "." + ConvToStr(a);
		}
		else if (user->client_sa.family() == AF_INET6)
		{
			const unsigned char* ip = user->client_sa.in6.sin6_addr.s6_addr;

			const std::string buf = Hex::Encode(ip, 16);
			for (const auto& chr : insp::reverse_range(buf))
			{
				reversedip.push_back(chr);
				reversedip.push_back('.');
			}
			reversedip.erase(reversedip.length() - 1, 1);
		}
		else
			return;

		ServerInstance->Logs.Log(MODNAME, LOG_DEBUG, "Reversed IP %s -> %s", user->GetIPString().c_str(), reversedip.c_str());

		countExt.Set(user, dnsbls.size());

		// For each DNSBL, we will run through this lookup
		for (const auto& dnsbl : dnsbls)
		{
			// Fill hostname with a dnsbl style host (d.c.b.a.domain.tld)
			std::string hostname = reversedip + "." + dnsbl->domain;

			/* now we'd need to fire off lookups for `hostname'. */
			DNSBLResolver *r = new DNSBLResolver(*this->DNS, this, nameExt, countExt, hostname, user, dnsbl);
			try
			{
				this->DNS->Process(r);
			}
			catch (const DNS::Exception& ex)
			{
				delete r;
				ServerInstance->Logs.Log(MODNAME, LOG_DEBUG, ex.GetReason());
			}

			if (user->quitting)
				break;
		}
	}

	ModResult OnSetConnectClass(LocalUser* user, ConnectClass::Ptr myclass) override
	{
		std::string dnsbl;
		if (!myclass->config->readString("dnsbl", dnsbl))
			return MOD_RES_PASSTHRU;

		std::string* match = nameExt.Get(user);
		if (!match)
		{
			ServerInstance->Logs.Log("CONNECTCLASS", LOG_DEBUG, "The %s connect class is not suitable as it requires a DNSBL mark",
					myclass->GetName().c_str());
			return MOD_RES_DENY;
		}

		if (!InspIRCd::Match(*match, dnsbl))
		{
			ServerInstance->Logs.Log("CONNECTCLASS", LOG_DEBUG, "The %s connect class is not suitable as the DNSBL mark (%s) does not match %s",
					myclass->GetName().c_str(), match->c_str(), dnsbl.c_str());
			return MOD_RES_DENY;
		}

		return MOD_RES_PASSTHRU;
	}

	ModResult OnCheckReady(LocalUser *user) override
	{
		if (countExt.Get(user))
			return MOD_RES_DENY;
		return MOD_RES_PASSTHRU;
	}

	ModResult OnStats(Stats::Context& stats) override
	{
		if (stats.GetSymbol() != 'd')
			return MOD_RES_PASSTHRU;

		unsigned long total_hits = 0;
		unsigned long total_misses = 0;
		unsigned long total_errors = 0;
		for (const auto& dnsbl : dnsbls)
		{
			total_hits += dnsbl->stats_hits;
			total_misses += dnsbl->stats_misses;
			total_errors += dnsbl->stats_errors;

			stats.AddGenericRow(InspIRCd::Format("The \"%s\" DNSBL had %lu hits, %lu misses, and %lu errors",
				dnsbl->name.c_str(), dnsbl->stats_hits, dnsbl->stats_misses, dnsbl->stats_errors));
		}

		stats.AddGenericRow("Total DNSBL hits: " + ConvToStr(total_hits));
		stats.AddGenericRow("Total DNSBL misses: " + ConvToStr(total_misses));
		stats.AddGenericRow("Total DNSBL errors: " + ConvToStr(total_errors));
		return MOD_RES_PASSTHRU;
	}
};

MODULE_INIT(ModuleDNSBL)<|MERGE_RESOLUTION|>--- conflicted
+++ resolved
@@ -170,16 +170,16 @@
 	template <typename Line, typename... Extra>
 	void AddLine(const char* type, const std::string& reason, unsigned long duration, Extra&&... extra)
 	{
-		auto line = new Line(ServerInstance->Time(), duration, ServerInstance->Config->ServerName, reason, std::forward<Extra>(extra)...);
+		auto line = new Line(ServerInstance->Time(), duration, MODNAME "@" + ServerInstance->Config->ServerName, reason, std::forward<Extra>(extra)...);
 		if (!ServerInstance->XLines->AddLine(line, nullptr))
 		{
 			delete line;
 			return;
 		}
 
-		ServerInstance->SNO.WriteToSnoMask('x', "%s added due to DNSBL match on %s to expire in %s (on %s): %s",
-			type, line->Displayable().c_str(), InspIRCd::DurationString(line->duration).c_str(),
-			InspIRCd::TimeString(line->expiry).c_str(), reason.c_str());
+		ServerInstance->SNO.WriteToSnoMask('x', "%s added a timed %s on %s, expires in %s (on %s): %s",
+			line->source.c_str(), type, line->Displayable().c_str(), InspIRCd::DurationString(line->duration).c_str(),
+			InspIRCd::TimeString(line->expiry).c_str(), line->reason.c_str());
 		ServerInstance->XLines->ApplyLines();
 	}
 
@@ -295,68 +295,17 @@
 				}
 				case DNSBLEntry::Action::KLINE:
 				{
-<<<<<<< HEAD
 					AddLine<KLine>("K-line", reason, ConfEntry->xlineduration, them->GetBanIdent(), them->GetIPString());
-=======
-					KLine* kl = new KLine(ServerInstance->Time(), ConfEntry->duration, MODNAME "@" + ServerInstance->Config->ServerName, reason,
-							them->GetBanIdent(), them->GetIPString());
-					if (ServerInstance->XLines->AddLine(kl,NULL))
-					{
-						ServerInstance->SNO->WriteToSnoMask('x', "%s added a timed K-line on %s, expires in %s (on %s): %s",
-							kl->source.c_str(), kl->Displayable().c_str(), InspIRCd::DurationString(kl->duration).c_str(),
-							InspIRCd::TimeString(kl->expiry).c_str(), kl->reason.c_str());
-						ServerInstance->XLines->ApplyLines();
-					}
-					else
-					{
-						delete kl;
-						return;
-					}
->>>>>>> 070d4143
 					break;
 				}
 				case DNSBLEntry::Action::GLINE:
 				{
-<<<<<<< HEAD
 					AddLine<GLine>("G-line", reason, ConfEntry->xlineduration, them->GetBanIdent(), them->GetIPString());
-=======
-					GLine* gl = new GLine(ServerInstance->Time(), ConfEntry->duration, MODNAME "@" + ServerInstance->Config->ServerName, reason,
-							them->GetBanIdent(), them->GetIPString());
-					if (ServerInstance->XLines->AddLine(gl,NULL))
-					{
-						ServerInstance->SNO->WriteToSnoMask('x', "%s added a timed G-line on %s, expires in %s (on %s): %s",
-							gl->source.c_str(), gl->Displayable().c_str(), InspIRCd::DurationString(gl->duration).c_str(),
-							InspIRCd::TimeString(gl->expiry).c_str(), gl->reason.c_str());
-						ServerInstance->XLines->ApplyLines();
-					}
-					else
-					{
-						delete gl;
-						return;
-					}
->>>>>>> 070d4143
 					break;
 				}
 				case DNSBLEntry::Action::ZLINE:
 				{
-<<<<<<< HEAD
 					AddLine<ZLine>("Z-line", reason, ConfEntry->xlineduration, them->GetIPString());
-=======
-					ZLine* zl = new ZLine(ServerInstance->Time(), ConfEntry->duration, MODNAME "@" + ServerInstance->Config->ServerName, reason,
-							them->GetIPString());
-					if (ServerInstance->XLines->AddLine(zl,NULL))
-					{
-						ServerInstance->SNO->WriteToSnoMask('x', "%s added a timed Z-line on %s, expires in %s (on %s): %s",
-							zl->source.c_str(), zl->Displayable().c_str(), InspIRCd::DurationString(zl->duration).c_str(),
-							InspIRCd::TimeString(zl->expiry).c_str(), zl->reason.c_str());
-						ServerInstance->XLines->ApplyLines();
-					}
-					else
-					{
-						delete zl;
-						return;
-					}
->>>>>>> 070d4143
 					break;
 				}
 			}
