/*
 * InspIRCd -- Internet Relay Chat Daemon
 *
 *   Copyright (C) 2009 Daniel De Graaf <danieldg@inspircd.org>
 *   Copyright (C) 2008 Robin Burchell <robin+git@viroteck.net>
 *
 * This file is part of InspIRCd.  InspIRCd is free software: you can
 * redistribute it and/or modify it under the terms of the GNU General Public
 * License as published by the Free Software Foundation, version 2.
 *
 * This program is distributed in the hope that it will be useful, but WITHOUT
 * ANY WARRANTY; without even the implied warranty of MERCHANTABILITY or FITNESS
 * FOR A PARTICULAR PURPOSE.  See the GNU General Public License for more
 * details.
 *
 * You should have received a copy of the GNU General Public License
 * along with this program.  If not, see <http://www.gnu.org/licenses/>.
 */


#include "inspircd.h"
#include "modules/ctctags.h"

class ModuleQuietBan
	: public Module
	, public CTCTags::EventListener
{
 private:
	bool notifyuser;

 public:
<<<<<<< HEAD
	void ReadConfig(ConfigStatus& status) override
=======
	ModuleQuietBan()
		: CTCTags::EventListener(this)
	{
	}

	void ReadConfig(ConfigStatus& status) CXX11_OVERRIDE
>>>>>>> a55ca005
	{
		ConfigTag* tag = ServerInstance->Config->ConfValue("muteban");
		notifyuser = tag->getBool("notifyuser", true);
	}

	Version GetVersion() override
	{
		return Version("Provides extban 'm', mute bans", VF_OPTCOMMON|VF_VENDOR);
	}

<<<<<<< HEAD
	ModResult OnUserPreMessage(User* user, const MessageTarget& target, MessageDetails& details) override
=======
	ModResult HandleMessage(User* user, const MessageTarget& target, bool& echo_original)
>>>>>>> a55ca005
	{
		if (!IS_LOCAL(user) || target.type != MessageTarget::TYPE_CHANNEL)
			return MOD_RES_PASSTHRU;

		Channel* chan = target.Get<Channel>();
		if (chan->GetExtBanStatus(user, 'm') == MOD_RES_DENY && chan->GetPrefixValue(user) < VOICE_VALUE)
		{
			if (!notifyuser)
			{
				echo_original = true;
				return MOD_RES_DENY;
			}

			user->WriteNumeric(ERR_CANNOTSENDTOCHAN, chan->name, "Cannot send to channel (you're muted)");
			return MOD_RES_DENY;
		}

		return MOD_RES_PASSTHRU;
	}

<<<<<<< HEAD
	void On005Numeric(std::map<std::string, std::string>& tokens) override
=======
	ModResult OnUserPreMessage(User* user, const MessageTarget& target, MessageDetails& details) CXX11_OVERRIDE
	{
		return HandleMessage(user, target, details.echo_original);
	}

	ModResult OnUserPreTagMessage(User* user, const MessageTarget& target, CTCTags::TagMessageDetails& details) CXX11_OVERRIDE
	{
		return HandleMessage(user, target, details.echo_original);
	}

	void On005Numeric(std::map<std::string, std::string>& tokens) CXX11_OVERRIDE
>>>>>>> a55ca005
	{
		tokens["EXTBAN"].push_back('m');
	}
};

MODULE_INIT(ModuleQuietBan)<|MERGE_RESOLUTION|>--- conflicted
+++ resolved
@@ -29,16 +29,12 @@
 	bool notifyuser;
 
  public:
-<<<<<<< HEAD
-	void ReadConfig(ConfigStatus& status) override
-=======
 	ModuleQuietBan()
 		: CTCTags::EventListener(this)
 	{
 	}
 
-	void ReadConfig(ConfigStatus& status) CXX11_OVERRIDE
->>>>>>> a55ca005
+	void ReadConfig(ConfigStatus& status) override
 	{
 		ConfigTag* tag = ServerInstance->Config->ConfValue("muteban");
 		notifyuser = tag->getBool("notifyuser", true);
@@ -49,11 +45,7 @@
 		return Version("Provides extban 'm', mute bans", VF_OPTCOMMON|VF_VENDOR);
 	}
 
-<<<<<<< HEAD
-	ModResult OnUserPreMessage(User* user, const MessageTarget& target, MessageDetails& details) override
-=======
 	ModResult HandleMessage(User* user, const MessageTarget& target, bool& echo_original)
->>>>>>> a55ca005
 	{
 		if (!IS_LOCAL(user) || target.type != MessageTarget::TYPE_CHANNEL)
 			return MOD_RES_PASSTHRU;
@@ -74,21 +66,17 @@
 		return MOD_RES_PASSTHRU;
 	}
 
-<<<<<<< HEAD
-	void On005Numeric(std::map<std::string, std::string>& tokens) override
-=======
-	ModResult OnUserPreMessage(User* user, const MessageTarget& target, MessageDetails& details) CXX11_OVERRIDE
+	ModResult OnUserPreMessage(User* user, const MessageTarget& target, MessageDetails& details) override
 	{
 		return HandleMessage(user, target, details.echo_original);
 	}
 
-	ModResult OnUserPreTagMessage(User* user, const MessageTarget& target, CTCTags::TagMessageDetails& details) CXX11_OVERRIDE
+	ModResult OnUserPreTagMessage(User* user, const MessageTarget& target, CTCTags::TagMessageDetails& details) override
 	{
 		return HandleMessage(user, target, details.echo_original);
 	}
 
-	void On005Numeric(std::map<std::string, std::string>& tokens) CXX11_OVERRIDE
->>>>>>> a55ca005
+	void On005Numeric(std::map<std::string, std::string>& tokens) override
 	{
 		tokens["EXTBAN"].push_back('m');
 	}
