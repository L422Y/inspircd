--- conflicted
+++ resolved
@@ -158,13 +158,18 @@
 	 */
 	typedef std::pair<User*, bool> ACCEPTAction;
 
-	static ACCEPTAction GetTargetAndAction(std::string& tok)
+	static ACCEPTAction GetTargetAndAction(std::string& tok, User* cmdfrom = NULL)
 	{
 		bool remove = (tok[0] == '-');
 		if ((remove) || (tok[0] == '+'))
 			tok.erase(tok.begin());
 
-		User* target = ServerInstance->FindNick(tok);
+		User* target;
+		if (!cmdfrom || !IS_LOCAL(cmdfrom))
+			target = ServerInstance->FindNick(tok);
+		else
+			target = ServerInstance->FindNickOnly(tok);
+
 		if ((!target) || (target->registered != REG_ALL) || (target->quitting) || (IS_SERVER(target)))
 			target = NULL;
 
@@ -187,32 +192,6 @@
 		// Send lists as-is (part of 2.0 compat)
 		if (parameter.find(',') != std::string::npos)
 			return;
-<<<<<<< HEAD
-=======
-		std::string out;
-		irc::commasepstream nicks(parameter);
-		std::string tok;
-		while (nicks.GetToken(tok))
-		{
-			if (tok == "*")
-			{
-				continue; // Drop list requests, since remote servers ignore them anyway.
-			}
-			if (!out.empty())
-				out.append(",");
-			bool dash = false;
-			if (tok[0] == '-')
-			{
-				dash = true;
-				tok.erase(0, 1); // Remove the dash.
-			}
-			else if (tok[0] == '+')
-				tok.erase(0, 1);
-
-			User* u = ServerInstance->FindNick(tok);
-			if ((!u) || (u->registered != REG_ALL) || (u->quitting) || (IS_SERVER(u)))
-				continue;
->>>>>>> 7dd83138
 
 		// Convert a [+|-]<nick> into a [-]<uuid>
 		ACCEPTAction action = GetTargetAndAction(parameter);
@@ -235,37 +214,18 @@
 		/* Even if callerid mode is not set, we let them manage their ACCEPT list so that if they go +g they can
 		 * have a list already setup. */
 
-<<<<<<< HEAD
 		if (parameters[0] == "*")
-=======
-		const std::string& tok = parameters[0];
-
-		if (tok == "*")
->>>>>>> 7dd83138
 		{
 			ListAccept(user);
 			return CMD_SUCCESS;
 		}
 
 		std::string tok = parameters[0];
-		ACCEPTAction action = GetTargetAndAction(tok);
+		ACCEPTAction action = GetTargetAndAction(tok, user);
 		if (!action.first)
 		{
-<<<<<<< HEAD
 			user->WriteNumeric(ERR_NOSUCHNICK, "%s :No such nick/channel", tok.c_str());
 			return CMD_FAILURE;
-=======
-			User* whotoremove;
-			if (IS_LOCAL(user))
-				whotoremove = ServerInstance->FindNickOnly(tok.substr(1));
-			else
-				whotoremove = ServerInstance->FindNick(tok.substr(1));
-
-			if (whotoremove)
-				return (RemoveAccept(user, whotoremove) ? CMD_SUCCESS : CMD_FAILURE);
-			else
-				return CMD_FAILURE;
->>>>>>> 7dd83138
 		}
 
 		if ((!IS_LOCAL(user)) && (!IS_LOCAL(action.first)))
@@ -276,26 +236,7 @@
 		if (action.second)
 			return (AddAccept(user, action.first) ? CMD_SUCCESS : CMD_FAILURE);
 		else
-<<<<<<< HEAD
 			return (RemoveAccept(user, action.first) ? CMD_SUCCESS : CMD_FAILURE);
-=======
-		{
-			const std::string target = (tok[0] == '+' ? tok.substr(1) : tok);
-			User* whotoadd;
-			if (IS_LOCAL(user))
-				whotoadd = ServerInstance->FindNickOnly(target);
-			else
-				whotoadd = ServerInstance->FindNick(target);
-
-			if ((whotoadd) && (whotoadd->registered == REG_ALL) && (!whotoadd->quitting) && (!IS_SERVER(whotoadd)))
-				return (AddAccept(user, whotoadd) ? CMD_SUCCESS : CMD_FAILURE);
-			else
-			{
-				user->WriteNumeric(401, "%s %s :No such nick/channel", user->nick.c_str(), tok.c_str());
-				return CMD_FAILURE;
-			}
-		}
->>>>>>> 7dd83138
 	}
 
 	RouteDescriptor GetRouting(User* user, const std::vector<std::string>& parameters)
@@ -312,7 +253,7 @@
 
 		// Find the target
 		std::string targetstring = parameters[0];
-		ACCEPTAction action = GetTargetAndAction(targetstring);
+		ACCEPTAction action = GetTargetAndAction(targetstring, user);
 		if (!action.first)
 			// Target is a "*" or source is local and the target is a list of nicks
 			return ROUTE_LOCALONLY;
