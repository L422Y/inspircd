/*
 * InspIRCd -- Internet Relay Chat Daemon
 *
 *   Copyright (C) 2013, 2018-2021 Sadie Powell <sadie@witchery.services>
 *   Copyright (C) 2012-2013 Attila Molnar <attilamolnar@hush.com>
 *   Copyright (C) 2012 Robby <robby@chatbelgie.be>
 *   Copyright (C) 2009 Daniel De Graaf <danieldg@inspircd.org>
 *   Copyright (C) 2008 Robin Burchell <robin+git@viroteck.net>
 *   Copyright (C) 2007 Dennis Friis <peavey@inspircd.org>
 *   Copyright (C) 2006-2007, 2010 Craig Edwards <brain@inspircd.org>
 *
 * This file is part of InspIRCd.  InspIRCd is free software: you can
 * redistribute it and/or modify it under the terms of the GNU General Public
 * License as published by the Free Software Foundation, version 2.
 *
 * This program is distributed in the hope that it will be useful, but WITHOUT
 * ANY WARRANTY; without even the implied warranty of MERCHANTABILITY or FITNESS
 * FOR A PARTICULAR PURPOSE.  See the GNU General Public License for more
 * details.
 *
 * You should have received a copy of the GNU General Public License
 * along with this program.  If not, see <http://www.gnu.org/licenses/>.
 */


#include "inspircd.h"

class ModuleConnFlood : public Module
{
 private:
	unsigned int seconds;
	unsigned int timeout;
	unsigned int boot_wait;
	unsigned int conns = 0;
	unsigned int maxconns;
	bool throttled = false;
	time_t first;
	std::string quitmsg;

<<<<<<< HEAD
 public:
=======
	static bool IsExempt(LocalUser* user)
	{
		// E-lined and already banned users shouldn't be hit.
		if (user->exempt || user->quitting)
			return true;

		// Users in an exempt class shouldn't be hit.
		return user->GetClass() && !user->GetClass()->config->getBool("useconnflood", true);
	}

public:
>>>>>>> 0144c236
	ModuleConnFlood()
		: Module(VF_VENDOR, "Throttles excessive connections to the server.")
	{
	}

	void ReadConfig(ConfigStatus& status) override
	{
		/* read configuration variables */
		auto tag = ServerInstance->Config->ConfValue("connflood");
		/* throttle configuration */
		seconds = tag->getDuration("period", 30);
		maxconns = tag->getUInt("maxconns", 3);
		timeout = tag->getDuration("timeout", 30);
		quitmsg = tag->getString("quitmsg");

		/* seconds to wait when the server just booted */
		boot_wait = tag->getDuration("bootwait", 60*2);

		first = ServerInstance->Time();
	}

	ModResult OnUserRegister(LocalUser* user) override
	{
		if (IsExempt(user))
			return MOD_RES_PASSTHRU;

		time_t next = ServerInstance->Time();

		if ((ServerInstance->startup_time + boot_wait) > next)
			return MOD_RES_PASSTHRU;

		/* time difference between first and latest connection */
		time_t tdiff = next - first;

		/* increase connection count */
		conns++;

		if (throttled)
		{
			if (tdiff > seconds + timeout)
			{
				/* expire throttle */
				throttled = false;
				ServerInstance->SNO.WriteGlobalSno('a', "Connection throttle deactivated");
				return MOD_RES_PASSTHRU;
			}

			ServerInstance->Users.QuitUser(user, quitmsg);
			return MOD_RES_DENY;
		}

		if (tdiff <= seconds)
		{
			if (conns >= maxconns)
			{
				throttled = true;
				ServerInstance->SNO.WriteGlobalSno('a', "Connection throttle activated");
				ServerInstance->Users.QuitUser(user, quitmsg);
				return MOD_RES_DENY;
			}
		}
		else
		{
			conns = 1;
			first = next;
		}
		return MOD_RES_PASSTHRU;
	}
};

MODULE_INIT(ModuleConnFlood)<|MERGE_RESOLUTION|>--- conflicted
+++ resolved
@@ -37,9 +37,6 @@
 	time_t first;
 	std::string quitmsg;
 
-<<<<<<< HEAD
- public:
-=======
 	static bool IsExempt(LocalUser* user)
 	{
 		// E-lined and already banned users shouldn't be hit.
@@ -50,8 +47,7 @@
 		return user->GetClass() && !user->GetClass()->config->getBool("useconnflood", true);
 	}
 
-public:
->>>>>>> 0144c236
+ public:
 	ModuleConnFlood()
 		: Module(VF_VENDOR, "Throttles excessive connections to the server.")
 	{
