--- conflicted
+++ resolved
@@ -156,36 +156,21 @@
 			errno = 0;
 			if (setgroups(0, NULL) == -1)
 			{
-<<<<<<< HEAD
 				ServerInstance->Logs.Normal("STARTUP", "setgroups() failed (wtf?): %s", strerror(errno));
-				exit(EXIT_STATUS_CONFIG);
-=======
-				ServerInstance->Logs->Log("STARTUP", LOG_DEFAULT, "setgroups() failed (wtf?): %s", strerror(errno));
 				InspIRCd::QuickExit(EXIT_STATUS_CONFIG);
->>>>>>> 42b1429b
 			}
 
 			struct group* g = getgrnam(SetGroup.c_str());
 			if (!g)
 			{
-<<<<<<< HEAD
 				ServerInstance->Logs.Normal("STARTUP", "getgrnam(%s) failed (wrong group?): %s", SetGroup.c_str(), strerror(errno));
-				exit(EXIT_STATUS_CONFIG);
-=======
-				ServerInstance->Logs->Log("STARTUP", LOG_DEFAULT, "getgrnam(%s) failed (wrong group?): %s", SetGroup.c_str(), strerror(errno));
 				InspIRCd::QuickExit(EXIT_STATUS_CONFIG);
->>>>>>> 42b1429b
 			}
 
 			if (setgid(g->gr_gid) == -1)
 			{
-<<<<<<< HEAD
 				ServerInstance->Logs.Normal("STARTUP", "setgid(%d) failed (wrong group?): %s", g->gr_gid, strerror(errno));
-				exit(EXIT_STATUS_CONFIG);
-=======
-				ServerInstance->Logs->Log("STARTUP", LOG_DEFAULT, "setgid(%d) failed (wrong group?): %s", g->gr_gid, strerror(errno));
 				InspIRCd::QuickExit(EXIT_STATUS_CONFIG);
->>>>>>> 42b1429b
 			}
 		}
 
@@ -196,24 +181,14 @@
 			struct passwd* u = getpwnam(SetUser.c_str());
 			if (!u)
 			{
-<<<<<<< HEAD
 				ServerInstance->Logs.Normal("STARTUP", "getpwnam(%s) failed (wrong user?): %s", SetUser.c_str(), strerror(errno));
-				exit(EXIT_STATUS_CONFIG);
-=======
-				ServerInstance->Logs->Log("STARTUP", LOG_DEFAULT, "getpwnam(%s) failed (wrong user?): %s", SetUser.c_str(), strerror(errno));
 				InspIRCd::QuickExit(EXIT_STATUS_CONFIG);
->>>>>>> 42b1429b
 			}
 
 			if (setuid(u->pw_uid) == -1)
 			{
-<<<<<<< HEAD
 				ServerInstance->Logs.Normal("STARTUP", "setuid(%d) failed (wrong user?): %s", u->pw_uid, strerror(errno));
-				exit(EXIT_STATUS_CONFIG);
-=======
-				ServerInstance->Logs->Log("STARTUP", LOG_DEFAULT, "setuid(%d) failed (wrong user?): %s", u->pw_uid, strerror(errno));
 				InspIRCd::QuickExit(EXIT_STATUS_CONFIG);
->>>>>>> 42b1429b
 			}
 		}
 #endif
