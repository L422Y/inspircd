--- conflicted
+++ resolved
@@ -270,16 +270,7 @@
 			return MODEACTION_DENY;
 		if (MOD_RESULT == MOD_RES_PASSTHRU)
 		{
-<<<<<<< HEAD
 			unsigned int neededrank = mh->GetLevelRequired(mcitem.adding);
-			/* Compare our rank on the channel against the rank of the required prefix,
-			 * allow if >= ours. Because mIRC and xchat throw a tizz if the modes shown
-			 * in NAMES(X) are not in rank order, we know the most powerful mode is listed
-			 * first, so we don't need to iterate, we just look up the first instead.
-			 */
-=======
-			unsigned int neededrank = mh->GetLevelRequired(adding);
->>>>>>> 070d4143
 			unsigned int ourrank = chan->GetPrefixValue(user);
 			if (ourrank < neededrank)
 			{
