name: Ubuntu CI
on:
  pull_request:
  push:
  schedule:
    - cron: '0 0 * * 0'
jobs:
  build:
<<<<<<< HEAD
    runs-on: ubuntu-20.04
=======
    if: "!contains(github.event.head_commit.message, '[skip ubuntu ci]')"
    runs-on: ubuntu-18.04
>>>>>>> b52983b2
    env:
      CXX: ${{ matrix.compiler }}
      INSPIRCD_DEBUG: 3
      INSPIRCD_VERBOSE: 1
    steps:
      - uses: actions/checkout@v2

      - name: Install dependencies
        run: |
          sudo apt-get update --assume-yes
          sudo apt-get install --assume-yes --no-install-recommends \
            clang \
            g++ \
            git \
            libargon2-dev \
<<<<<<< HEAD
            libc++-dev \
            libc++abi-dev \
=======
>>>>>>> b52983b2
            libgnutls28-dev \
            libldap2-dev \
            libmaxminddb-dev \
            libmbedtls-dev \
            libmysqlclient-dev \
<<<<<<< HEAD
            libpcre2-dev \
=======
            libpcre3-dev \
>>>>>>> b52983b2
            libpq-dev \
            libre2-dev \
            libsqlite3-dev \
            libssl-dev \
<<<<<<< HEAD
            make \
            pkg-config

      - name: Work around a bug in GitHub Actions
        if: matrix.compiler == 'clang++'
        run: |
          sudo apt-get remove gcc-11 libgcc-11-dev

      - name: Run configure
        run: |
          ./configure --enable-extras "argon2 geo_maxmind ldap mysql pgsql regex_pcre regex_posix regex_re2 sqlite3 ssl_gnutls ssl_mbedtls ssl_openssl sslrehashsignal"
          ./configure --development --disable-auto-extras --socketengine ${{ matrix.socketengine }}

      - name: Build core
        run: |
          INSPIRCD_TARGET=inspircd make --jobs $(($(getconf _NPROCESSORS_ONLN) + 1))

      - name: Build modules
        run: |
          INSPIRCD_TARGET=modules make --jobs $(($(getconf _NPROCESSORS_ONLN) + 1))

      - name: Install
        run: |
          make install

      - name: Run
        run: |
          touch ${{ github.workspace }}/run/conf/inspircd.conf
          ${{ github.workspace }}/run/inspircd start
=======
            libtre-dev \
            make \
            pkg-config

      - name: Run test-build
        run: |
          ./tools/test-build ${{ matrix.compiler }}
>>>>>>> b52983b2
    strategy:
      fail-fast: false
      matrix:
        compiler:
          - clang++
          - g++
        socketengine:
          - epoll
          - poll
          - select<|MERGE_RESOLUTION|>--- conflicted
+++ resolved
@@ -6,12 +6,8 @@
     - cron: '0 0 * * 0'
 jobs:
   build:
-<<<<<<< HEAD
+    if: "!contains(github.event.head_commit.message, '[skip ubuntu ci]')"
     runs-on: ubuntu-20.04
-=======
-    if: "!contains(github.event.head_commit.message, '[skip ubuntu ci]')"
-    runs-on: ubuntu-18.04
->>>>>>> b52983b2
     env:
       CXX: ${{ matrix.compiler }}
       INSPIRCD_DEBUG: 3
@@ -27,33 +23,18 @@
             g++ \
             git \
             libargon2-dev \
-<<<<<<< HEAD
-            libc++-dev \
-            libc++abi-dev \
-=======
->>>>>>> b52983b2
             libgnutls28-dev \
             libldap2-dev \
             libmaxminddb-dev \
             libmbedtls-dev \
             libmysqlclient-dev \
-<<<<<<< HEAD
             libpcre2-dev \
-=======
-            libpcre3-dev \
->>>>>>> b52983b2
             libpq-dev \
             libre2-dev \
             libsqlite3-dev \
             libssl-dev \
-<<<<<<< HEAD
             make \
             pkg-config
-
-      - name: Work around a bug in GitHub Actions
-        if: matrix.compiler == 'clang++'
-        run: |
-          sudo apt-get remove gcc-11 libgcc-11-dev
 
       - name: Run configure
         run: |
@@ -76,15 +57,6 @@
         run: |
           touch ${{ github.workspace }}/run/conf/inspircd.conf
           ${{ github.workspace }}/run/inspircd start
-=======
-            libtre-dev \
-            make \
-            pkg-config
-
-      - name: Run test-build
-        run: |
-          ./tools/test-build ${{ matrix.compiler }}
->>>>>>> b52983b2
     strategy:
       fail-fast: false
       matrix:
