#!/usr/bin/env perl
#
# InspIRCd -- Internet Relay Chat Daemon
#
#   Copyright (C) 2020 Nicole Kleinhoff <ilbelkyr@shalture.org>
#   Copyright (C) 2020 Daniel Vassdal <shutter@canternet.org>
#   Copyright (C) 2019 Matt Schatz <genius3000@g3k.solutions>
#   Copyright (C) 2013-2021 Sadie Powell <sadie@witchery.services>
#   Copyright (C) 2012, 2019 Robby <robby@chatbelgie.be>
#   Copyright (C) 2012 ChrisTX <xpipe@hotmail.de>
#   Copyright (C) 2010 Daniel De Graaf <danieldg@inspircd.org>
#   Copyright (C) 2008 Thomas Stagner <aquanight@inspircd.org>
#   Copyright (C) 2008 Robin Burchell <robin+git@viroteck.net>
#   Copyright (C) 2007 Dennis Friis <peavey@inspircd.org>
#   Copyright (C) 2006-2008 Craig Edwards <brain@inspircd.org>
#
# This file is part of InspIRCd.  InspIRCd is free software: you can
# redistribute it and/or modify it under the terms of the GNU General Public
# License as published by the Free Software Foundation, version 2.
#
# This program is distributed in the hope that it will be useful, but WITHOUT
# ANY WARRANTY; without even the implied warranty of MERCHANTABILITY or FITNESS
# FOR A PARTICULAR PURPOSE.  See the GNU General Public License for more
# details.
#
# You should have received a copy of the GNU General Public License
# along with this program.  If not, see <http://www.gnu.org/licenses/>.
#


use v5.26.0;
use strict;
use warnings FATAL => qw(all);

use Cwd                   qw(getcwd);
use File::Basename        qw(basename);
use File::Copy            ();
use File::Spec::Functions qw(abs2rel catfile catdir rel2abs);
use FindBin               qw($RealDir);
use Getopt::Long          qw(GetOptions);
use POSIX                 qw(getgid getuid);

use lib $RealDir;
use make::common;
use make::configure;
use make::console;
use make::directive;

my ($opt_binary_dir,
    $opt_config_dir,
    $opt_data_dir,
    $opt_development,
    $opt_disable_auto_extras,
    $opt_disable_interactive,
    $opt_disable_ownership,
    $opt_distribution_label,
    $opt_example_dir,
    $opt_gid,
    $opt_log_dir,
    $opt_manual_dir,
    $opt_module_dir,
    $opt_portable,
    $opt_prefix,
    $opt_runtime_dir,
    $opt_script_dir,
    $opt_socketengine,
    $opt_system,
    $opt_uid);

sub list_extras ();

sub enable_extras (@);

sub disable_extras (@);

my @opt_enableextras;
my @opt_disableextras;

exit 1 unless GetOptions(
	'clean'  => \&cmd_clean,
	'help'   => \&cmd_help,
	'update' => \&cmd_update,

	'binary-dir=s'         => \$opt_binary_dir,
	'config-dir=s'         => \$opt_config_dir,
	'data-dir=s'           => \$opt_data_dir,
	'development'          => \$opt_development,
	'disable-auto-extras'  => \$opt_disable_auto_extras,
	'disable-interactive'  => \$opt_disable_interactive,
	'disable-ownership'    => \$opt_disable_ownership,
	'distribution-label=s' => \$opt_distribution_label,
	'example-dir=s'        => \$opt_example_dir,
	'gid=s'                => \$opt_gid,
	'log-dir=s'            => \$opt_log_dir,
	'manual-dir=s'         => \$opt_manual_dir,
	'module-dir=s'         => \$opt_module_dir,
	'portable'             => \$opt_portable,
	'prefix=s'             => \$opt_prefix,
	'runtime-dir=s'        => \$opt_runtime_dir,
	'script-dir=s'         => \$opt_script_dir,
	'socketengine=s'       => \$opt_socketengine,
	'system'               => \$opt_system,
	'uid=s'                => \$opt_uid,

	'disable-extras=s@' => \@opt_disableextras,
	'enable-extras=s@'  => \@opt_enableextras,
	'list-extras'       => sub { list_extras; exit 0; },
);

if (scalar(@opt_enableextras) + scalar(@opt_disableextras) > 0) {
	@opt_enableextras = grep { /\S/ } split /[, ]+/, join(',', @opt_enableextras);
	@opt_disableextras = grep { /\S/ } split /[, ]+/, join(',', @opt_disableextras);
	enable_extras(@opt_enableextras);
	disable_extras(@opt_disableextras);
	list_extras;
	print "Remember: YOU are responsible for making sure any libraries needed have been installed!\n";
	exit 0;
}

our $interactive = !(
	!-t STDIN ||
	!-t STDOUT ||
	defined $opt_binary_dir ||
	defined $opt_config_dir ||
	defined $opt_data_dir ||
	defined $opt_development ||
	defined $opt_disable_auto_extras ||
	defined $opt_disable_interactive ||
	defined $opt_disable_ownership ||
	defined $opt_distribution_label ||
	defined $opt_example_dir ||
	defined $opt_gid ||
	defined $opt_log_dir ||
	defined $opt_manual_dir ||
	defined $opt_module_dir ||
	defined $opt_portable ||
	defined $opt_prefix ||
	defined $opt_runtime_dir ||
	defined $opt_script_dir ||
	defined $opt_socketengine ||
	defined $opt_system ||
	defined $opt_uid
);

my %version = get_version $opt_distribution_label;
say console_format "<|BOLD Configuring InspIRCd $version{FULL} on $^O.|>";

my %config;
if ($interactive) {
	%config = read_config_file(CONFIGURE_CACHE_FILE);
	run_test abs2rel(CONFIGURE_CACHE_FILE, $RealDir), %config;
	if (!defined $config{VERSION}) {
		$config{VERSION} = CONFIGURE_CACHE_VERSION;
	} elsif ($config{VERSION} != CONFIGURE_CACHE_VERSION) {
		print_warning "ignoring contents of ${\CONFIGURE_CACHE_FILE} as it was generated by an incompatible version of $0!";
		%config = ('VERSION', CONFIGURE_CACHE_VERSION);
	}
}

$config{CXX} = find_compiler($config{CXX} // $ENV{CXX});
unless ($config{CXX}) {
	say 'A suitable C++ compiler could not be detected on your system!';
	unless ($interactive) {
		say 'Set the CXX environment variable to the path to a C++ compiler binary if this is incorrect.';
		exit 1;
	}
	until ($config{CXX}) {
		my $compiler_path = prompt_string 1, 'Please enter the path to a C++ compiler binary:', 'c++';
		$config{CXX} = find_compiler $compiler_path;
	}
}
my %compiler = get_compiler_info($config{CXX});

$config{HAS_ARC4RANDOM_BUF} = run_test 'arc4random_buf()', test_file($config{CXX}, 'arc4random_buf.cpp');
$config{HAS_CLOCK_GETTIME} = run_test 'clock_gettime()', test_file($config{CXX}, 'clock_gettime.cpp', $^O eq 'darwin' ? undef : '-lrt');

my @socketengines;
push @socketengines, 'epoll'  if run_test 'epoll', test_header $config{CXX}, 'sys/epoll.h';
push @socketengines, 'kqueue' if run_test 'kqueue', test_file $config{CXX}, 'kqueue.cpp';
push @socketengines, 'poll'   if run_test 'poll', test_header $config{CXX}, 'poll.h';
push @socketengines, 'select';

if (defined $opt_socketengine) {
	unless (grep { $_ eq $opt_socketengine } @socketengines) {
		my $reason = -f "src/socketengines/$opt_socketengine.cpp" ? 'is not available on this platform' : 'does not exist';
		print_error "The socket engine you requested ($opt_socketengine) $reason!",
			'Available socket engines are:',
			map { "  * $_" } @socketengines;
	}
}
$config{SOCKETENGINE} = $opt_socketengine // $socketengines[0];

if (defined $opt_portable) {
	print_error '--portable and --system can not be used together!' if defined $opt_system;
	$config{DESTDIR}     = catfile $RealDir, 'run', '';
	$config{BASE_DIR}    = $opt_prefix      // '';
	$config{BINARY_DIR}  = $opt_binary_dir  // 'bin';
	$config{CONFIG_DIR}  = $opt_config_dir  // 'conf';
	$config{DATA_DIR}    = $opt_data_dir    // 'data';
	$config{EXAMPLE_DIR} = $opt_example_dir // catdir $config{CONFIG_DIR}, 'examples';
	$config{LOG_DIR}     = $opt_log_dir     // 'logs';
	$config{MANUAL_DIR}  = $opt_manual_dir  // 'manuals';
	$config{MODULE_DIR}  = $opt_module_dir  // 'modules';
	$config{RUNTIME_DIR} = $opt_runtime_dir // $config{DATA_DIR};
	$config{SCRIPT_DIR}  = $opt_script_dir  // $config{BASE_DIR};
} elsif (defined $opt_system) {
	$config{BASE_DIR}    = $opt_prefix      // '/';
	$config{BINARY_DIR}  = $opt_binary_dir  // catdir $config{BASE_DIR}, 'usr/sbin';
	$config{CONFIG_DIR}  = $opt_config_dir  // catdir $config{BASE_DIR}, 'etc/inspircd';
	$config{DATA_DIR}    = $opt_data_dir    // catdir $config{BASE_DIR}, 'var/lib/inspircd';
	$config{EXAMPLE_DIR} = $opt_example_dir // catdir $config{BASE_DIR}, 'usr/share/doc/inspircd';
	$config{LOG_DIR}     = $opt_log_dir     // catdir $config{BASE_DIR}, 'var/log/inspircd';
	$config{MANUAL_DIR}  = $opt_manual_dir  // catdir $config{BASE_DIR}, 'usr/share/man/man1';
	$config{MODULE_DIR}  = $opt_module_dir  // catdir $config{BASE_DIR}, 'usr/lib/inspircd';
	$config{RUNTIME_DIR} = $opt_runtime_dir // catdir $config{BASE_DIR}, 'var/run/inspircd';
	$config{SCRIPT_DIR}  = $opt_script_dir  // catdir $config{BASE_DIR}, 'usr/share/inspircd';
} else {
	$config{BASE_DIR}    = rel2abs $opt_prefix // $config{BASE_DIR}    // catdir $RealDir,            'run';
	$config{BINARY_DIR}  = $opt_binary_dir     // $config{BINARY_DIR}  // catdir $config{BASE_DIR},   'bin';
	$config{CONFIG_DIR}  = $opt_config_dir     // $config{CONFIG_DIR}  // catdir $config{BASE_DIR},   'conf';
	$config{DATA_DIR}    = $opt_data_dir       // $config{DATA_DIR}    // catdir $config{BASE_DIR},   'data';
	$config{EXAMPLE_DIR} = $opt_example_dir    // $config{EXAMPLE_DIR} // catdir $config{CONFIG_DIR}, 'examples';
	$config{LOG_DIR}     = $opt_log_dir        // $config{LOG_DIR}     // catdir $config{BASE_DIR},   'logs';
	$config{MANUAL_DIR}  = $opt_manual_dir     // $config{MANUAL_DIR}  // catdir $config{BASE_DIR},   'manuals';
	$config{MODULE_DIR}  = $opt_module_dir     // $config{MODULE_DIR}  // catdir $config{BASE_DIR},   'modules';
	$config{RUNTIME_DIR} = $opt_runtime_dir    // $config{RUNTIME_DIR} // $config{DATA_DIR};
	$config{SCRIPT_DIR}  = $opt_script_dir     // $config{SCRIPT_DIR}  // $config{BASE_DIR};
}

# Parse --gid=123 or --gid=foo and extract the group id.
my @group;
if (defined $opt_disable_ownership) {
	@group = qw(insert-group-here . -1);
	print_error 'you can not use --disable-ownership and --gid at the same time!' if defined $opt_gid;
} elsif (defined $opt_gid) {
	@group = $opt_gid =~ /^\d+$/ ? getgrgid($opt_gid) : getgrnam($opt_gid);
	print_error "there is no '$opt_gid' group on this system!" unless @group;
} else {
	@group = $opt_system ? getgrnam('irc') : getgrgid($config{GID} // getgid());
	print_error "you need to specify a group to run as using '--gid [id|name]'!" unless @group;
	unless ($group[2]) {
		print_warning <<"EOW";
You are building as the privileged $group[0] group and have not specified
an unprivileged group to run InspIRCd as.

This is almost never what you should do. You should probably either create a new
unprivileged user/group to build and run as or pass the '--gid [id|name]' flag
to specify an unprivileged group to run as.
EOW
		if (!prompt_bool $interactive, "Are you sure you want to build as the $group[0] group?", 0) {
			# PACKAGERS: You do not need to delete this check. Use `--disable-ownership` instead.
			say STDERR "If you are sure you want to build as the $group[0] group pass the --gid $group[2] flag." unless $interactive;
			exit 1;
		}
	}
}
$config{GROUP} = $group[0];
$config{GID}   = $group[2];

# Parse --uid=123 or --uid=foo and extract the user id.
my @user;
if (defined $opt_disable_ownership) {
	@user = qw(insert-user-here . -1);
	print_error 'you can not use --disable-ownership and --uid at the same time!' if defined $opt_uid;
} elsif (defined $opt_uid) {
	@user = $opt_uid =~ /^\d+$/ ? getpwuid($opt_uid) : getpwnam($opt_uid);
	print_error "there is no '$opt_uid' user on this system!" unless @user;
} else {
	@user = $opt_system ? getpwnam('irc') : getpwuid($config{UID} // getuid());
	print_error "you need to specify a user to run as using '--uid [id|name]'!" unless @user;
	unless ($user[2]) {
		print_warning <<"EOW";
You are building as the privileged $user[0] user and have not specified
an unprivileged user to run InspIRCd as.

This is almost never what you should do. You should probably either create a new
unprivileged user/group to build and run as or pass the '--uid [id|name]' flag
to specify an unprivileged user to run as.
EOW
		if (!prompt_bool $interactive, "Are you sure you want to build as the $user[0] user?", 0) {
			# PACKAGERS: You do not need to delete this check. Use `--disable-ownership` instead.
			say STDERR "If you are sure you want to build as the $user[0] user pass the --uid $user[2] flag." unless $interactive;
			exit 1;
		}
	}
}
$config{USER} = $user[0];
$config{UID}  = $user[2];

# Warn the user about clock drifting when running on OpenVZ.
if (-e '/proc/user_beancounters' || -e '/proc/vz/vzaquota') {
	print_warning <<'EOW';
You are building InspIRCd inside of an OpenVZ container. If you
plan to use InspIRCd in this container then you should make sure that NTP is
configured on the Hardware Node. Failure to do so may result in clock drifting!
EOW
}

# Warn the user about OpenBSD shipping incredibly broken compilers/linkers.
if ($^O eq 'openbsd') {
	print_warning <<'EOW';
You are building InspIRCd on OpenBSD. The C++ compilers and linkers
that OpenBSD ship are incredibly broken. You may have strange linker errors
and crashes. Please consider using a different OS like FreeBSD/NetBSD instead.
EOW
}

# Check that the user actually wants this version.
if (defined $version{REAL_LABEL}) {
	print_warning <<'EOW';
You are building a development version. This contains code which has
not been tested as heavily and may contain various faults which could seriously
affect the running of your server. It is recommended that you use a stable
version instead.

You can obtain the latest stable version from https://www.inspircd.org or by
running `<|GREEN git checkout $(git describe --abbrev=0 --tags insp3)|>` if you are
installing from Git.
EOW
	if (!prompt_bool $interactive, 'I understand this warning and want to continue anyway.', $opt_development // 0) {
		say STDERR 'If you understand this warning and still want to continue pass the --development flag.' unless $interactive;
		exit 1;
	}
}

# Configure directory settings.
my $question = <<"EOQ";
Currently, InspIRCd is configured with the following paths:

<|BOLD Binary:|> $config{BINARY_DIR}
<|BOLD Config:|> $config{CONFIG_DIR}
<|BOLD Data:|>   $config{DATA_DIR}
<|BOLD Log:|>    $config{LOG_DIR}
<|BOLD Manual:|> $config{MANUAL_DIR}
<|BOLD Module:|> $config{MODULE_DIR}
<|BOLD Script:|> $config{SCRIPT_DIR}

Do you want to change these settings?
EOQ
if (prompt_bool $interactive, $question, 0) {
	my $original_base_dir = $config{BASE_DIR};
	$config{BASE_DIR} = prompt_dir $interactive, 'In what directory do you wish to install the InspIRCd base?', $config{BASE_DIR};
	for my $key (qw(BINARY_DIR CONFIG_DIR DATA_DIR LOG_DIR MANUAL_DIR MODULE_DIR SCRIPT_DIR)) {
		$config{$key} =~ s/^\Q$original_base_dir\E/$config{BASE_DIR}/;
	}
	$config{BINARY_DIR} = prompt_dir $interactive, 'In what directory should the InspIRCd binary be placed?', $config{BINARY_DIR};
	$config{CONFIG_DIR} = prompt_dir $interactive, 'In what directory are configuration files to be stored?', $config{CONFIG_DIR};
	$config{DATA_DIR}   = prompt_dir $interactive, 'In what directory are variable data files to be stored?', $config{DATA_DIR};
	$config{LOG_DIR}    = prompt_dir $interactive, 'In what directory are log files to be stored?',           $config{LOG_DIR};
	$config{MANUAL_DIR} = prompt_dir $interactive, 'In what directory are manual pages to be placed?',        $config{MANUAL_DIR};
	$config{MODULE_DIR} = prompt_dir $interactive, 'In what directory are modules to be placed?',             $config{MODULE_DIR};
	$config{SCRIPT_DIR} = prompt_dir $interactive, 'In what directory are scripts to be placed?',             $config{SCRIPT_DIR};
	$config{EXAMPLE_DIR} = $config{CONFIG_DIR} . '/examples';
	$config{RUNTIME_DIR} = $config{DATA_DIR};
}

# Configure module settings.
$question = <<'EOQ';
Currently, InspIRCd is configured to automatically enable all available extra modules.

Would you like to enable extra modules manually?
EOQ
if (prompt_bool $interactive, $question, 0) {
	for my $extra (<$RealDir/src/modules/extra/m_*.cpp>) {
		my $module_name = module_shrink $extra;
		if (prompt_bool $interactive, "Would you like to enable the <|BOLD $module_name|> module?", 0) {
			enable_extras $module_name;
		}
	}
} elsif (!defined $opt_disable_auto_extras) {
	my %modules = (
		'm_argon2.cpp'          => 'pkg-config --exists libargon2',
		'm_geo_maxmind.cpp'     => 'pkg-config --exists libmaxminddb',
		'm_mysql.cpp'           => 'mysql_config --version',
		'm_pgsql.cpp'           => 'pg_config --version',
		'm_ldap.cpp'            => "echo '#include <ldap.h>' | $config{CXX} -E -",
		'm_regex_pcre.cpp'      => 'pcre-config --version',
		'm_regex_posix.cpp'     => undef,
		'm_regex_re2.cpp'       => 'pkg-config --exists re2',
		'm_sqlite3.cpp'         => 'pkg-config --exists sqlite3',
		'm_ssl_gnutls.cpp'      => 'pkg-config --exists gnutls',
		'm_ssl_mbedtls.cpp'     => "echo '#include <mbedtls/version.h>' | $config{CXX} -E -",
		'm_ssl_openssl.cpp'     => 'pkg-config --exists openssl',
		'm_sslrehashsignal.cpp' => undef,
	);
	while (my ($module, $command) = each %modules) {
		unless (defined $command && system "$command 1>/dev/null 2>/dev/null") {
			enable_extras $module;
		}
	}
}

<<<<<<< HEAD
if (!<$RealDir/src/modules/m_ssl_*.cpp> && !defined $opt_disable_auto_extras) {
	print_error <<"EOM";
you MUST build with at least one TLS module. TLS greatly enhances the
security and privacy of your IRC server and is required for linking servers.
=======
# Generate SSL certificates.
$question = <<EOQ;
Would you like to generate a self-signed SSL certificate now? This certificate
can be used for testing but <|BOLD should not|> be used on a production network.

Note: you can get a <|BOLD free|> CA-signed certificate from Let's Encrypt. See
https://letsencrypt.org/getting-started/ for more details.
EOQ

if (<$RealDir/src/modules/m_ssl_*.cpp>) {
	if (prompt_bool $interactive, $question, $interactive) {
		create_directory CONFIGURE_DIRECTORY, 0750 or print_error "unable to create ${\CONFIGURE_DIRECTORY}: $!";
		system './tools/genssl', 'auto', CONFIGURE_DIRECTORY;
	} else {
		my @pems = <${\CONFIGURE_DIRECTORY}/{cert,csr,dhparams,key}.pem>;
		$question = <<EOQ;
The following self-signed files were previously generated and will be installed
when you run Make. Do you want to delete them?

  * ${\join "\n  * ", @pems}
EOQ
		if (@pems && prompt_bool $interactive, $question, 0) {
			unlink @pems;
		}
	}
} elsif (!defined $opt_disable_auto_extras) {
	print_warning <<"EOM";
you are building without enabling any SSL modules. This is not
recommended as SSL greatly enhances the security and privacy of your IRC server
and in a future version will be <|BOLD required|> for linking servers.
>>>>>>> 77d5b214

Please read the following documentation pages on how to enable TLS support:

GnuTLS (recommended): https://docs.inspircd.org/$version{MAJOR}/modules/ssl_gnutls
mbedTLS:              https://docs.inspircd.org/$version{MAJOR}/modules/ssl_mbedtls
OpenSSL:              https://docs.inspircd.org/$version{MAJOR}/modules/ssl_openssl
EOM
}

# Cache the distribution label so that its not lost when --update is run.
$config{DISTRIBUTION} = $opt_distribution_label if $opt_distribution_label;
$config{DISABLE_OWNERSHIP} = $opt_disable_ownership // 0;

write_configure_cache %config;
parse_templates \%config, \%compiler, \%version;

print console_format <<"EOM";

Configuration is complete! You have chosen to build with the following settings:

<|GREEN Compiler:|>
  <|GREEN Binary:|>  $config{CXX}
  <|GREEN Name:|>    $compiler{NAME}
  <|GREEN Version:|> $compiler{VERSION}

<|GREEN Extra Modules:|>
EOM

for my $file (<$RealDir/src/modules/m_*>) {
	say "  * ${\module_shrink $file}" if -l $file;
}

my @makeargs;
push @makeargs, "-C${\abs2rel $RealDir}" unless getcwd eq $RealDir;
push @makeargs, "-j${\(get_cpu_count() + 1)}";

print console_format <<"EOM";

<|GREEN Paths:|>
  <|GREEN Binary:|>  $config{BINARY_DIR}
  <|GREEN Config:|>  $config{CONFIG_DIR}
  <|GREEN Data:|>    $config{DATA_DIR}
  <|GREEN Example:|> $config{EXAMPLE_DIR}
  <|GREEN Log:|>     $config{LOG_DIR}
  <|GREEN Manual:|>  $config{MANUAL_DIR}
  <|GREEN Module:|>  $config{MODULE_DIR}
  <|GREEN Runtime:|> $config{RUNTIME_DIR}
  <|GREEN Script:|>  $config{SCRIPT_DIR}

<|GREEN Execution Group:|> $config{GROUP} ($config{GID})
<|GREEN Execution User:|>  $config{USER} ($config{UID})
<|GREEN Socket Engine:|>   $config{SOCKETENGINE}

To build with these settings run '<|GREEN make ${\join ' ', @makeargs} install|>' now.

EOM

# Routine to list out the extra/ modules that have been enabled.
# Note: when getting any filenames out and comparing, it's important to lc it if the
# file system is not case-sensitive (== Epoc, MacOS, OS/2 (incl DOS/DJGPP), VMS, Win32
# (incl NetWare, Symbian)). Cygwin may or may not be case-sensitive, depending on
# configuration, however, File::Spec does not currently tell us (it assumes Unix behavior).
sub list_extras () {
	use File::Spec;
	# @_ not used
	my $srcdir = File::Spec->catdir("src", "modules");
	my $abs_srcdir = File::Spec->rel2abs($srcdir);
	local $_;
	my $dd;
	opendir $dd, File::Spec->catdir($abs_srcdir, "extra") or die (File::Spec->catdir($abs_srcdir, "extra") . ": $!\n");
	my @extras = map { File::Spec->case_tolerant() ? lc($_) : $_ } (readdir($dd));
	closedir $dd;
	undef $dd;
	opendir $dd, $abs_srcdir or die "$abs_srcdir: $!\n";
	my @sources = map { File::Spec->case_tolerant() ? lc($_) : $_ } (readdir($dd));
	closedir $dd;
	undef $dd;
	my $maxlen = (sort { $b <=> $a } (map { length module_shrink $_ } (@extras)))[0];
	my %extras = ();
EXTRA:	for my $extra (@extras) {
		next if (File::Spec->curdir() eq $extra || File::Spec->updir() eq $extra);
		my $abs_extra = File::Spec->catfile($abs_srcdir, "extra", $extra);
		my $abs_source = File::Spec->catfile($abs_srcdir, $extra);
		next unless ($extra =~ m/\.(cpp|h)$/ || (-d $abs_extra)); # C++ Source/Header, or directory
		if (-l $abs_source) {
			# Symlink, is it in the right place?
			my $targ = readlink($abs_source);
			my $abs_targ = File::Spec->rel2abs($targ, $abs_srcdir);
			if ($abs_targ eq $abs_extra) {
				$extras{$extra} = "\e[32;1menabled\e[0m";
			} else {
				$extras{$extra} = sprintf("\e[31;1mwrong symlink target (%s)\e[0m", $abs_targ);
			}
		} elsif (-e $abs_source) {
			my ($devext, $inoext) = stat($abs_extra);
			my ($devsrc, $inosrc, undef, $lnksrc) = stat($abs_source);
			if ($lnksrc > 1) {
				if ($devsrc == $devext && $inosrc == $inoext) {
					$extras{$extra} = "\e[32;1menabled\e[0m";
				} else {
					$extras{$extra} = sprintf("\e[31;1mwrong hardlink target (%d:%d)\e[0m", $devsrc, $inosrc);
				}
			} else {
				open my $extfd, "<", $abs_extra;
				open my $srcfd, "<", $abs_source;
				local $/ = undef;
				if (scalar(<$extfd>) eq scalar(<$srcfd>)) {
					$extras{$extra} = "\e[32;1menabled\e[0m";
				} else {
					$extras{$extra} = sprintf("\e[31;1mout of synch (re-copy)\e[0m");
				}
			}
		} else {
			$extras{$extra} = "\e[33;1mdisabled\e[0m";
		}
	}
	# Now let's add dependency info
	for my $extra (keys(%extras)) {
		next unless $extras{$extra} =~ m/enabled/; # only process enabled extras.
		my $abs_extra = File::Spec->catfile($abs_srcdir, "extra", $extra);
		my @deps = split /\s+/, get_directive($abs_extra, 'ModDep', '');
		for my $dep (@deps) {
			if (exists($extras{$dep})) {
				my $ref = \$extras{$dep}; # Take reference.
				if ($$ref !~ m/needed by/) {
					# First dependency found.
					if ($$ref =~ m/enabled/) {
						$$ref .= " (needed by \e[32;1m$extra\e[0m";
					} else {
						$$ref =~ s/\e\[.*?m//g; # Strip out previous coloring. Will be set in bold+red+blink later.
						$$ref .= " (needed by \e[0;32;1;5m$extra\e[0;31;1;5m";
					}
				} else {
					if ($$ref =~ m/enabled/) {
						$$ref .= ", \e[32;1m$extra\e[0m";
					} else {
						$$ref .= ", \e[0;32;1;5m$extra\e[0;31;1;5m";
					}
				}
			}
		}
	}
	for my $extra (sort {$a cmp $b} keys(%extras)) {
		my $text = $extras{$extra};
		if ($text =~ m/needed by/ && $text !~ m/enabled/) {
			printf "\e[31;1;5m%-*s = %s%s\e[0m\n", $maxlen, module_shrink($extra), $text, ($text =~ m/needed by/ ? ")" : "");
		} else {
			printf "%-*s = %s%s\n", $maxlen, module_shrink($extra), $text, ($text =~ m/needed by/ ? "\e[0m)" : "");
		}
	}
	return keys(%extras) if wantarray; # Can be used by manage_extras.
}

sub enable_extras(@) {
	my $moduledir = catdir $RealDir, 'src', 'modules';
	my $extradir = catdir $moduledir, 'extra';

	for my $extra (@_) {
		my $shortname = module_shrink $extra;
		my $extrafile = module_expand $extra;

		my $extrapath = catfile $extradir, $extrafile;
		if (!-f $extrapath) {
			print_error "<|GREEN $extra|> is not an extra module!";
		}

		my $modulepath = catfile $moduledir, $extrafile;
		if (-l $modulepath) {
			if (readlink($modulepath) ne $extrapath) {
				unlink $modulepath; # Remove the dead symlink.
			} else {
				next; # Module is already enabled.
			}
		}

		if (-e $modulepath) {
			print_error "unable to symlink <|GREEN ${\abs2rel $modulepath}|> to <|GREEN ${\abs2rel $extrapath}|>: the target exists and is not a symlink.";
		} else {
			say console_format "Enabling the <|GREEN $shortname|> module ...";
			symlink $extrapath, $modulepath or print_error "unable to symlink <|GREEN ${\abs2rel $modulepath}|> to <|GREEN ${\abs2rel $extrapath}|>: $!";
		}
	}
}

sub disable_extras(@) {
	my $moduledir = catdir $RealDir, 'src', 'modules';
	my $extradir = catdir $moduledir, 'extra';

	for my $extra (@_) {
		my $shortname = module_shrink $extra;
		my $extrafile = module_expand $extra;

		my $modulepath = catfile $moduledir, $extrafile;
		my $extrapath = catfile $extradir, $extrafile;
		if (!-e $modulepath && !-e $extrapath) {
			print_error "the <|GREEN $shortname|> module does not exist!";
		} elsif (!-e $modulepath && -e $extrapath) {
			print_error "the <|GREEN $shortname|> module is not currently enabled!";
		} elsif ((-e $modulepath && !-e $extrapath) || !-l $modulepath) {
			print_error "the <|GREEN $shortname|> module is not an extra module!";
		} else {
			say console_format "Disabling the <|GREEN $shortname|> module ...";
			unlink $modulepath or print_error "unable to unlink <|GREEN $extrapath|>: $!";
		}
	}
}<|MERGE_RESOLUTION|>--- conflicted
+++ resolved
@@ -390,43 +390,10 @@
 	}
 }
 
-<<<<<<< HEAD
 if (!<$RealDir/src/modules/m_ssl_*.cpp> && !defined $opt_disable_auto_extras) {
 	print_error <<"EOM";
 you MUST build with at least one TLS module. TLS greatly enhances the
 security and privacy of your IRC server and is required for linking servers.
-=======
-# Generate SSL certificates.
-$question = <<EOQ;
-Would you like to generate a self-signed SSL certificate now? This certificate
-can be used for testing but <|BOLD should not|> be used on a production network.
-
-Note: you can get a <|BOLD free|> CA-signed certificate from Let's Encrypt. See
-https://letsencrypt.org/getting-started/ for more details.
-EOQ
-
-if (<$RealDir/src/modules/m_ssl_*.cpp>) {
-	if (prompt_bool $interactive, $question, $interactive) {
-		create_directory CONFIGURE_DIRECTORY, 0750 or print_error "unable to create ${\CONFIGURE_DIRECTORY}: $!";
-		system './tools/genssl', 'auto', CONFIGURE_DIRECTORY;
-	} else {
-		my @pems = <${\CONFIGURE_DIRECTORY}/{cert,csr,dhparams,key}.pem>;
-		$question = <<EOQ;
-The following self-signed files were previously generated and will be installed
-when you run Make. Do you want to delete them?
-
-  * ${\join "\n  * ", @pems}
-EOQ
-		if (@pems && prompt_bool $interactive, $question, 0) {
-			unlink @pems;
-		}
-	}
-} elsif (!defined $opt_disable_auto_extras) {
-	print_warning <<"EOM";
-you are building without enabling any SSL modules. This is not
-recommended as SSL greatly enhances the security and privacy of your IRC server
-and in a future version will be <|BOLD required|> for linking servers.
->>>>>>> 77d5b214
 
 Please read the following documentation pages on how to enable TLS support:
 
