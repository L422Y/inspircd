--- conflicted
+++ resolved
@@ -192,14 +192,8 @@
 # module).
 #<bind address="" port="7002" type="clients" hook="websocket">
 
-<<<<<<< HEAD
 # You must define a custom <sslprofile> tag which defines the TLS (SSL) configuration
 # for this listener. See the docs page for the TLS (SSL) module you are using for
-=======
-
-# You can define a custom <sslprofile> tag which defines the TLS (SSL) configuration
-# for these listeners. See the docs page for the TLS (SSL) module you are using for
->>>>>>> eda0e5e2
 # more details.
 #
 # When linking servers, the OpenSSL, GnuTLS, and mbedTLS implementations are
