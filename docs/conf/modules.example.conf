--- conflicted
+++ resolved
@@ -425,65 +425,6 @@
 #<module name="cloak">
 
 #-#-#-#-#-#-#-#-#-#-#-#-#-#-#-#-#-#-#-#-#-#-#-#-#-#-#-#-#-#-#-#-#-#-#-#
-<<<<<<< HEAD
-=======
-# MD5 cloak module: Adds the "half" and "full" cloak methods. These
-# methods are deprecated and will be removed in the next major version
-# of InspIRCd. They should only be used on a network which is upgrading
-# from v3 and wishes to keep ban compatibility. New networks should use
-# the "hmac-sha256" method (see below) instead.
-#
-# IMPORTANT: If you are using this module you should also load the md5
-# module. Failure to do so will result in users not being cloaked.
-#<module name="cloak_md5">
-#
-#-#-#-#-#-#-#-#-#-#-#- MD5 CLOAK CONFIGURATION -#-#-#-#-#-#-#-#-#-#-#-#
-# To use the cloak_md5 module you must define a <cloak> tag. This tag #
-# tag can have the following fields.                                  #
-#                                                                     #
-#  key       -  The secret key to use when hashing hostnames. This    #
-#               MUST be at least 30 characters long.                  #
-#                                                                     #
-#  class     - If non-empty then a comma-delimited list of connect    #
-#              class names that a user has to be in to get the cloak  #
-#              from this tag.                                         #
-#                                                                     #
-#  prefix    - A freeform value to prefix cloaks with. This must not  #
-#              contain spaces.                                        #
-#                                                                     #
-#  suffix    - A freeform value to suffix cloaks with. This must not  #
-#              contain spaces.                                        #
-#                                                                     #
-#  domainparts - The maximum number of hostname labels that should be #
-#              visible on the end of a host. Defaults to 3.           #
-#                                                                     #
-#  ignorecase  - Whether to ignore the capitalisation of a hostname   #
-#                when generating the cloak. This prevents users from  #
-#                evading bans by changing the case of their DNS PTR   #
-#                record. Defaults to off.                             #
-#                                                                     #
-# IMPORTANT: Changing these details will break all of your existing   #
-# bans. If you do not want this to happen you can define multiple     #
-# cloak tags. The first will be used for hostnames and the rest will  #
-# be used for checking if a user is banned in a channel.              #
-#-#-#-#-#-#-#-#-#-#-#-#-#-#-#-#-#-#-#-#-#-#-#-#-#-#-#-#-#-#-#-#-#-#-#-#
-#
-#<cloak method="half"
-#       key="changeme"
-#       class=""
-#       prefix="MyNet-"
-#       suffix=".IP"
-#       domainparts="3"
-#       ignorecase="yes">
-#
-#<cloak method="full"
-#       key="changeme"
-#       class=""
-#       prefix="MyNet-"
-#       suffix=".IP">
-
-#-#-#-#-#-#-#-#-#-#-#-#-#-#-#-#-#-#-#-#-#-#-#-#-#-#-#-#-#-#-#-#-#-#-#-#
->>>>>>> 45f7640d
 # HMAC-SHA256 cloak module: Adds the "hmac-sha256" (hostname or IP) and
 # "hmac-sha256-addr" (IP only) cloak methods. This is the recommended
 # cloak module for new networks.
@@ -1604,20 +1545,6 @@
 #<module name="maphide">
 
 #-#-#-#-#-#-#-#-#-#-#-#-#-#-#-#-#-#-#-#-#-#-#-#-#-#-#-#-#-#-#-#-#-#-#-#
-<<<<<<< HEAD
-=======
-# MD5 module: Allows other modules to generate MD5 hashes, usually for
-# cryptographic uses and security. This module is deprecated and will
-# be removed in the next major version of InspIRCd.
-#
-# IMPORTANT:
-# Other modules such as cloak_md5 and password_hash may rely on
-# this module being loaded to function.
-#
-#<module name="md5">
-
-#-#-#-#-#-#-#-#-#-#-#-#-#-#-#-#-#-#-#-#-#-#-#-#-#-#-#-#-#-#-#-#-#-#-#-#
->>>>>>> 45f7640d
 # Message flood module: Adds message/notice flood protection via
 # channel mode +f.
 #<module name="messageflood">
